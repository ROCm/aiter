# SPDX-License-Identifier: MIT
# Copyright (C) 2024-2025, Advanced Micro Devices, Inc. All rights reserved.

import os
import shutil
import sys

from setuptools import Distribution, setup

# !!!!!!!!!!!!!!!! never import aiter
# from aiter.jit import core
this_dir = os.path.dirname(os.path.abspath(__file__))
sys.path.insert(0, f"{this_dir}/aiter/")
from concurrent.futures import ThreadPoolExecutor

from jit import core
from jit.utils.cpp_extension import IS_HIP_EXTENSION, BuildExtension

ck_dir = os.environ.get("CK_DIR", f"{this_dir}/3rdparty/composable_kernel")
PACKAGE_NAME = "aiter"
BUILD_TARGET = os.environ.get("BUILD_TARGET", "auto")

if BUILD_TARGET == "auto":
    if IS_HIP_EXTENSION:
        IS_ROCM = True
    else:
        IS_ROCM = False
else:
    if BUILD_TARGET == "cuda":
        IS_ROCM = False
    elif BUILD_TARGET == "rocm":
        IS_ROCM = True

FORCE_CXX11_ABI = False

PREBUILD_KERNELS = int(os.environ.get("PREBUILD_KERNELS", 0))


def getMaxJobs():
    # calculate the maximum allowed NUM_JOBS based on cores
    max_num_jobs_cores = max(1, os.cpu_count() * 0.8)
    import psutil

    # calculate the maximum allowed NUM_JOBS based on free memory
    free_memory_gb = psutil.virtual_memory().available / (1024**3)
    # free memory in GB
    max_num_jobs_memory = int(free_memory_gb / 0.5)  # assuming 0.5 GB per job

    # pick lower value of jobs based on cores vs memory metric to minimize oom and swap usage during compilation
    max_jobs = int(max(1, min(max_num_jobs_cores, max_num_jobs_memory)))
    return max_jobs


def is_develop_mode():
    for arg in sys.argv:
        if arg == "develop":
            return True
        # pip install -e
        elif "editable" in arg:
            return True
    else:
        return False


if is_develop_mode():
    with open("./aiter/install_mode", "w") as f:
        f.write("develop")
else:
    with open("./aiter/install_mode", "w") as f:
        f.write("install")

if IS_ROCM:
    assert os.path.exists(
        ck_dir
    ), 'CK is needed by aiter, please make sure clone by "git clone --recursive https://github.com/ROCm/aiter.git" or "git submodule sync ; git submodule update --init --recursive"'

    if os.path.exists("aiter_meta") and os.path.isdir("aiter_meta"):
        shutil.rmtree("aiter_meta")
    shutil.copytree("3rdparty", "aiter_meta/3rdparty")
    shutil.copytree("hsa", "aiter_meta/hsa")
    shutil.copytree("gradlib", "aiter_meta/gradlib")
    shutil.copytree("csrc", "aiter_meta/csrc")

    def get_exclude_ops():
        if PREBUILD_KERNELS == 1:
            return [
                "libmha_fwd",
                "libmha_bwd",
                "module_fmha_v3_fwd",
                "module_mha_fwd",
                "module_mha_varlen_fwd",
                "module_mha_batch_prefill",
                "module_fmha_v3_bwd",
                "module_fmha_v3_varlen_bwd",
                "module_fmha_v3_varlen_fwd",
                "module_mha_bwd",
                "module_mha_varlen_bwd",
                "module_batched_gemm_bf16_tune",
                "module_batched_gemm_a8w8_tune",
                "module_gemm_a8w8_tune",
                "module_gemm_a8w8_blockscale_tune",
                "module_gemm_a8w8_blockscale_bpreshuffle_tune",
                "module_gemm_a4w4_blockscale_tune",
                "module_gemm_a8w8_bpreshuffle_tune",
                "module_gemm_a8w8_bpreshuffle_cktile_tune",
                "module_gemm_mi350_a8w8_blockscale_asm",
            ]
        elif PREBUILD_KERNELS == 2:
            return [
                "libmha_bwd",
                "module_mha_batch_prefill",
                "module_fmha_v3_bwd",
                "module_fmha_v3_varlen_bwd",
                "module_mha_bwd",
                "module_mha_varlen_bwd",
                "module_batched_gemm_bf16_tune",
                "module_batched_gemm_a8w8_tune",
                "module_gemm_a8w8_tune",
                "module_gemm_a8w8_blockscale_tune",
                "module_gemm_a8w8_blockscale_bpreshuffle_tune",
                "module_gemm_a4w4_blockscale_tune",
                "module_gemm_a8w8_bpreshuffle_tune",
                "module_gemm_a8w8_bpreshuffle_cktile_tune",
                "module_gemm_mi350_a8w8_blockscale_asm",
            ]
        elif PREBUILD_KERNELS == 3:
            return [
                "module_activation",
                "module_attention",
                "module_pa_ragged",
                "module_pa_v1",
                "module_attention_asm",
                "module_pa",
                "module_mla_asm",
                "module_cache",
                "module_custom_all_reduce",
                "module_quick_all_reduce",
                "module_custom",
                "module_gemm_common",
                "module_batched_gemm_bf16",
                "module_batched_gemm_a8w8",
                "module_gemm_a8w8",
                "module_gemm_a8w8_blockscale",
                "module_gemm_a8w8_blockscale_bpreshuffle",
                "module_gemm_a4w4_blockscale",
                "module_gemm_a8w8_bpreshuffle",
                "module_deepgemm",
                "module_gemm_a8w8_bpreshuffle_cktile",
                "module_gemm_a8w8_asm",
                "module_gemm_a16w16_asm",
                "module_gemm_a4w4_asm",
                "module_gemm_a8w8_blockscale_asm",
                "module_gemm_a8w8_blockscale_bpreshuffle_asm",
                "module_gemm_mi350_a8w8_blockscale_asm",
                "module_moe_asm",
                "module_moe_ck2stages",
                "module_moe_cktile2stages",
                "module_moe_sorting",
                "module_moe_topk",
                "module_norm",
                "module_pos_encoding",
                "module_rmsnorm",
                "module_smoothquant",
                "module_batched_gemm_bf16_tune",
                "module_batched_gemm_a8w8_tune",
                "module_gemm_a8w8_tune",
                "module_gemm_a8w8_blockscale_tune",
                "module_gemm_a8w8_blockscale_bpreshuffle_tune",
                "module_gemm_a4w4_blockscale_tune",
                "module_gemm_a8w8_bpreshuffle_tune",
                "module_gemm_a8w8_bpreshuffle_cktile_tune",
                "module_aiter_operator",
                "module_aiter_unary",
                "module_quant",
                "module_sample",
                "module_rope_general_fwd",
                "module_rope_general_bwd",
                "module_rope_pos_fwd",
                "module_fused_mrope_rms",
                # "module_fmha_v3_fwd",
                "module_mha_fwd",
                "module_mha_varlen_fwd",
                # "module_fmha_v3_bwd",
                "module_fmha_v3_varlen_bwd",
                "module_fmha_v3_varlen_fwd",
                "module_mha_bwd",
                "module_mha_varlen_bwd",
                "libmha_fwd",
                "libmha_bwd",
                "module_rocsolgemm",
                "module_hipbsolgemm",
                "module_top_k_per_row",
                "module_mla_metadata",
                "module_mla_reduce",
                "module_topk_plain",
            ]
        else:
            return [
                "module_gemm_mi350_a8w8_blockscale_asm",
                "module_batched_gemm_bf16_tune",
                "module_batched_gemm_a8w8_tune",
                "module_gemm_a8w8_tune",
                "module_gemm_a8w8_blockscale_tune",
                "module_gemm_a8w8_blockscale_bpreshuffle_tune",
                "module_gemm_a4w4_blockscale_tune",
                "module_gemm_a8w8_bpreshuffle_tune",
                "module_gemm_a8w8_bpreshuffle_cktile_tune",
            ]

    exclude_ops = get_exclude_ops()

    has_torch = True
    try:
        import torch as _
    except Exception:
        has_torch = False

    if PREBUILD_KERNELS != 0:
        if not has_torch:
            print(
                "[aiter] PREBUILD_KERNELS set but torch not installed, skip precompilation in this environment"
            )
        else:
            all_opts_args_build, prebuild_link_param = core.get_args_of_build(
                "all", exclude=exclude_ops
            )

        bd = f"{core.get_user_jit_dir()}/build"
        import glob

        shutil.rmtree(bd, ignore_errors=True)
        for f in glob.glob(f"{core.get_user_jit_dir()}/*.so"):
            try:
                os.remove(f)
            except Exception:
                pass

        def build_one_module(one_opt_args):
            flags_cc = list(one_opt_args["flags_extra_cc"]) + [
                f"-DPREBUILD_KERNELS={PREBUILD_KERNELS}"
            ]
            flags_hip = list(one_opt_args["flags_extra_hip"]) + [
                f"-DPREBUILD_KERNELS={PREBUILD_KERNELS}"
            ]

            core.build_module(
                md_name=one_opt_args["md_name"],
                srcs=one_opt_args["srcs"],
                flags_extra_cc=flags_cc,
                flags_extra_hip=flags_hip,
                blob_gen_cmd=one_opt_args["blob_gen_cmd"],
                extra_include=one_opt_args["extra_include"],
                extra_ldflags=None,
                verbose=False,
                is_python_module=True,
                is_standalone=False,
                torch_exclude=False,
            )

        prebuid_thread_num = 5
        max_jobs = os.environ.get("MAX_JOBS")
        if max_jobs is not None and max_jobs.isdigit() and int(max_jobs) > 0:
            prebuid_thread_num = min(prebuid_thread_num, int(max_jobs))
        else:
            prebuid_thread_num = min(prebuid_thread_num, getMaxJobs())
        os.environ["PREBUILD_THREAD_NUM"] = str(prebuid_thread_num)

        with ThreadPoolExecutor(max_workers=prebuid_thread_num) as executor:
            list(executor.map(build_one_module, all_opts_args_build))

else:
    raise NotImplementedError("Only ROCM is supported")


class NinjaBuildExtension(BuildExtension):
    def __init__(self, *args, **kwargs) -> None:
        # Respect MAX_JOBS environment variable, fallback to auto-calculation
        max_jobs_env = os.environ.get("MAX_JOBS")
        if max_jobs_env is None:
            # Only calculate max_jobs if MAX_JOBS is not set
            max_jobs = getMaxJobs()
            os.environ["MAX_JOBS"] = str(max_jobs)
        else:
            # Validate the provided MAX_JOBS value
            try:
                int(max_jobs_env)
                if int(max_jobs_env) <= 0:
                    raise ValueError("MAX_JOBS must be a positive integer")
            except ValueError:
                # If invalid, fallback to auto-calculation
                max_jobs = getMaxJobs()
                os.environ["MAX_JOBS"] = str(max_jobs)

        super().__init__(*args, **kwargs)


setup_requires = [
    "packaging",
    "psutil",
    "ninja",
    "setuptools_scm",
]
if PREBUILD_KERNELS != 0:
    setup_requires.append("pandas")


class ForcePlatlibDistribution(Distribution):
    def has_ext_modules(self):
        return True


<<<<<<< HEAD
if is_develop_mode() and PREBUILD_KERNELS > 0:
    print(
        "[aiter] PREBUILD_KERNELS>0 + develop: do prebuild only and skip editable install"
    )
else:
    setup(
        name=PACKAGE_NAME,
        use_scm_version=True,
        packages=["aiter_meta", "aiter"],
        include_package_data=True,
        package_data={
            "": ["*"],
        },
        classifiers=[
            "Programming Language :: Python :: 3",
            "License :: OSI Approved :: BSD License",
            "Operating System :: Unix",
        ],
        # ext_modules=ext_modules,
        cmdclass={"build_ext": NinjaBuildExtension},
        python_requires=">=3.8",
        install_requires=[
            "pybind11>=3.0.1",
            "ninja",
            "pandas",
            "einops",
            "psutil",
        ],
        setup_requires=setup_requires,
        distclass=ForcePlatlibDistribution,
    )
=======
setup(
    name=PACKAGE_NAME,
    use_scm_version=True,
    packages=["aiter_meta", "aiter"],
    include_package_data=True,
    package_data={
        "": ["*"],
    },
    classifiers=[
        "Programming Language :: Python :: 3",
        "License :: OSI Approved :: BSD License",
        "Operating System :: Unix",
    ],
    # ext_modules=ext_modules,
    cmdclass={"build_ext": NinjaBuildExtension},
    python_requires=">=3.8",
    install_requires=[
        "pybind11>=3.0.1",
        "ninja",
        "pandas",
        "einops",
        "psutil",
    ],
    extras_require={
        # Triton-based communication using Iris
        # Pinned to commit 905ec1c (Nov 18, 2024) for reproducibility and API stability
        "triton_comms": [
            "iris @ git+https://github.com/ROCm/iris.git@905ec1cea8f350211a70c7d0b2bc11a09a6f6429",
        ],
        # Install all optional dependencies
        "all": [
            "iris @ git+https://github.com/ROCm/iris.git@905ec1cea8f350211a70c7d0b2bc11a09a6f6429",
        ],
    },
    setup_requires=setup_requires,
    distclass=ForcePlatlibDistribution,
)
>>>>>>> 33f942c1

if os.path.exists("aiter_meta") and os.path.isdir("aiter_meta"):
    shutil.rmtree("aiter_meta")<|MERGE_RESOLUTION|>--- conflicted
+++ resolved
@@ -309,7 +309,6 @@
         return True
 
 
-<<<<<<< HEAD
 if is_develop_mode() and PREBUILD_KERNELS > 0:
     print(
         "[aiter] PREBUILD_KERNELS>0 + develop: do prebuild only and skip editable install"
@@ -341,45 +340,6 @@
         setup_requires=setup_requires,
         distclass=ForcePlatlibDistribution,
     )
-=======
-setup(
-    name=PACKAGE_NAME,
-    use_scm_version=True,
-    packages=["aiter_meta", "aiter"],
-    include_package_data=True,
-    package_data={
-        "": ["*"],
-    },
-    classifiers=[
-        "Programming Language :: Python :: 3",
-        "License :: OSI Approved :: BSD License",
-        "Operating System :: Unix",
-    ],
-    # ext_modules=ext_modules,
-    cmdclass={"build_ext": NinjaBuildExtension},
-    python_requires=">=3.8",
-    install_requires=[
-        "pybind11>=3.0.1",
-        "ninja",
-        "pandas",
-        "einops",
-        "psutil",
-    ],
-    extras_require={
-        # Triton-based communication using Iris
-        # Pinned to commit 905ec1c (Nov 18, 2024) for reproducibility and API stability
-        "triton_comms": [
-            "iris @ git+https://github.com/ROCm/iris.git@905ec1cea8f350211a70c7d0b2bc11a09a6f6429",
-        ],
-        # Install all optional dependencies
-        "all": [
-            "iris @ git+https://github.com/ROCm/iris.git@905ec1cea8f350211a70c7d0b2bc11a09a6f6429",
-        ],
-    },
-    setup_requires=setup_requires,
-    distclass=ForcePlatlibDistribution,
-)
->>>>>>> 33f942c1
 
 if os.path.exists("aiter_meta") and os.path.isdir("aiter_meta"):
     shutil.rmtree("aiter_meta")