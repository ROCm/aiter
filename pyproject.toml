--- conflicted
+++ resolved
@@ -1,7 +1,4 @@
 [build-system]
-<<<<<<< HEAD
-requires = ["setuptools>=45", "wheel", "setuptools_scm[toml]>=6.2"]
-=======
 requires = [
     "pybind11>=2.13,<3",
     "setuptools>=45",
@@ -12,7 +9,6 @@
     "ninja",
     "pandas"
 ]
->>>>>>> 5840b6a2
 
 [tool.setuptools_scm]
 write_to = "aiter/_version.py"
