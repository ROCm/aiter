# CK gemm a8w8 tune

<<<<<<< HEAD
1. Install aiter:  
`python3 setup.py develop`

2. Tune gemm a8w8: 
 First add GEMM shapes in `aiter/configs/a8w8_blockscale_untuned_gemm.csv`, then run the following cmd to start tuning, please wait a few minutes as it will build gemm_a8w8_blockscale_tune via jit:  
`python3 csrc/ck_gemm_a8w8_blockscale/gemm_a8w8_blockscale_tune.py -i aiter/configs/a8w8_blockscale_untuned_gemm.csv -o aiter/configs/a8w8_blockscale_tuned_gemm.csv`  
If you want to use split K kernels, you can add the `-k` parameter at the end, notice that should change `bias` to `bias/(2^k)`.
You can find the results of the tuning in `aiter/configs/a8w8_blockscale_tuned_gemm.csv`.

3. Test the performance, modify the test instance in `op_tests/test_gemm_a8w8_blockscale.py` and run it, please wait a few minutes as it will build gemm_a8w8_blockscale kernels in `aiter/configs/a8w8_blockscale_tuned_gemm.csv` via jit：  
`python3 op_tests/test_gemm_a8w8_blockscale.py`

=======
1. Install aiter:
`cd $aiter_path`
`python3 setup.py develop`

2. Add GEMM shapes in `aiter/configs/a8w8_blockscale_untuned_gemm.csv`
    |**M**|**N**|**K**|
    |-----|-----|-----|
    |128  |1536 |7168 |

3. Start tuning:
Run the following cmd to start tuning, please wait a few minutes as it will build gemm_a8w8_blockscale_tune via jit:
`python3 csrc/ck_gemm_a8w8_blockscale/gemm_a8w8_blockscale_tune.py -i aiter/configs/a8w8_blockscale_untuned_gemm.csv -o aiter/configs/a8w8_blockscale_tuned_gemm.csv`
You can find the results of the tuning in `aiter/configs/a8w8_blockscale_tuned_gemm.csv`.
    |**cu_num**|**M**|**N**|**K**|**kernelId**|**splitK**|**us**|**kernelName**|
    |----------|-----|-----|-----|------------|----------|------|--------------|
    |80        |128  |1536 |7168 |23          |0         |32.99 |xxxxxxxx      |

    `cu_num` means the number of compute units, and it is used to distinguish between graphics.

4. Build tuned kernels and test:
Test the performance, modify the test instance in `op_tests/test_gemm_a8w8_blockscale.py` and run it, please wait a few minutes as it will build gemm_a8w8_blockscale tuned kernels in `aiter/configs/a8w8_blockscale_tuned_gemm.csv` via jit:
`python3 op_tests/test_gemm_a8w8_blockscale.py`
If you have built gemm_a8w8 kernels brefore tuning new GEMM shapes, please add `AITER_REBUILD=1` before your test cmd, such as `AITER_REBUILD=1 python3 op_tests/test_gemm_a8w8_blockscale.py`. It will rebuild kernels from `aiter/configs/a8w8_blockscale_tuned_gemm.csv`.
>>>>>>> 5840b6a2

## More
If you want to re-install gemm_a8w8_blockscale, you should remove `aiter/jit/module_gemm_a8w8_blockscale.so` and `aiter/jit/build/module_gemm_a8w8_blockscale` first.
If you use flag `PREBUILD_KERNELS=1 USE_CK_A8W8=1` when you install aiter, it will build gemm a8w8 kernels in `aiter/configs/a8w8_blockscale_tuned_gemm.csv` by default. If you want to use the new result of gemm_a8w8_blockscale_tune, please remove `build` and `*.so` first, then re-intall aiter after finishing tune.<|MERGE_RESOLUTION|>--- conflicted
+++ resolved
@@ -1,19 +1,5 @@
 # CK gemm a8w8 tune
 
-<<<<<<< HEAD
-1. Install aiter:  
-`python3 setup.py develop`
-
-2. Tune gemm a8w8: 
- First add GEMM shapes in `aiter/configs/a8w8_blockscale_untuned_gemm.csv`, then run the following cmd to start tuning, please wait a few minutes as it will build gemm_a8w8_blockscale_tune via jit:  
-`python3 csrc/ck_gemm_a8w8_blockscale/gemm_a8w8_blockscale_tune.py -i aiter/configs/a8w8_blockscale_untuned_gemm.csv -o aiter/configs/a8w8_blockscale_tuned_gemm.csv`  
-If you want to use split K kernels, you can add the `-k` parameter at the end, notice that should change `bias` to `bias/(2^k)`.
-You can find the results of the tuning in `aiter/configs/a8w8_blockscale_tuned_gemm.csv`.
-
-3. Test the performance, modify the test instance in `op_tests/test_gemm_a8w8_blockscale.py` and run it, please wait a few minutes as it will build gemm_a8w8_blockscale kernels in `aiter/configs/a8w8_blockscale_tuned_gemm.csv` via jit：  
-`python3 op_tests/test_gemm_a8w8_blockscale.py`
-
-=======
 1. Install aiter:
 `cd $aiter_path`
 `python3 setup.py develop`
@@ -37,8 +23,6 @@
 Test the performance, modify the test instance in `op_tests/test_gemm_a8w8_blockscale.py` and run it, please wait a few minutes as it will build gemm_a8w8_blockscale tuned kernels in `aiter/configs/a8w8_blockscale_tuned_gemm.csv` via jit:
 `python3 op_tests/test_gemm_a8w8_blockscale.py`
 If you have built gemm_a8w8 kernels brefore tuning new GEMM shapes, please add `AITER_REBUILD=1` before your test cmd, such as `AITER_REBUILD=1 python3 op_tests/test_gemm_a8w8_blockscale.py`. It will rebuild kernels from `aiter/configs/a8w8_blockscale_tuned_gemm.csv`.
->>>>>>> 5840b6a2
 
 ## More
-If you want to re-install gemm_a8w8_blockscale, you should remove `aiter/jit/module_gemm_a8w8_blockscale.so` and `aiter/jit/build/module_gemm_a8w8_blockscale` first.
-If you use flag `PREBUILD_KERNELS=1 USE_CK_A8W8=1` when you install aiter, it will build gemm a8w8 kernels in `aiter/configs/a8w8_blockscale_tuned_gemm.csv` by default. If you want to use the new result of gemm_a8w8_blockscale_tune, please remove `build` and `*.so` first, then re-intall aiter after finishing tune.+If you use flag `PREBUILD_KERNELS=1` when you install aiter, it will build gemm a8w8 kernels in tuned gemm csv by default. If you want to use the new result of gemm_a8w8_tune, please remove `build` and `*.so` in `aiter/jit` first, then re-intall aiter after finishing tune. This can take a lot of time and is not recommended.