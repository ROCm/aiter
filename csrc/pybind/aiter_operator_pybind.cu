// SPDX-License-Identifier: MIT
// Copyright (c) 2024, Advanced Micro Devices, Inc. All rights reserved.
#include "rocm_ops.hpp"
#include "aiter_operator.h"

PYBIND11_MODULE(TORCH_EXTENSION_NAME, m)
{
<<<<<<< HEAD
    AITER_OPERATOR_PYBIND;
=======
    m.def("add", &aiter_add, "apply for add with transpose and broadcast.");
    m.def("mul", &aiter_mul, "apply for mul with transpose and broadcast.");
    m.def("sub", &aiter_sub, "apply for sub with transpose and broadcast.");
    m.def("div", &aiter_div, "apply for div with transpose and broadcast.");
    m.def("add_", &aiter_add_, "apply for add_ with transpose and broadcast.");
    m.def("mul_", &aiter_mul_, "apply for mul_ with transpose and broadcast.");
    m.def("sub_", &aiter_sub_, "apply for sub_ with transpose and broadcast.");
    m.def("div_", &aiter_div_, "apply for div_ with transpose and broadcast.");
    m.def("sigmoid", &aiter_sigmoid, "apply for sigmoid.");
    m.def("tanh", &aiter_tanh, "apply for tanh.");
>>>>>>> fc828c8f
}<|MERGE_RESOLUTION|>--- conflicted
+++ resolved
@@ -5,18 +5,5 @@
 
 PYBIND11_MODULE(TORCH_EXTENSION_NAME, m)
 {
-<<<<<<< HEAD
     AITER_OPERATOR_PYBIND;
-=======
-    m.def("add", &aiter_add, "apply for add with transpose and broadcast.");
-    m.def("mul", &aiter_mul, "apply for mul with transpose and broadcast.");
-    m.def("sub", &aiter_sub, "apply for sub with transpose and broadcast.");
-    m.def("div", &aiter_div, "apply for div with transpose and broadcast.");
-    m.def("add_", &aiter_add_, "apply for add_ with transpose and broadcast.");
-    m.def("mul_", &aiter_mul_, "apply for mul_ with transpose and broadcast.");
-    m.def("sub_", &aiter_sub_, "apply for sub_ with transpose and broadcast.");
-    m.def("div_", &aiter_div_, "apply for div_ with transpose and broadcast.");
-    m.def("sigmoid", &aiter_sigmoid, "apply for sigmoid.");
-    m.def("tanh", &aiter_tanh, "apply for tanh.");
->>>>>>> fc828c8f
 }