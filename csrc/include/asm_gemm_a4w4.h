#pragma once
// SPDX-License-Identifier: MIT
// Copyright (C) 2024-2025, Advanced Micro Devices, Inc. All rights reserved.
#include <torch/extension.h>

<<<<<<< HEAD
void gemm_a4w4_asm(torch::Tensor& A,       // A:[M, K/2] f4x2
                   torch::Tensor& B,       // B:[N, K/2] f4x2
                   torch::Tensor& A_scale, // A_scale:[M, K/32] e8m0 paded
                   torch::Tensor& B_scale, // B_scale:[N, K/32] e8m0 paded
                   torch::Tensor& out,     // Out:[M, N] bf16
                   std::string& kernelName,
                   std::optional<torch::Tensor>& bias, // bias:[M, N] f32
                   std::optional<float> alpha      = 1.0,
                   std::optional<float> beta       = 0.0,
                   std::optional<bool> bpreshuffle = true,
                   std::optional<int> log2_k_split = std::nullopt);
=======
torch::Tensor gemm_a4w4_asm(torch::Tensor& A,       // A:[M, K/2] f4x2
                            torch::Tensor& B,       // B:[N, K/2] f4x2
                            torch::Tensor& A_scale, // A_scale:[M, K/32] e8m0 paded
                            torch::Tensor& B_scale, // B_scale:[N, K/32] e8m0 paded
                            torch::Tensor& out,     // Out:[M, N] bf16
                            std::string& kernelName,
                            std::optional<torch::Tensor>& bias, // bias:[M, N] f32
                            std::optional<float> alpha      = 1.0,
                            std::optional<float> beta       = 0.0,
                            std::optional<bool> bpreshuffle = true,
                            std::optional<int> log2_k_split = std::nullopt);
>>>>>>> a063a892
<|MERGE_RESOLUTION|>--- conflicted
+++ resolved
@@ -3,19 +3,6 @@
 // Copyright (C) 2024-2025, Advanced Micro Devices, Inc. All rights reserved.
 #include <torch/extension.h>
 
-<<<<<<< HEAD
-void gemm_a4w4_asm(torch::Tensor& A,       // A:[M, K/2] f4x2
-                   torch::Tensor& B,       // B:[N, K/2] f4x2
-                   torch::Tensor& A_scale, // A_scale:[M, K/32] e8m0 paded
-                   torch::Tensor& B_scale, // B_scale:[N, K/32] e8m0 paded
-                   torch::Tensor& out,     // Out:[M, N] bf16
-                   std::string& kernelName,
-                   std::optional<torch::Tensor>& bias, // bias:[M, N] f32
-                   std::optional<float> alpha      = 1.0,
-                   std::optional<float> beta       = 0.0,
-                   std::optional<bool> bpreshuffle = true,
-                   std::optional<int> log2_k_split = std::nullopt);
-=======
 torch::Tensor gemm_a4w4_asm(torch::Tensor& A,       // A:[M, K/2] f4x2
                             torch::Tensor& B,       // B:[N, K/2] f4x2
                             torch::Tensor& A_scale, // A_scale:[M, K/32] e8m0 paded
@@ -26,5 +13,4 @@
                             std::optional<float> alpha      = 1.0,
                             std::optional<float> beta       = 0.0,
                             std::optional<bool> bpreshuffle = true,
-                            std::optional<int> log2_k_split = std::nullopt);
->>>>>>> a063a892
+                            std::optional<int> log2_k_split = std::nullopt);