#pragma once
// SPDX-License-Identifier: MIT
// Copyright (C) 2024-2025, Advanced Micro Devices, Inc. All rights reserved.

// Include these 2 headers instead of torch/extension.h since we don't need all
// of the torch headers.
#include "aiter_hip_common.h"
#include "fmha_fwd.hpp"
#include "mask.hpp"

namespace aiter {
struct mha_fwd_traits : public fmha_fwd_traits
{
    mha_fwd_traits(int head_size_q,
                   int head_size_v,
                   std::string dtype,
                   bool is_group_mode,
                   bool has_logits_soft_cap,
                   mask_enum mask_type,
                   bias_enum bias_type,
                   bool has_lse,
                   bool has_dropout,
                   quant_scale_enum qscale_type,
                   bool use_ext_asm,
                   int how_v3_bf16_cvt,
                   bool skip_min_seqlen_q,
                   bool has_sink)
        : fmha_fwd_traits{head_size_q,
                          head_size_v,
                          dtype,
                          is_group_mode,
                          true, // is_v_rowmajor
                          has_logits_soft_cap,
                          mask_type,
                          bias_type,
                          has_lse,
                          has_dropout,
                          qscale_type,
                          skip_min_seqlen_q,
                          has_sink},
          use_ext_asm(use_ext_asm),
          how_v3_bf16_cvt(how_v3_bf16_cvt)
    {
    }
    bool use_ext_asm;
    int how_v3_bf16_cvt;
};

struct mha_fwd_splitkv_traits : public fmha_fwd_splitkv_traits
{
    mha_fwd_splitkv_traits(int head_size_q,
                           int head_size_v,
                           std::string dtype,
                           bool is_group_mode,
                           bool has_logits_soft_cap,
                           mask_enum mask_type,
                           bias_enum bias_type,
                           bool has_lse,
                           bool has_sink)
        : fmha_fwd_splitkv_traits{head_size_q,
                                  head_size_v,
                                  dtype,
                                  is_group_mode,
                                  true, // is_v_rowmajor
                                  has_logits_soft_cap,
                                  mask_type,
                                  bias_type,
                                  has_lse,
                                  false, // do_fp8_static_quant
                                  has_sink} 
    {
    }
};

using mha_fwd_args           = fmha_fwd_args;
using mha_fwd_splitkv_args   = fmha_fwd_splitkv_args;
using mha_batch_prefill_args = fmha_batch_prefill_args;

__attribute__((visibility("default"))) float mha_fwd(mha_fwd_args args,
                                                     const ck_tile::stream_config& stream_config,
                                                     std::string q_dtype_str,
                                                     bool is_group_mode,
                                                     mask_enum mask_type,
                                                     bias_enum bias_type,
                                                     bool has_lse,
                                                     quant_scale_enum qscale_type,
                                                     bool use_ext_asm,
                                                     bool has_sink = false,
                                                     int how_v3_bf16_cvt                = 1,
                                                     const void* seqstart_q_padding_ptr = nullptr,
                                                     const void* seqstart_k_padding_ptr = nullptr,
                                                     bool is_v3_api_check               = false);

__attribute__((visibility("default"))) float
mha_fwd_splitkv(mha_fwd_splitkv_args args,
                const ck_tile::stream_config& stream_config,
                std::string q_dtype_str,
                bool is_group_mode,
                mask_enum mask_type,
                bias_enum bias_type,
                bool has_lse,
                bool has_sink = false);

__attribute__((visibility("default"))) float
mha_batch_prefill(mha_batch_prefill_args args,
                  const ck_tile::stream_config& stream_config,
                  std::string q_dtype_str,
                  bool is_group_mode,
                  mask_enum mask_type,
                  bias_enum bias_type,
                  bool has_lse,
                  quant_scale_enum qscale_type,
                  bool use_ext_asm);

struct __attribute__((packed)) fmha_fwd_v3_args
{
    void* ptr_o;
    p2 _p0;
    const void* ptr_q;
    p2 _p1;
    const void* ptr_k;
    p2 _p2;
    const void* ptr_v;
    p2 _p3;
    void* ptr_lse;
    p2 _p4;
    float scalar;
    p3 _p5;
    unsigned int s_seq_len;
    p3 _p6;
    unsigned int s_Seqs;
    p3 _p7;
    unsigned int s_Ts;
    p3 _p8;
    unsigned int s_Hs;
    p3 _p9;
    unsigned int s_Bs;
    p3 _p10;
    unsigned int s_gqa;
    p3 _p11;
    unsigned int s_k_Seqs;
    p3 _p12;
    unsigned int s_k_Hs;
    p3 _p13;
    unsigned int s_k_Bs;
    p3 _p14;
    unsigned int s_opt;
    p3 _p15;
    unsigned int s_lse;
    p3 _p16;
    unsigned int s_kv_seq_len;
    p3 _p17;
    unsigned int s_qk_head_dim;
    p3 _p18;
    unsigned int s_v_head_dim;
    p3 _p19;
    unsigned int s_q_head_num;
    p3 _p20;
    unsigned int s_v_Seqs;
    p3 _p21;
    unsigned int s_v_Hs;
    p3 _p22;
    unsigned int s_v_Bs;
    p3 _p23;
    unsigned int s_o_Seqs;
    p3 _p24;
    unsigned int s_o_Hs;
    p3 _p25;
    unsigned int s_o_Bs;
    p3 _p26;
    const void* ptr_qseq;
    p2 _p27;
    const void* ptr_kseq;
    p2 _p28;
    unsigned int s_lse_Hs;
    p3 _p29;
    const void* ptr_qseq_padding;
    p2 _p30;
    const void* ptr_kseq_padding;
    p2 _p31;
};

struct fmha_fwd_v3_traits
{
    int b;
    int h;
    int s;
    int d;

    int mask;
    int ts_qo;
    int ts_kv;
};

template <typename DataType_,
          ck_tile::index_t HDim_,
          ck_tile::index_t MaskType_,
          bool kIsSEQPad_,
          bool kIsHDPad_,
          int kStoreLSE_,
          GPUArch GPUArch_,
          ck_tile::index_t BF16Cvt_ = 1,
          bool kIsGroupMode_        = false>
struct fmha_fwd_kernel_selector
{
    using DataType                             = ck_tile::remove_cvref_t<DataType_>;
    static constexpr ck_tile::index_t HDim     = HDim_;
    static constexpr ck_tile::index_t MaskType = MaskType_;
    static constexpr bool kIsSEQPad            = kIsSEQPad_;
    static constexpr bool kIsHDPad             = kIsHDPad_;
    static constexpr int kStoreLSE =
        kStoreLSE_; // kStoreLSE_ won't affect kernel selection, but will pass in kernel args
    static constexpr ck_tile::index_t BF16Cvt = BF16Cvt_;
    static constexpr bool kIsGroupMode        = kIsGroupMode_;
};

template <typename fmha_fwd_kernel_selector>
struct FmhaFwdV3Name;
template <typename fmha_fwd_kernel_selector>
struct FmhaFwdV3Buf;
template <typename fmha_fwd_kernel_selector>
struct FmhaFwdV3Ts;

namespace gfx942 {
float fmha_fwd_v3(mha_fwd_traits t,
                  mha_fwd_args a,
                  const ck_tile::stream_config& s,
<<<<<<< HEAD
                  const void* seqstart_q_padding_ptr = nullptr,
                  const void* seqstart_k_padding_ptr = nullptr,
                  bool is_v3_api_check               = false);
=======
                  bool is_v3_api_check = false);
>>>>>>> 0aa43a4a
}

namespace gfx950 {
float fmha_fwd_v3(mha_fwd_traits t,
                  mha_fwd_args a,
                  const ck_tile::stream_config& s,
<<<<<<< HEAD
                  const void* seqstart_q_padding_ptr = nullptr,
                  const void* seqstart_k_padding_ptr = nullptr,
                  bool is_v3_api_check               = false);
=======
                  bool is_v3_api_check = false);
>>>>>>> 0aa43a4a
}
} // namespace aiter<|MERGE_RESOLUTION|>--- conflicted
+++ resolved
@@ -225,25 +225,13 @@
 float fmha_fwd_v3(mha_fwd_traits t,
                   mha_fwd_args a,
                   const ck_tile::stream_config& s,
-<<<<<<< HEAD
-                  const void* seqstart_q_padding_ptr = nullptr,
-                  const void* seqstart_k_padding_ptr = nullptr,
-                  bool is_v3_api_check               = false);
-=======
                   bool is_v3_api_check = false);
->>>>>>> 0aa43a4a
 }
 
 namespace gfx950 {
 float fmha_fwd_v3(mha_fwd_traits t,
                   mha_fwd_args a,
                   const ck_tile::stream_config& s,
-<<<<<<< HEAD
-                  const void* seqstart_q_padding_ptr = nullptr,
-                  const void* seqstart_k_padding_ptr = nullptr,
-                  bool is_v3_api_check               = false);
-=======
                   bool is_v3_api_check = false);
->>>>>>> 0aa43a4a
 }
 } // namespace aiter