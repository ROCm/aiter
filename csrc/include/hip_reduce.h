--- conflicted
+++ resolved
@@ -106,44 +106,13 @@
     return local;
 }
 
-<<<<<<< HEAD
-template <typename T, typename F>
-=======
 template <typename T, typename F, bool threadBroadcast = true>
->>>>>>> a7e88d62
 __device__ constexpr T multithread_reduce(T data, F reduce_op, int thread_num)
 {
     if(thread_num == 1)
     {
         return data;
     }
-<<<<<<< HEAD
-    if(thread_num >= 2)
-    {
-        data = reduce_op(rocprim::detail::warp_move_dpp<T, 0xb1>(data), data);
-    }
-    if(thread_num >= 4)
-    {
-        data = reduce_op(rocprim::detail::warp_move_dpp<T, 0x4e>(data), data);
-    }
-    if(thread_num == 8)
-    {
-        data = reduce_op(rocprim::detail::warp_move_dpp<T, 0x124>(data), data);
-        data = rocprim::detail::warp_move_dpp<T, 0x104, 0xf, 0x5>(data);
-    }
-    else if(thread_num == 16)
-    {
-        data = reduce_op(rocprim::detail::warp_move_dpp<T, 0x124>(data), data);
-        data = reduce_op(rocprim::detail::warp_move_dpp<T, 0x128>(data), data);
-        data = rocprim::warp_shuffle(data, thread_num - 1, thread_num);
-    }
-    else if(thread_num == 32)
-    {
-        data = reduce_op(rocprim::detail::warp_move_dpp<T, 0x124>(data), data);
-        data = reduce_op(rocprim::detail::warp_move_dpp<T, 0x128>(data), data);
-        data = reduce_op(rocprim::detail::warp_move_dpp<T, 0x142>(data), data);
-        data = rocprim::warp_shuffle(data, thread_num - 1, thread_num);
-=======
     else if(thread_num == 2)
     {
         data = reduce_op(rocprim::detail::warp_move_dpp<T, 0xb1>(data), data);
@@ -199,7 +168,6 @@
         {
             data = rocprim::warp_shuffle(data, thread_num - 1, thread_num);
         }
->>>>>>> a7e88d62
     }
 
     return data;
