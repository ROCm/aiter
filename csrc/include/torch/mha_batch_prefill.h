#pragma once
// SPDX-License-Identifier: MIT
// Copyright (C) 2024-2025, Advanced Micro Devices, Inc. All rights reserved.
#include <torch/extension.h>

namespace aiter {
namespace torch_itfs {
std::vector<at::Tensor>
mha_batch_prefill(at::Tensor& q,                  // [total_q, hq, d]
<<<<<<< HEAD
                  const at::Tensor& k,            // [num_blocks, hk, d/8, block_size, 8]
                  const at::Tensor& v,            // [num_blocks, hk, block_size/8, d, 8]
=======
                  const at::Tensor& k,            // [total_k, hk, d]
                  const at::Tensor& v,            // [total_k, hk, d]
>>>>>>> 71464341
                  const at::Tensor& cu_seqlens_q, // [b+1]
                  const at::Tensor& kv_indptr,    // [b+1]
                  const at::Tensor& kv_page_indices,
                  int max_seqlen_q,
                  int max_seqlen_k,
                  float p_dropout,
                  float softmax_scale,
                  float logits_soft_cap,
                  bool zero_tensors,
                  bool is_causal,
                  int window_size_left,
                  int window_size_right,
                  bool return_softmax_lse,
                  bool return_dropout_randval,
                  std::optional<at::Tensor> out_,                // [total_q, hq, d]
                  std::optional<const at::Tensor> bias_,         // [total_q, max_seqlen_k]
                  std::optional<const at::Tensor> alibi_slopes_, // [hq] or [b, hq]
<<<<<<< HEAD
                  std::optional<at::Generator> gen_,
                  std::optional<const at::Tensor> kv_last_page_lens,
                  std::optional<const at::Tensor> block_table,
                  std::optional<const at::Tensor> seqlen_k);
=======
                  std::optional<const at::Tensor> q_descale,     // [1]
                  std::optional<const at::Tensor> k_descale,     // [1]
                  std::optional<const at::Tensor> v_descale,     // [1]
                  std::optional<at::Generator> gen_);
>>>>>>> 71464341
} // namespace torch_itfs
} // namespace aiter<|MERGE_RESOLUTION|>--- conflicted
+++ resolved
@@ -7,13 +7,8 @@
 namespace torch_itfs {
 std::vector<at::Tensor>
 mha_batch_prefill(at::Tensor& q,                  // [total_q, hq, d]
-<<<<<<< HEAD
                   const at::Tensor& k,            // [num_blocks, hk, d/8, block_size, 8]
                   const at::Tensor& v,            // [num_blocks, hk, block_size/8, d, 8]
-=======
-                  const at::Tensor& k,            // [total_k, hk, d]
-                  const at::Tensor& v,            // [total_k, hk, d]
->>>>>>> 71464341
                   const at::Tensor& cu_seqlens_q, // [b+1]
                   const at::Tensor& kv_indptr,    // [b+1]
                   const at::Tensor& kv_page_indices,
@@ -31,16 +26,13 @@
                   std::optional<at::Tensor> out_,                // [total_q, hq, d]
                   std::optional<const at::Tensor> bias_,         // [total_q, max_seqlen_k]
                   std::optional<const at::Tensor> alibi_slopes_, // [hq] or [b, hq]
-<<<<<<< HEAD
+                  std::optional<const at::Tensor> q_descale,     // [1]
+                  std::optional<const at::Tensor> k_descale,     // [1]
+                  std::optional<const at::Tensor> v_descale,     // [1]
                   std::optional<at::Generator> gen_,
                   std::optional<const at::Tensor> kv_last_page_lens,
                   std::optional<const at::Tensor> block_table,
                   std::optional<const at::Tensor> seqlen_k);
-=======
-                  std::optional<const at::Tensor> q_descale,     // [1]
-                  std::optional<const at::Tensor> k_descale,     // [1]
-                  std::optional<const at::Tensor> v_descale,     // [1]
-                  std::optional<at::Generator> gen_);
->>>>>>> 71464341
+
 } // namespace torch_itfs
 } // namespace aiter