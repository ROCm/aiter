// SPDX-License-Identifier: MIT
// Copyright (C) 2024-2025, Advanced Micro Devices, Inc. All rights reserved.

#define ACTIVATION_PYBIND                               \
    m.def("silu_and_mul",                               \
          &aiter::silu_and_mul,                         \
          "Activation function used in SwiGLU.",        \
          py::arg("out"),                               \
          py::arg("input"));                            \
    m.def("scaled_silu_and_mul",                        \
          &aiter::scaled_silu_and_mul,                  \
          "Activation function used in scaled SwiGLU.", \
          py::arg("out"),                               \
          py::arg("input"),                             \
          py::arg("scale"));                            \
    m.def("gelu_and_mul",                               \
          &aiter::gelu_and_mul,                         \
          "Activation function used in GELU.",          \
          py::arg("out"),                               \
          py::arg("input"));                            \
    m.def("gelu_tanh_and_mul",                          \
          &aiter::gelu_tanh_and_mul,                    \
          "Activation function used in GELU tanh.",     \
          py::arg("out"),                               \
          py::arg("input"));

#define AITER_OPERATOR_PYBIND                                                   \
    m.def("add", &aiter_add, "apply for add with transpose and broadcast.");    \
    m.def("mul", &aiter_mul, "apply for mul with transpose and broadcast.");    \
    m.def("sub", &aiter_sub, "apply for sub with transpose and broadcast.");    \
    m.def("div", &aiter_div, "apply for div with transpose and broadcast.");    \
    m.def("add_", &aiter_add_, "apply for add_ with transpose and broadcast."); \
    m.def("mul_", &aiter_mul_, "apply for mul_ with transpose and broadcast."); \
    m.def("sub_", &aiter_sub_, "apply for sub_ with transpose and broadcast."); \
    m.def("div_", &aiter_div_, "apply for div_ with transpose and broadcast.");
#define AITER_UNARY_PYBIND                                  \
    m.def("sigmoid", &aiter_sigmoid, "apply for sigmoid."); \
    m.def("tanh", &aiter_tanh, "apply for tanh.");

#define ATTENTION_ASM_MLA_PYBIND        \
    m.def("mla_decode_stage1_asm_fwd",  \
          &mla_decode_stage1_asm_fwd,   \
          "mla_decode_stage1_asm_fwd",  \
          py::arg("Q"),                 \
          py::arg("KV"),                \
          py::arg("qo_indptr"),         \
          py::arg("kv_indptr"),         \
          py::arg("kv_page_indices"),   \
          py::arg("kv_last_page_lens"), \
          py::arg("max_seqlen_q"),      \
          py::arg("softmax_scale"),     \
          py::arg("splitData"),         \
          py::arg("splitLse"));         \
    m.def("mla_prefill_asm_fwd",        \
          &mla_prefill_asm_fwd,         \
          "mla_prefill_asm_fwd",        \
          py::arg("Q"),                 \
          py::arg("KV"),                \
          py::arg("qo_indptr"),         \
          py::arg("kv_indptr"),         \
          py::arg("kv_page_indices"),   \
          py::arg("kv_last_page_lens"), \
          py::arg("max_seqlen_q"),      \
          py::arg("softmax_scale"),     \
          py::arg("splitData"),         \
          py::arg("splitLse"));

#define ATTENTION_ASM_PYBIND                        \
    m.def("pa_fwd_asm",                             \
          &pa_fwd,                                  \
          "pa_fwd",                                 \
          py::arg("Q"),                             \
          py::arg("K"),                             \
          py::arg("V"),                             \
          py::arg("block_tables"),                  \
          py::arg("context_lens"),                  \
          py::arg("block_tables_stride0"),          \
          py::arg("max_qlen")       = 1,            \
          py::arg("K_QScale")       = std::nullopt, \
          py::arg("V_QScale")       = std::nullopt, \
          py::arg("out_")           = std::nullopt, \
          py::arg("qo_indptr")      = std::nullopt, \
          py::arg("high_precision") = 1,            \
          py::arg("kernelName")     = std::nullopt);

#define ATTENTION_CK_PYBIND            \
    m.def("pa_fwd_naive",              \
          &pa_fwd_naive,               \
          "pa_fwd_naive",              \
          py::arg("Q"),                \
          py::arg("K"),                \
          py::arg("V"),                \
          py::arg("block_tables"),     \
          py::arg("context_lens"),     \
          py::arg("k_dequant_scales"), \
          py::arg("v_dequant_scales"), \
          py::arg("max_seq_len"),      \
          py::arg("num_kv_heads"),     \
          py::arg("scale_s"),          \
          py::arg("scale_k"),          \
          py::arg("scale_v"),          \
          py::arg("block_size"),       \
          py::arg("quant_algo"),       \
          py::arg("out_") = std::nullopt);

#define ATTENTION_PYBIND                                          \
    m.def("paged_attention_rocm",                                 \
          &paged_attention,                                       \
          "paged_attention_rocm(Tensor! out, Tensor exp_sums,"    \
          "                Tensor max_logits, Tensor tmp_out,"    \
          "                Tensor query, Tensor key_cache,"       \
          "                Tensor value_cache, int num_kv_heads," \
          "                float scale, Tensor block_tables,"     \
          "                Tensor context_lens, int block_size,"  \
          "                int max_context_len,"                  \
          "                Tensor? alibi_slopes,"                 \
          "                str kv_cache_dtype,"                   \
          "                float k_scale, float v_scale) -> ()");

#define ATTENTION_RAGGED_PYBIND                                   \
    m.def("paged_attention_ragged",                               \
          &paged_attention_ragged,                                \
          "paged_attention_ragged(Tensor! out, Tensor exp_sums,"  \
          "                Tensor max_logits, Tensor tmp_out,"    \
          "                Tensor query, Tensor key_cache,"       \
          "                Tensor value_cache, int num_kv_heads," \
          "                float scale, Tensor block_tables,"     \
          "                Tensor context_lens, int block_size,"  \
          "                int max_context_len,"                  \
          "                Tensor? alibi_slopes,"                 \
          "                str kv_cache_dtype,"                   \
          "                float k_scale, float v_scale) -> ()");

#define ATTENTION_V1_PYBIND                                       \
    m.def("paged_attention_v1",                                   \
          &paged_attention_v1,                                    \
          "paged_attention_v1(Tensor! out, Tensor exp_sums,"      \
          "                Tensor max_logits, Tensor tmp_out,"    \
          "                Tensor query, Tensor key_cache,"       \
          "                Tensor value_cache, int num_kv_heads," \
          "                float scale, Tensor block_tables,"     \
          "                Tensor context_lens, int block_size,"  \
          "                int max_context_len,"                  \
          "                Tensor? alibi_slopes,"                 \
          "                str kv_cache_dtype,"                   \
          "                float k_scale, float v_scale) -> ()");

#define BATCHED_GEMM_A8W8_PYBIND            \
    m.def("batched_gemm_a8w8",              \
          &batched_gemm_a8w8,               \
          "batched_gemm_a8w8",              \
          py::arg("XQ"),                    \
          py::arg("WQ"),                    \
          py::arg("x_scale"),               \
          py::arg("w_scale"),               \
          py::arg("Out"),                   \
          py::arg("bias")   = std::nullopt, \
          py::arg("splitK") = 0);

#define BATCHED_GEMM_A8W8_TUNE_PYBIND \
    m.def("batched_gemm_a8w8_tune",   \
          &batched_gemm_a8w8_tune,    \
          "batched_gemm_a8w8_tune",   \
          py::arg("XQ"),              \
          py::arg("WQ"),              \
          py::arg("x_scale"),         \
          py::arg("w_scale"),         \
          py::arg("Out"),             \
          py::arg("kernelId") = 0,    \
          py::arg("splitK")   = 0);

#define CACHE_PYBIND                                                                \
    m.def("swap_blocks",                                                            \
          &aiter::swap_blocks,                                                      \
          "swap_blocks(Tensor src, Tensor! dst, Tensor block_mapping) -> ()");      \
    m.def("copy_blocks",                                                            \
          &aiter::copy_blocks,                                                      \
          "copy_blocks(Tensor(a!)[] key_caches, Tensor[](b!) value_caches, "        \
          "Tensor block_mapping) -> ()");                                           \
                                                                                    \
    m.def("reshape_and_cache",                                                      \
          &aiter::reshape_and_cache,                                                \
          "reshape_and_cache",                                                      \
          py::arg("key"),                                                           \
          py::arg("value"),                                                         \
          py::arg("key_cache"),                                                     \
          py::arg("value_cache"),                                                   \
          py::arg("slot_mapping"),                                                  \
          py::arg("kv_cache_dtype"),                                                \
          py::arg("k_scale")    = std::nullopt,                                     \
          py::arg("v_scale")    = std::nullopt,                                     \
          py::arg("asm_layout") = false);                                           \
    m.def("reshape_and_cache_flash",                                                \
          &aiter::reshape_and_cache_flash,                                          \
          "reshape_and_cache_flash(Tensor key, Tensor value,"                       \
          "                        Tensor! key_cache,"                              \
          "                        Tensor! value_cache,"                            \
          "                        Tensor slot_mapping,"                            \
          "                        str kv_cache_dtype,"                             \
          "                        float k_scale, float v_scale) -> ()");           \
    m.def("reshape_and_cache_with_pertoken_quant",                                  \
          &aiter::reshape_and_cache_with_pertoken_quant,                            \
          "reshape_and_cache_with_pertoken_quant(Tensor key, Tensor value,"         \
          "                        Tensor! key_cache,"                              \
          "                        Tensor! value_cache,"                            \
          "                        Tensor! k_dequant_scales,"                       \
          "                        Tensor! v_dequant_scales,"                       \
          "                        Tensor slot_mapping) -> ()");                    \
    m.def("reshape_and_cache_with_block_quant",                                     \
          &aiter::reshape_and_cache_with_block_quant,                               \
          "reshape_and_cache_with_block_quant(Tensor key, Tensor value,"            \
          "                        Tensor! key_cache,"                              \
          "                        Tensor! value_cache,"                            \
          "                        Tensor! k_dequant_scales,"                       \
          "                        Tensor! v_dequant_scales,"                       \
          "                        Tensor slot_mapping,"                            \
          "                        const bool asm_layout) -> ()");                  \
    m.def("reshape_and_cache_with_block_quant_for_asm_pa",                          \
          &aiter::reshape_and_cache_with_block_quant_for_asm_pa,                    \
          "reshape_and_cache_with_block_quant_for_asm_pa(Tensor key, Tensor value," \
          "                        Tensor! key_cache,"                              \
          "                        Tensor! value_cache,"                            \
          "                        Tensor! k_dequant_scales,"                       \
          "                        Tensor! v_dequant_scales,"                       \
          "                        Tensor slot_mapping,"                            \
          "                        const bool asm_layout,"                          \
          "                        const int ori_block_size) -> ()",                \
          py::arg("key"),                                                           \
          py::arg("value"),                                                         \
          py::arg("key_cache"),                                                     \
          py::arg("value_cache"),                                                   \
          py::arg("k_dequant_scales"),                                              \
          py::arg("v_dequant_scales"),                                              \
          py::arg("slot_mapping"),                                                  \
          py::arg("asm_layout"),                                                    \
          py::arg("ori_block_size") = 128);

#define CUSTOM_ALL_REDUCE_PYBIND                                                               \
    m.def("init_custom_ar",                                                                    \
          &aiter::init_custom_ar,                                                              \
          "init_custom_ar(Tensor meta, Tensor rank_data, "                                     \
          "str[] handles, int[] offsets, int rank, "                                           \
          "bool full_nvlink) -> int",                                                          \
          py::arg("meta"),                                                                     \
          py::arg("rank_data"),                                                                \
          py::arg("handles"),                                                                  \
          py::arg("offsets"),                                                                  \
          py::arg("rank"),                                                                     \
          py::arg("full_nvlink"));                                                             \
    m.def("all_reduce_reg",                                                                    \
          &aiter::all_reduce_reg,                                                              \
          "all_reduce_reg(int fa, Tensor inp, Tensor! out, bool open_fp8_quant) -> ()",        \
          py::arg("_fa"),                                                                      \
          py::arg("inp"),                                                                      \
          py::arg("out"),                                                                      \
          py::arg("open_fp8_quant"));                                                          \
    m.def("all_reduce_unreg",                                                                  \
          &aiter::all_reduce_unreg,                                                            \
          "all_reduce_unreg(int fa, Tensor inp, Tensor reg_buffer, Tensor! out) -> ()",        \
          py::arg("_fa"),                                                                      \
          py::arg("inp"),                                                                      \
          py::arg("reg_buffer"),                                                               \
          py::arg("out"));                                                                     \
    m.def("all_reduce_asm_", &all_reduce_asm, "");                                             \
    m.def("all_reduce_rmsnorm_", &all_reduce_rmsnorm, "all_reduce_rmsnorm");                   \
    m.def("all_reduce_rmsnorm_quant_", &all_reduce_rmsnorm_quant, "all_reduce_rmsnorm_quant"); \
    m.def("dispose", &aiter::dispose, py::arg("_fa"));                                         \
    m.def("meta_size", &aiter::meta_size);                                                     \
    m.def("register_buffer",                                                                   \
          &aiter::register_buffer,                                                             \
          "register_buffer(int fa, Tensor t, str[] handles, int[] offsets) -> ()",             \
          py::arg("_fa"),                                                                      \
          py::arg("t"),                                                                        \
          py::arg("handles"),                                                                  \
          py::arg("offsets"));                                                                 \
    m.def("get_graph_buffer_ipc_meta", &aiter::get_graph_buffer_ipc_meta, py::arg("_fa"));     \
    m.def("register_graph_buffers",                                                            \
          &aiter::register_graph_buffers,                                                      \
          py::arg("_fa"),                                                                      \
          py::arg("handles"),                                                                  \
          py::arg("offsets"));                                                                 \
    m.def("allocate_meta_buffer", &aiter::allocate_meta_buffer, py::arg("size"));              \
    m.def("get_meta_buffer_ipc_handle", &aiter::get_meta_buffer_ipc_handle, py::arg("inp"));

#define CUSTOM_PYBIND                                                                           \
    m.def("wvSpltK",                                                                            \
          &aiter::wvSpltK,                                                                      \
          "wvSpltK(Tensor in_a, Tensor in_b, Tensor! out_c, int N_in,"                          \
          "        int CuCount) -> ()");                                                        \
    m.def("wv_splitk_small_fp16_bf16",                                                          \
          &aiter::wv_splitk_small_fp16_bf16_wrapper,                                            \
          "wv_splitk_small_fp16_bf16(Tensor in_a, Tensor in_b, Tensor! out_c, int N_in,"        \
          "        int CuCount) -> ()");                                                        \
    m.def("LLMM1",                                                                              \
          &aiter::LLMM1,                                                                        \
          "LLMM1(Tensor in_a, Tensor in_b, Tensor! out_c, int rows_per_block) -> "              \
          "()");                                                                                \
    m.def("wvSplitKQ",                                                                          \
          &aiter::wvSplitKQ,                                                                    \
          "wvSplitKQ(Tensor in_a, Tensor in_b, Tensor! out_c, Tensor scale_a, Tensor scale_b, " \
          "int CuCount) -> ()");

#define GEMM_A8W8_ASM_PYBIND                                            \
    m.def("gemm_a8w8_asm",                                              \
          &gemm_a8w8_asm,                                               \
          "Asm gemm a8w8 ,  weight should be shuffle to layout(32,16)", \
          py::arg("XQ"),                                                \
          py::arg("WQ"),                                                \
          py::arg("x_scale"),                                           \
          py::arg("w_scale"),                                           \
          py::arg("Out"),                                               \
          py::arg("bias"),                                              \
          py::arg("sub_m")  = 128,                                      \
          py::arg("sub_n")  = 128,                                      \
          py::arg("pad_a")  = 0,                                        \
          py::arg("pad_b")  = 0,                                        \
          py::arg("pad_c")  = 0,                                        \
          py::arg("splitK") = 0);

#define GEMM_A4W4_ASM_PYBIND                      \
    m.def("gemm_a4w4_asm",                        \
          &gemm_a4w4_asm,                         \
          "Asm gemm a4w4",                        \
          py::arg("A"),                           \
          py::arg("B"),                           \
          py::arg("A_scale"),                     \
          py::arg("B_scale"),                     \
          py::arg("out"),                         \
          py::arg("kernelName"),                  \
          py::arg("bias")         = std::nullopt, \
          py::arg("alpha")        = 1.0,          \
          py::arg("beta")         = 0.0,          \
          py::arg("bpreshuffle")  = true,         \
          py::arg("log2_k_split") = std::nullopt);

#define GEMM_A4W4_BLOCKSCALE_PYBIND \
    m.def("gemm_a4w4_blockscale",   \
          &gemm_a4w4_blockscale,    \
          "fp4 blockscale gemm",    \
          py::arg("XQ"),            \
          py::arg("WQ"),            \
          py::arg("x_scale"),       \
          py::arg("w_scale"),       \
          py::arg("Out"),           \
          py::arg("splitK") = 0);

#define GEMM_A8W8_BLOCKSCALE_PYBIND \
    m.def("gemm_a8w8_blockscale",   \
          &gemm_a8w8_blockscale,    \
          "fp8 blockscale gemm",    \
          py::arg("XQ"),            \
          py::arg("WQ"),            \
          py::arg("x_scale"),       \
          py::arg("w_scale"),       \
          py::arg("Out"));

#define GEMM_A8W8_BLOCKSCALE_TUNE_PYBIND \
    m.def("gemm_a8w8_blockscale_tune",   \
          &gemm_a8w8_blockscale_tune,    \
          "gemm_a8w8_blockscale_tune",   \
          py::arg("XQ"),                 \
          py::arg("WQ"),                 \
          py::arg("x_scale"),            \
          py::arg("w_scale"),            \
          py::arg("Out"),                \
          py::arg("kernelId") = 0,       \
          py::arg("splitK")   = 0);

#define GEMM_A4W4_BLOCKSCALE_TUNE_PYBIND \
    m.def("gemm_a4w4_blockscale_tune",   \
          &gemm_a4w4_blockscale_tune,    \
          "gemm_a4w4_blockscale_tune",   \
          py::arg("XQ"),                 \
          py::arg("WQ"),                 \
          py::arg("x_scale"),            \
          py::arg("w_scale"),            \
          py::arg("Out"),                \
          py::arg("kernelId") = 0,       \
          py::arg("splitK")   = 0);

#define GEMM_A8W8_PYBIND                    \
    m.def("gemm_a8w8",                      \
          &gemm_a8w8,                       \
          "gemm_a8w8",                      \
          py::arg("XQ"),                    \
          py::arg("WQ"),                    \
          py::arg("x_scale"),               \
          py::arg("w_scale"),               \
          py::arg("Out"),                   \
          py::arg("bias")   = std::nullopt, \
          py::arg("splitK") = 0);

#define GEMM_A8W8_TUNE_PYBIND      \
    m.def("gemm_a8w8_tune",        \
          &gemm_a8w8_tune,         \
          "gemm_a8w8_tune",        \
          py::arg("XQ"),           \
          py::arg("WQ"),           \
          py::arg("x_scale"),      \
          py::arg("w_scale"),      \
          py::arg("Out"),          \
          py::arg("kernelId") = 0, \
          py::arg("splitK")   = 0);
#define GEMM_A8W8_BPRESHUFFLE_PYBIND \
    m.def("gemm_a8w8_bpreshuffle",   \
          &gemm_a8w8_bpreshuffle,    \
          "gemm_a8w8_bpreshuffle",   \
          py::arg("XQ"),             \
          py::arg("WQ"),             \
          py::arg("x_scale"),        \
          py::arg("w_scale"),        \
          py::arg("Out"));

#define GEMM_A8W8_BPRESHUFFLE_TUNE_PYBIND \
    m.def("gemm_a8w8_bpreshuffle_tune",   \
          &gemm_a8w8_bpreshuffle_tune,    \
          "gemm_a8w8_bpreshuffle_tune",   \
          py::arg("XQ"),                  \
          py::arg("WQ"),                  \
          py::arg("x_scale"),             \
          py::arg("w_scale"),             \
          py::arg("Out"),                 \
          py::arg("kernelId") = 0,        \
          py::arg("splitK")   = 0);
#define MHA_BWD_ASM_PYBIND                        \
    m.def("fmha_v3_bwd",                          \
          &aiter::torch_itfs::fmha_v3_bwd,        \
          py::arg("dout"),                        \
          py::arg("q"),                           \
          py::arg("k"),                           \
          py::arg("v"),                           \
          py::arg("out"),                         \
          py::arg("softmax_lse"),                 \
          py::arg("dropout_p"),                   \
          py::arg("softmax_scale"),               \
          py::arg("is_causal"),                   \
          py::arg("window_size_left"),            \
          py::arg("window_size_right"),           \
          py::arg("deterministic"),               \
          py::arg("is_v3_atomic_fp32"),           \
          py::arg("how_v3_bf16_cvt"),             \
          py::arg("dq")           = std::nullopt, \
          py::arg("dk")           = std::nullopt, \
          py::arg("dv")           = std::nullopt, \
          py::arg("alibi_slopes") = std::nullopt, \
          py::arg("rng_state")    = std::nullopt, \
          py::arg("gen")          = std::nullopt);

#define MHA_VARLEN_BWD_ASM_PYBIND                 \
    m.def("fmha_v3_varlen_bwd",                   \
          &aiter::torch_itfs::fmha_v3_varlen_bwd, \
          py::arg("dout"),                        \
          py::arg("q"),                           \
          py::arg("k"),                           \
          py::arg("v"),                           \
          py::arg("out"),                         \
          py::arg("softmax_lse"),                 \
          py::arg("cu_seqlens_q"),                \
          py::arg("cu_seqlens_k"),                \
          py::arg("max_seqlen_q"),                \
          py::arg("max_seqlen_k"),                \
          py::arg("dropout_p"),                   \
          py::arg("softmax_scale"),               \
          py::arg("zero_tensors"),                \
          py::arg("is_causal"),                   \
          py::arg("window_size_left"),            \
          py::arg("window_size_right"),           \
          py::arg("deterministic"),               \
          py::arg("is_v3_atomic_fp32"),           \
          py::arg("how_v3_bf16_cvt"),             \
          py::arg("dq")           = std::nullopt, \
          py::arg("dk")           = std::nullopt, \
          py::arg("dv")           = std::nullopt, \
          py::arg("alibi_slopes") = std::nullopt, \
          py::arg("rng_state")    = std::nullopt, \
          py::arg("gen")          = std::nullopt);

#define MHA_BWD_PYBIND                            \
    m.def("mha_bwd",                              \
          &aiter::torch_itfs::mha_bwd,            \
          py::arg("dout"),                        \
          py::arg("q"),                           \
          py::arg("k"),                           \
          py::arg("v"),                           \
          py::arg("out"),                         \
          py::arg("softmax_lse"),                 \
          py::arg("dropout_p"),                   \
          py::arg("softmax_scale"),               \
          py::arg("is_causal"),                   \
          py::arg("window_size_left"),            \
          py::arg("window_size_right"),           \
          py::arg("deterministic"),               \
          py::arg("dq")           = std::nullopt, \
          py::arg("dk")           = std::nullopt, \
          py::arg("dv")           = std::nullopt, \
          py::arg("dbias")        = std::nullopt, \
          py::arg("bias")         = std::nullopt, \
          py::arg("alibi_slopes") = std::nullopt, \
          py::arg("rng_state")    = std::nullopt, \
          py::arg("gen")          = std::nullopt);

#define MHA_FWD_ASM_PYBIND                        \
    m.def("fmha_v3_fwd",                          \
          &aiter::torch_itfs::fmha_v3_fwd,        \
          py::arg("q"),                           \
          py::arg("k"),                           \
          py::arg("v"),                           \
          py::arg("dropout_p"),                   \
          py::arg("softmax_scale"),               \
          py::arg("is_causal"),                   \
          py::arg("window_size_left"),            \
          py::arg("window_size_right"),           \
          py::arg("return_softmax_lse"),          \
          py::arg("return_dropout_randval"),      \
          py::arg("out")          = std::nullopt, \
          py::arg("bias")         = std::nullopt, \
          py::arg("alibi_slopes") = std::nullopt, \
          py::arg("gen")          = std::nullopt);

#define MHA_FWD_PYBIND                            \
    m.def("mha_fwd",                              \
          &aiter::torch_itfs::mha_fwd,            \
          py::arg("q"),                           \
          py::arg("k"),                           \
          py::arg("v"),                           \
          py::arg("dropout_p"),                   \
          py::arg("softmax_scale"),               \
          py::arg("is_causal"),                   \
          py::arg("window_size_left"),            \
          py::arg("window_size_right"),           \
          py::arg("return_softmax_lse"),          \
          py::arg("return_dropout_randval"),      \
          py::arg("out")          = std::nullopt, \
          py::arg("bias")         = std::nullopt, \
          py::arg("alibi_slopes") = std::nullopt, \
          py::arg("gen")          = std::nullopt);

#define MHA_VARLEN_BWD_PYBIND                     \
    m.def("mha_varlen_bwd",                       \
          &aiter::torch_itfs::mha_varlen_bwd,     \
          py::arg("dout"),                        \
          py::arg("q"),                           \
          py::arg("k"),                           \
          py::arg("v"),                           \
          py::arg("out"),                         \
          py::arg("softmax_lse"),                 \
          py::arg("cu_seqlens_q"),                \
          py::arg("cu_seqlens_k"),                \
          py::arg("max_seqlen_q"),                \
          py::arg("max_seqlen_k"),                \
          py::arg("dropout_p"),                   \
          py::arg("softmax_scale"),               \
          py::arg("zero_tensors"),                \
          py::arg("is_causal"),                   \
          py::arg("window_size_left"),            \
          py::arg("window_size_right"),           \
          py::arg("deterministic"),               \
          py::arg("dq")           = std::nullopt, \
          py::arg("dk")           = std::nullopt, \
          py::arg("dv")           = std::nullopt, \
          py::arg("alibi_slopes") = std::nullopt, \
          py::arg("rng_state")    = std::nullopt, \
          py::arg("gen")          = std::nullopt);

#define MOE_CK_2STAGES_PYBIND                       \
    m.def("ck_moe_stage1",                          \
          &ck_moe_stage1,                           \
          py::arg("hidden_states"),                 \
          py::arg("w1"),                            \
          py::arg("w2"),                            \
          py::arg("sorted_token_ids"),              \
          py::arg("sorted_expert_ids"),             \
          py::arg("num_valid_ids"),                 \
          py::arg("out"),                           \
          py::arg("topk"),                          \
<<<<<<< HEAD
          py::arg("kernelName")     = "",           \
=======
          py::arg("kernelName")     = std::nullopt, \
>>>>>>> a063a892
          py::arg("w1_scale")       = std::nullopt, \
          py::arg("a1_scale")       = std::nullopt, \
          py::arg("block_m")        = 32,           \
          py::arg("sorted_weights") = std::nullopt, \
          py::arg("quant_type")     = 0,            \
          py::arg("activation")     = 0);               \
                                                    \
    m.def("ck_moe_stage2",                          \
          &ck_moe_stage2,                           \
          py::arg("inter_states"),                  \
          py::arg("w1"),                            \
          py::arg("w2"),                            \
          py::arg("sorted_token_ids"),              \
          py::arg("sorted_expert_ids"),             \
          py::arg("num_valid_ids"),                 \
          py::arg("out"),                           \
          py::arg("topk"),                          \
<<<<<<< HEAD
          py::arg("kernelName")     = "",           \
=======
          py::arg("kernelName")     = std::nullopt, \
>>>>>>> a063a892
          py::arg("w2_scale")       = std::nullopt, \
          py::arg("a2_scale")       = std::nullopt, \
          py::arg("block_m")        = 32,           \
          py::arg("sorted_weights") = std::nullopt, \
          py::arg("quant_type")     = 0,            \
          py::arg("activation")     = 0);

#define MHA_VARLEN_FWD_PYBIND                     \
    m.def("mha_varlen_fwd",                       \
          &aiter::torch_itfs::mha_varlen_fwd,     \
          py::arg("q"),                           \
          py::arg("k"),                           \
          py::arg("v"),                           \
          py::arg("cu_seqlens_q"),                \
          py::arg("cu_seqlens_k"),                \
          py::arg("max_seqlen_q"),                \
          py::arg("max_seqlen_k"),                \
          py::arg("min_seqlen_q"),                \
          py::arg("dropout_p"),                   \
          py::arg("softmax_scale"),               \
          py::arg("logits_soft_cap"),             \
          py::arg("zero_tensors"),                \
          py::arg("is_causal"),                   \
          py::arg("window_size_left"),            \
          py::arg("window_size_right"),           \
          py::arg("return_softmax_lse"),          \
          py::arg("return_dropout_randval"),      \
          py::arg("out")          = std::nullopt, \
          py::arg("block_table")  = std::nullopt, \
          py::arg("bias")         = std::nullopt, \
          py::arg("alibi_slopes") = std::nullopt, \
          py::arg("gen")          = std::nullopt);

#define MHA_BATCH_PREFILL_PYBIND                  \
    m.def("mha_batch_prefill",                    \
          &aiter::torch_itfs::mha_batch_prefill,  \
          py::arg("q"),                           \
          py::arg("k"),                           \
          py::arg("v"),                           \
          py::arg("cu_seqlens_q"),                \
          py::arg("kv_indptr"),                   \
          py::arg("kv_page_indices"),             \
          py::arg("max_seqlen_q"),                \
          py::arg("max_seqlen_k"),                \
          py::arg("dropout_p"),                   \
          py::arg("softmax_scale"),               \
          py::arg("logits_soft_cap"),             \
          py::arg("zero_tensors"),                \
          py::arg("is_causal"),                   \
          py::arg("window_size_left"),            \
          py::arg("window_size_right"),           \
          py::arg("return_softmax_lse"),          \
          py::arg("return_dropout_randval"),      \
          py::arg("out")          = std::nullopt, \
          py::arg("bias")         = std::nullopt, \
          py::arg("alibi_slopes") = std::nullopt, \
          py::arg("gen")          = std::nullopt);

#define MOE_OP_PYBIND                                                                         \
    m.def("topk_softmax", &aiter::topk_softmax, "Apply topk softmax to the gating outputs."); \
    m.def("grouped_topk",                                                                     \
          &grouped_topk,                                                                      \
          py::arg("gating_output"),                                                           \
          py::arg("topk_weights"),                                                            \
          py::arg("topk_ids"),                                                                \
          py::arg("num_expert_group"),                                                        \
          py::arg("topk_grp"),                                                                \
          py::arg("need_renorm"),                                                             \
          py::arg("scoring_func")          = true,                                            \
          py::arg("routed_scaling_factor") = 1.0f,                                            \
          "Apply grouped topk softmax/sigmodd to the gating outputs.");                       \
    m.def("biased_grouped_topk",                                                              \
          &biased_grouped_topk,                                                               \
          py::arg("gating_output"),                                                           \
          py::arg("correction_bias"),                                                         \
          py::arg("topk_weights"),                                                            \
          py::arg("topk_ids"),                                                                \
          py::arg("num_expert_group"),                                                        \
          py::arg("topk_grp"),                                                                \
          py::arg("need_renorm"),                                                             \
          py::arg("routed_scaling_factor") = 1.0f,                                            \
          "Apply biased grouped topk softmax to the gating outputs.");                        \
    m.def("moe_fused_gate",                                                                   \
          &moe_fused_gate,                                                                    \
          py::arg("input"),                                                                   \
          py::arg("bias"),                                                                    \
          py::arg("topk_weights"),                                                            \
          py::arg("topk_ids"),                                                                \
          py::arg("num_expert_group"),                                                        \
          py::arg("topk_group"),                                                              \
          py::arg("topk"),                                                                    \
          py::arg("n_share_experts_fusion"),                                                  \
          py::arg("routed_scaling_factor") = 1.0,                                             \
          "Apply biased grouped topk softmax to the gating outputs.");                        \
    m.def("moe_align_block_size",                                                             \
          &aiter::moe_align_block_size,                                                       \
          "Aligning the number of tokens to be processed by each expert such "                \
          "that it is divisible by the block size.");                                         \
    m.def("fmoe", &fmoe);                                                                     \
    m.def("fmoe_int8_g1u0",                                                                   \
          &fmoe_int8_g1u0,                                                                    \
          py::arg("out"),                                                                     \
          py::arg("input"),                                                                   \
          py::arg("gate"),                                                                    \
          py::arg("down"),                                                                    \
          py::arg("sorted_token_ids"),                                                        \
          py::arg("sorted_weights"),                                                          \
          py::arg("sorted_expert_ids"),                                                       \
          py::arg("num_valid_ids"),                                                           \
          py::arg("topk"),                                                                    \
          py::arg("input_scale"),                                                             \
          py::arg("fc1_scale"),                                                               \
          py::arg("fc2_scale"),                                                               \
          py::arg("fc2_smooth_scale") = std::nullopt,                                         \
          py::arg("activation")       = ActivationType::Silu);                                      \
    m.def("fmoe_g1u1",                                                                        \
          &fmoe_g1u1,                                                                         \
          py::arg("out"),                                                                     \
          py::arg("input"),                                                                   \
          py::arg("gate"),                                                                    \
          py::arg("down"),                                                                    \
          py::arg("sorted_token_ids"),                                                        \
          py::arg("sorted_weights"),                                                          \
          py::arg("sorted_expert_ids"),                                                       \
          py::arg("num_valid_ids"),                                                           \
          py::arg("topk"),                                                                    \
          py::arg("input_scale"),                                                             \
          py::arg("fc1_scale"),                                                               \
          py::arg("fc2_scale"),                                                               \
          py::arg("kernel_name"),                                                             \
          py::arg("fc2_smooth_scale") = std::nullopt,                                         \
          py::arg("activation")       = ActivationType::Silu);                                      \
    m.def("fmoe_g1u1_tkw1",                                                                   \
          &fmoe_g1u1_tkw1,                                                                    \
          py::arg("out"),                                                                     \
          py::arg("input"),                                                                   \
          py::arg("gate"),                                                                    \
          py::arg("down"),                                                                    \
          py::arg("sorted_token_ids"),                                                        \
          py::arg("sorted_weights"),                                                          \
          py::arg("sorted_expert_ids"),                                                       \
          py::arg("num_valid_ids"),                                                           \
          py::arg("topk"),                                                                    \
          py::arg("input_scale"),                                                             \
          py::arg("fc1_scale"),                                                               \
          py::arg("fc2_scale"),                                                               \
          py::arg("kernel_name"),                                                             \
          py::arg("fc2_smooth_scale") = std::nullopt,                                         \
          py::arg("activation")       = ActivationType::Silu);                                      \
    m.def("fmoe_int8_g1u0_a16", &fmoe_int8_g1u0_a16);                                         \
    m.def("fmoe_g1u1_a16",                                                                    \
          &fmoe_g1u1_a16,                                                                     \
          py::arg("out"),                                                                     \
          py::arg("input"),                                                                   \
          py::arg("gate"),                                                                    \
          py::arg("down"),                                                                    \
          py::arg("sorted_token_ids"),                                                        \
          py::arg("sorted_weights"),                                                          \
          py::arg("sorted_expert_ids"),                                                       \
          py::arg("num_valid_ids"),                                                           \
          py::arg("topk"),                                                                    \
          py::arg("fc1_scale"),                                                               \
          py::arg("fc2_scale"),                                                               \
          py::arg("fc1_smooth_scale"),                                                        \
          py::arg("fc2_smooth_scale"),                                                        \
          py::arg("activation") = ActivationType::Silu);                                      \
    m.def("fmoe_fp8_blockscale_g1u1",                                                         \
          &fmoe_fp8_blockscale_g1u1,                                                          \
          py::arg("out"),                                                                     \
          py::arg("input"),                                                                   \
          py::arg("gate"),                                                                    \
          py::arg("down"),                                                                    \
          py::arg("sorted_token_ids"),                                                        \
          py::arg("sorted_weights"),                                                          \
          py::arg("sorted_expert_ids"),                                                       \
          py::arg("num_valid_ids"),                                                           \
          py::arg("topk"),                                                                    \
          py::arg("input_scale"),                                                             \
          py::arg("fc1_scale"),                                                               \
          py::arg("fc2_scale"),                                                               \
          py::arg("kernel_name"),                                                             \
          py::arg("fc_scale_blkn")    = 128,                                                  \
          py::arg("fc_scale_blkk")    = 128,                                                  \
          py::arg("fc2_smooth_scale") = std::nullopt,                                         \
          py::arg("activation")       = ActivationType::Silu);                                      \
    m.def("moe_stage1_g1u1",                                                                  \
          &moe_stage1_g1u1,                                                                   \
          py::arg("input"),                                                                   \
          py::arg("w1"),                                                                      \
          py::arg("w2"),                                                                      \
          py::arg("sorted_token_ids"),                                                        \
          py::arg("sorted_expert_ids"),                                                       \
          py::arg("num_valid_ids"),                                                           \
          py::arg("out"),                                                                     \
          py::arg("inter_dim"),                                                               \
          py::arg("kernelName"),                                                              \
          py::arg("block_m"),                                                                 \
          py::arg("ksplit")         = 0,                                                      \
          py::arg("activation")     = ActivationType::Silu,                                   \
          py::arg("quant_type")     = QuantType::No,                                          \
          py::arg("a1_scale")       = std::nullopt,                                           \
          py::arg("w1_scale")       = std::nullopt,                                           \
          py::arg("sorted_weights") = std::nullopt);                                          \
    m.def("moe_sum", &aiter::moe_sum, "moe_sum(Tensor! input, Tensor output) -> ()");

#define MOE_SORTING_PYBIND                             \
    m.def("moe_sorting_fwd",                           \
          &moe_sorting_fwd,                            \
          py::arg("topk_ids"),                         \
          py::arg("topk_weights"),                     \
          py::arg("sorted_token_ids"),                 \
          py::arg("sorted_weights"),                   \
          py::arg("sorted_expert_ids"),                \
          py::arg("num_valid_ids"),                    \
          py::arg("moe_buf"),                          \
          py::arg("num_experts"),                      \
          py::arg("unit_size"),                        \
          py::arg("local_expert_mask") = std::nullopt, \
          py::arg("num_local_tokens")  = std::nullopt, \
          py::arg("dispatch_policy")   = 0);

#define NORM_PYBIND                                               \
    m.def("layernorm2d_fwd",                                      \
          &layernorm2d,                                           \
          py::arg("input"),                                       \
          py::arg("weight"),                                      \
          py::arg("bias"),                                        \
          py::arg("epsilon") = 1e-5f,                             \
          py::arg("x_bias")  = std::nullopt);                      \
    m.def("layernorm2d_fwd_with_add",                             \
          &layernorm2d_with_add,                                  \
          py::arg("out"),                                         \
          py::arg("input"),                                       \
          py::arg("residual_in"),                                 \
          py::arg("residual_out"),                                \
          py::arg("weight"),                                      \
          py::arg("bias"),                                        \
          py::arg("epsilon"),                                     \
          py::arg("x_bias") = std::nullopt);                      \
    m.def("layernorm2d_fwd_with_smoothquant",                     \
          &layernorm2d_with_smoothquant,                          \
          py::arg("out"),                                         \
          py::arg("input"),                                       \
          py::arg("xscale"),                                      \
          py::arg("yscale"),                                      \
          py::arg("weight"),                                      \
          py::arg("bias"),                                        \
          py::arg("epsilon"),                                     \
          py::arg("x_bias") = std::nullopt);                      \
    m.def("layernorm2d_fwd_with_add_smoothquant",                 \
          &layernorm2d_with_add_smoothquant,                      \
          py::arg("out"),                                         \
          py::arg("input"),                                       \
          py::arg("residual_in"),                                 \
          py::arg("residual_out"),                                \
          py::arg("xscale"),                                      \
          py::arg("yscale"),                                      \
          py::arg("weight"),                                      \
          py::arg("bias"),                                        \
          py::arg("epsilon"),                                     \
          py::arg("x_bias") = std::nullopt);                      \
    m.def("layernorm2d_fwd_with_dynamicquant",                    \
          &layernorm2d_with_dynamicquant,                         \
          py::arg("out"),                                         \
          py::arg("input"),                                       \
          py::arg("yscale"),                                      \
          py::arg("weight"),                                      \
          py::arg("bias"),                                        \
          py::arg("epsilon"),                                     \
          py::arg("x_bias") = std::nullopt);                      \
    m.def("layernorm2d_fwd_with_add_dynamicquant",                \
          &layernorm2d_with_add_dynamicquant,                     \
          py::arg("out"),                                         \
          py::arg("input"),                                       \
          py::arg("residual_in"),                                 \
          py::arg("residual_out"),                                \
          py::arg("yscale"),                                      \
          py::arg("weight"),                                      \
          py::arg("bias"),                                        \
          py::arg("epsilon"),                                     \
          py::arg("x_bias") = std::nullopt);                      \
    m.def("layernorm2d_with_add_asm", &layernorm2d_with_add_asm); \
    m.def("layernorm2d_with_add_smoothquant_asm", &layernorm2d_with_add_smoothquant_asm);

#define POS_ENCODING_PYBIND                                               \
    m.def("rotary_embedding_fwd", &rotary_embedding, "rotary_embedding"); \
    m.def("batched_rotary_embedding", &batched_rotary_embedding, "batched_rotary_embedding");

#define QUANT_PYBIND                                                     \
    m.def("static_per_tensor_quant", &aiter::static_per_tensor_quant);   \
    m.def("dynamic_per_tensor_quant", &aiter::dynamic_per_tensor_quant); \
    m.def("dynamic_per_token_scaled_quant",                              \
          &aiter::dynamic_per_token_scaled_quant,                        \
          py::arg("out"),                                                \
          py::arg("input"),                                              \
          py::arg("scales"),                                             \
          py::arg("scale_ub")        = std::nullopt,                     \
          py::arg("shuffle_scale")   = false,                            \
          py::arg("num_rows")        = std::nullopt,                     \
          py::arg("num_rows_factor") = 1);                               \
    m.def("dynamic_per_group_scaled_quant_fp4",                          \
          &aiter::dynamic_per_group_scaled_quant_fp4,                    \
          py::arg("out"),                                                \
          py::arg("input"),                                              \
          py::arg("scales"),                                             \
          py::arg("group_size")      = 32,                               \
          py::arg("shuffle_scale")   = true,                             \
          py::arg("num_rows")        = std::nullopt,                     \
          py::arg("num_rows_factor") = 1);                               \
    m.def("partial_transpose",                                           \
          &aiter::partial_transpose,                                     \
          py::arg("out"),                                                \
          py::arg("input"),                                              \
          py::arg("num_rows"));

#define RMSNORM_PYBIND                                                                             \
    m.def("rms_norm_cu",                                                                           \
          &rms_norm,                                                                               \
          "Apply Root Mean Square (RMS) Normalization to the input tensor.");                      \
    m.def(                                                                                         \
        "fused_add_rms_norm_cu", &fused_add_rms_norm, "In-place fused Add and RMS Normalization"); \
    m.def("rmsnorm2d_fwd",                                                                         \
          &rmsnorm2d,                                                                              \
          py::arg("input"),                                                                        \
          py::arg("weight"),                                                                       \
          py::arg("epsilon"),                                                                      \
          py::arg("use_model_sensitive_rmsnorm") = 0);                                             \
    m.def("rmsnorm2d_fwd_with_add",                                                                \
          &rmsnorm2d_with_add,                                                                     \
          py::arg("out"),                                                                          \
          py::arg("input"),                                                                        \
          py::arg("residual_in"),                                                                  \
          py::arg("residual_out"),                                                                 \
          py::arg("weight"),                                                                       \
          py::arg("epsilon"),                                                                      \
          py::arg("use_model_sensitive_rmsnorm") = 0);                                             \
    m.def("rmsnorm2d_fwd_with_smoothquant",                                                        \
          &rmsnorm2d_with_smoothquant,                                                             \
          py::arg("out"),                                                                          \
          py::arg("input"),                                                                        \
          py::arg("xscale"),                                                                       \
          py::arg("yscale"),                                                                       \
          py::arg("weight"),                                                                       \
          py::arg("epsilon"),                                                                      \
          py::arg("use_model_sensitive_rmsnorm") = 0);                                             \
    m.def("rmsnorm2d_fwd_with_add_smoothquant",                                                    \
          &rmsnorm2d_with_add_smoothquant,                                                         \
          py::arg("out"),                                                                          \
          py::arg("input"),                                                                        \
          py::arg("residual_in"),                                                                  \
          py::arg("residual_out"),                                                                 \
          py::arg("xscale"),                                                                       \
          py::arg("yscale"),                                                                       \
          py::arg("weight"),                                                                       \
          py::arg("epsilon"),                                                                      \
          py::arg("out_before_quant")            = std::nullopt,                                   \
          py::arg("use_model_sensitive_rmsnorm") = 0);                                             \
    m.def("rmsnorm2d_fwd_with_dynamicquant", &rmsnorm2d_with_dynamicquant);                        \
    m.def("rmsnorm2d_fwd_with_add_dynamicquant", &rmsnorm2d_with_add_dynamicquant);

#define ROPE_GENERAL_FWD_PYBIND                                 \
    m.def("rope_fwd_impl", &rope_fwd_impl);                     \
    m.def("rope_2c_fwd_impl", &rope_2c_fwd_impl);               \
    m.def("rope_cached_fwd_impl", &rope_cached_fwd_impl);       \
    m.def("rope_cached_2c_fwd_impl", &rope_cached_2c_fwd_impl); \
    m.def("rope_thd_fwd_impl", &rope_thd_fwd_impl);             \
    m.def("rope_2d_fwd_impl", &rope_2d_fwd_impl);

#define ROPE_GENERAL_BWD_PYBIND                                 \
    m.def("rope_bwd_impl", &rope_bwd_impl);                     \
    m.def("rope_2c_bwd_impl", &rope_2c_bwd_impl);               \
    m.def("rope_cached_bwd_impl", &rope_cached_bwd_impl);       \
    m.def("rope_cached_2c_bwd_impl", &rope_cached_2c_bwd_impl); \
    m.def("rope_thd_bwd_impl", &rope_thd_bwd_impl);             \
    m.def("rope_2d_bwd_impl", &rope_2d_bwd_impl);

#define ROPE_POS_FWD_PYBIND                                                                   \
    m.def("rope_cached_positions_fwd_impl", &rope_cached_positions_fwd_impl);                 \
    m.def("rope_cached_positions_2c_fwd_impl", &rope_cached_positions_2c_fwd_impl);           \
    m.def("rope_cached_positions_offsets_fwd_impl", &rope_cached_positions_offsets_fwd_impl); \
    m.def("rope_cached_positions_offsets_2c_fwd_impl", &rope_cached_positions_offsets_2c_fwd_impl);

#define SMOOTHQUANT_PYBIND                      \
    m.def("smoothquant_fwd", &smoothquant_fwd); \
    m.def("moe_smoothquant_fwd", &moe_smoothquant_fwd);

#define HIPBSOLGEMM_PYBIND                                                         \
    m.def("hipb_create_extension", &hipb_create_extension, "create_extension");    \
    m.def("hipb_destroy_extension", &hipb_destroy_extension, "destroy_extension"); \
    m.def("hipb_mm",                                                               \
          &hipb_mm,                                                                \
          "hipb_mm",                                                               \
          py::arg("mat1"),                                                         \
          py::arg("mat2"),                                                         \
          py::arg("solution_index"),                                               \
          py::arg("bias")      = std::nullopt,                                     \
          py::arg("out_dtype") = std::nullopt,                                     \
          py::arg("scaleA")    = std::nullopt,                                     \
          py::arg("scaleB")    = std::nullopt,                                     \
          py::arg("scaleOut")  = std::nullopt);                                     \
    m.def("hipb_findallsols",                                                      \
          &hipb_findallsols,                                                       \
          "hipb_findallsols",                                                      \
          py::arg("mat1"),                                                         \
          py::arg("mat2"),                                                         \
          py::arg("bias")      = std::nullopt,                                     \
          py::arg("out_dtype") = std::nullopt,                                     \
          py::arg("scaleA")    = std::nullopt,                                     \
          py::arg("scaleB")    = std::nullopt,                                     \
          py::arg("scaleC")    = std::nullopt);                                       \
    m.def("getHipblasltKernelName", &getHipblasltKernelName);

#define CK_MLA_FWD_PYBIND                            \
    m.def("get_mla_metadata", &get_mla_metadata);    \
    m.def("ck_mla_fwd_with_kvcache_impl",            \
          &ck_mla_fwd_with_kvcache_impl,             \
          "ck_mla_fwd_with_kvcache_impl",            \
          py::arg("query_nope"),                     \
          py::arg("key_nope_cache"),                 \
          py::arg("value_cache"),                    \
          py::arg("head_size_v"),                    \
          py::arg("seqlens_qo"),                     \
          py::arg("seqlens_kv"),                     \
          py::arg("block_table"),                    \
          py::arg("softmax_scale"),                  \
          py::arg("is_causal"),                      \
          py::arg("tile_scheduler_metadata"),        \
          py::arg("num_splits"),                     \
          py::arg("query_rope")     = std::nullopt,  \
          py::arg("key_rope_cache") = std::nullopt); \
    m.def("ck_mla_fwd_prefill_with_kvcache_impl",    \
          &ck_mla_fwd_prefill_with_kvcache_impl,     \
          "ck_mla_fwd_prefill_with_kvcache_impl",    \
          py::arg("query_nope"),                     \
          py::arg("key_nope_cache"),                 \
          py::arg("value_cache"),                    \
          py::arg("head_size_v"),                    \
          py::arg("seqlens_qo"),                     \
          py::arg("seqlens_kv"),                     \
          py::arg("block_table"),                    \
          py::arg("softmax_scale"),                  \
          py::arg("is_causal"),                      \
          py::arg("query_rope")     = std::nullopt,  \
          py::arg("key_rope_cache") = std::nullopt);

#define ROCSOLGEMM_PYBIND                                                          \
    m.def("rocb_create_extension", &rocb_create_extension, "create_extension");    \
    m.def("rocb_destroy_extension", &rocb_destroy_extension, "destroy_extension"); \
    m.def("rocb_mm", &RocSolIdxBlas, "mm");                                        \
    m.def("rocb_findallsols", &RocFindAllSolIdxBlas, "rocblas_find_all_sols");

#define AITER_ENUM_PYBIND                                \
    pybind11::enum_<QuantType>(m, "QuantType")           \
        .value("No", QuantType::No)                      \
        .value("per_Tensor", QuantType::per_Tensor)      \
        .value("per_Token", QuantType::per_Token)        \
        .value("per_1x32", QuantType::per_1x32)          \
        .value("per_1x128", QuantType::per_1x128)        \
        .value("per_128x128", QuantType::per_128x128)    \
        .export_values();                                \
    pybind11::enum_<ActivationType>(m, "ActivationType") \
        .value("No", ActivationType::No)                 \
        .value("Silu", ActivationType::Silu)             \
        .value("Gelu", ActivationType::Gelu)             \
        .export_values();

#define GEMM_COMMON_PYBIND \
    m.def("get_padded_m", &getPaddedM, py::arg("M"), py::arg("N"), py::arg("K"), py::arg("gl"));<|MERGE_RESOLUTION|>--- conflicted
+++ resolved
@@ -573,11 +573,7 @@
           py::arg("num_valid_ids"),                 \
           py::arg("out"),                           \
           py::arg("topk"),                          \
-<<<<<<< HEAD
-          py::arg("kernelName")     = "",           \
-=======
           py::arg("kernelName")     = std::nullopt, \
->>>>>>> a063a892
           py::arg("w1_scale")       = std::nullopt, \
           py::arg("a1_scale")       = std::nullopt, \
           py::arg("block_m")        = 32,           \
@@ -595,11 +591,7 @@
           py::arg("num_valid_ids"),                 \
           py::arg("out"),                           \
           py::arg("topk"),                          \
-<<<<<<< HEAD
-          py::arg("kernelName")     = "",           \
-=======
           py::arg("kernelName")     = std::nullopt, \
->>>>>>> a063a892
           py::arg("w2_scale")       = std::nullopt, \
           py::arg("a2_scale")       = std::nullopt, \
           py::arg("block_m")        = 32,           \
