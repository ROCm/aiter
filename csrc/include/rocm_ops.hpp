--- conflicted
+++ resolved
@@ -1247,7 +1247,26 @@
 #define GEMM_COMMON_PYBIND \
     m.def("get_padded_m", &getPaddedM, py::arg("M"), py::arg("N"), py::arg("K"), py::arg("gl"));
 
-<<<<<<< HEAD
+#define TOPK_PER_ROW_PYBIND      \
+    m.def("topk_per_row",        \
+          &topk_per_row,         \
+          py::arg("logits"),     \
+          py::arg("rowStarts"),  \
+          py::arg("rowEnds"),    \
+          py::arg("indices"),    \
+          py::arg("numRows"),    \
+          py::arg("stride0"),    \
+          py::arg("stride1"));   \
+    m.def("topk_per_row_decode", \
+          &topk_per_row_decode,  \
+          py::arg("logits"),     \
+          py::arg("next_n"),     \
+          py::arg("seqLens"),    \
+          py::arg("indices"),    \
+          py::arg("numRows"),    \
+          py::arg("stride0"),    \
+          py::arg("stride1"));
+
 #define MLA_METADATA_PYBIND                             \
     m.def("get_mla_metadata_v1",                        \
           &get_mla_metadata_v1,                         \
@@ -1280,25 +1299,4 @@
           py::arg("reduce_final_map"),                \
           py::arg("reduce_partial_map"),              \
           py::arg("final_output"),                    \
-          py::arg("final_lse")  = std::nullopt);
-=======
-#define TOPK_PER_ROW_PYBIND      \
-    m.def("topk_per_row",        \
-          &topk_per_row,         \
-          py::arg("logits"),     \
-          py::arg("rowStarts"),  \
-          py::arg("rowEnds"),    \
-          py::arg("indices"),    \
-          py::arg("numRows"),    \
-          py::arg("stride0"),    \
-          py::arg("stride1"));   \
-    m.def("topk_per_row_decode", \
-          &topk_per_row_decode,  \
-          py::arg("logits"),     \
-          py::arg("next_n"),     \
-          py::arg("seqLens"),    \
-          py::arg("indices"),    \
-          py::arg("numRows"),    \
-          py::arg("stride0"),    \
-          py::arg("stride1"));
->>>>>>> c6d8eaea
+          py::arg("final_lse")  = std::nullopt);