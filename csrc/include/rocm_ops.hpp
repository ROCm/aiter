// SPDX-License-Identifier: MIT
// Copyright (C) 2024-2025, Advanced Micro Devices, Inc. All rights reserved.

<<<<<<< HEAD
#define ACTIVATION_PYBIND                                                                               \
      m.def("silu_and_mul", &aiter::silu_and_mul, "Activation function used in SwiGLU.");                      \
      m.def("scaled_silu_and_mul", &aiter::scaled_silu_and_mul, "Activation function used in scaled SwiGLU."); \
      m.def("gelu_and_mul", &aiter::gelu_and_mul, "Activation function used in GELU.");                        \
      m.def("gelu_tanh_and_mul", &aiter::gelu_tanh_and_mul, "Activation function used in GELU tanh.");

#define AITER_OPERATOR_PYBIND                                                     \
      m.def("add", &aiter_add, "apply for add with transpose and broadcast.");    \
      m.def("mul", &aiter_mul, "apply for mul with transpose and broadcast.");    \
      m.def("sub", &aiter_sub, "apply for sub with transpose and broadcast.");    \
      m.def("div", &aiter_div, "apply for div with transpose and broadcast.");    \
      m.def("add_", &aiter_add_, "apply for add_ with transpose and broadcast."); \
      m.def("mul_", &aiter_mul_, "apply for mul_ with transpose and broadcast."); \
      m.def("sub_", &aiter_sub_, "apply for sub_ with transpose and broadcast."); \
      m.def("div_", &aiter_div_, "apply for div_ with transpose and broadcast."); \
      m.def("sigmoid", &aiter_sigmoid, "apply for sigmoid.");                     \
      m.def("tanh", &aiter_tanh, "apply for tanh.");

#define ATTENTION_ASM_MLA_PYBIND                                                                  \
      m.def("mla_decode_stage1_asm_fwd", &mla_decode_stage1_asm_fwd, "mla_decode_stage1_asm_fwd", \
            py::arg("Q"),                                                                         \
            py::arg("KV"),                                                                        \
            py::arg("qo_indptr"),                                                                 \
            py::arg("kv_indptr"),                                                                 \
            py::arg("kv_page_indices"),                                                           \
            py::arg("kv_last_page_lens"),                                                         \
            py::arg("max_seqlen_q"),                                                              \
            py::arg("softmax_scale"),                                                             \
            py::arg("splitData"),                                                                 \
            py::arg("splitLse"));                                                                 \
      m.def("mla_prefill_asm_fwd", &mla_prefill_asm_fwd, "mla_prefill_asm_fwd",                   \
            py::arg("Q"),                                                                         \
            py::arg("KV"),                                                                        \
            py::arg("qo_indptr"),                                                                 \
            py::arg("kv_indptr"),                                                                 \
            py::arg("kv_page_indices"),                                                           \
            py::arg("kv_last_page_lens"),                                                         \
            py::arg("max_seqlen_q"),                                                              \
            py::arg("softmax_scale"),                                                             \
            py::arg("splitData"),                                                                 \
            py::arg("splitLse"));

#define ATTENTION_ASM_PYBIND                    \
      m.def("pa_fwd_asm", &pa_fwd, "pa_fwd",    \
            py::arg("Q"),                       \
            py::arg("K"),                       \
            py::arg("V"),                       \
            py::arg("block_tables"),            \
            py::arg("context_lens"),            \
            py::arg("max_num_blocks"),          \
            py::arg("K_QScale") = std::nullopt, \
            py::arg("V_QScale") = std::nullopt, \
            py::arg("out_") = std::nullopt,     \
            py::arg("high_precision") = 1);

#define ATTENTION_CK_PYBIND                                \
      m.def("pa_fwd_naive", &pa_fwd_naive, "pa_fwd_naive", \
            py::arg("Q"),                                  \
            py::arg("K"),                                  \
            py::arg("V"),                                  \
            py::arg("block_tables"),                       \
            py::arg("context_lens"),                       \
            py::arg("k_dequant_scales"),                   \
            py::arg("v_dequant_scales"),                   \
            py::arg("max_seq_len"),                        \
            py::arg("num_kv_heads"),                       \
            py::arg("scale_s"),                            \
            py::arg("scale_k"),                            \
            py::arg("scale_v"),                            \
            py::arg("block_size"),                         \
            py::arg("quant_algo"),                         \
            py::arg("out_") = std::nullopt);

#define ATTENTION_PYBIND                                            \
      m.def("paged_attention_rocm", &paged_attention,               \
            "paged_attention_rocm(Tensor! out, Tensor exp_sums,"    \
            "                Tensor max_logits, Tensor tmp_out,"    \
            "                Tensor query, Tensor key_cache,"       \
            "                Tensor value_cache, int num_kv_heads," \
            "                float scale, Tensor block_tables,"     \
            "                Tensor context_lens, int block_size,"  \
            "                int max_context_len,"                  \
            "                Tensor? alibi_slopes,"                 \
            "                str kv_cache_dtype,"                   \
            "                float k_scale, float v_scale) -> ()");

#define ATTENTION_RAGGED_PYBIND                                     \
      m.def("paged_attention_ragged", &paged_attention_ragged,      \
            "paged_attention_ragged(Tensor! out, Tensor exp_sums,"  \
            "                Tensor max_logits, Tensor tmp_out,"    \
            "                Tensor query, Tensor key_cache,"       \
            "                Tensor value_cache, int num_kv_heads," \
            "                float scale, Tensor block_tables,"     \
            "                Tensor context_lens, int block_size,"  \
            "                int max_context_len,"                  \
            "                Tensor? alibi_slopes,"                 \
            "                str kv_cache_dtype,"                   \
            "                float k_scale, float v_scale) -> ()");

#define BATCHED_GEMM_A8W8_PYBIND                                                                        \
      m.def("batched_gemm_a8w8", &batched_gemm_a8w8, "batched_gemm_a8w8", py::arg("XQ"), py::arg("WQ"), \
            py::arg("x_scale"), py::arg("w_scale"), py::arg("Out"),                                     \
            py::arg("bias") = std::nullopt, py::arg("splitK") = 0);

#define BATCHED_GEMM_A8W8_TUNE_PYBIND                                                                                  \
      m.def("batched_gemm_a8w8_tune", &batched_gemm_a8w8_tune, "batched_gemm_a8w8_tune", py::arg("XQ"), py::arg("WQ"), \
            py::arg("x_scale"), py::arg("w_scale"), py::arg("Out"), py::arg("kernelId") = 0,                           \
            py::arg("splitK") = 0);

#define CACHE_PYBIND                                                                         \
      m.def("swap_blocks", &aiter::swap_blocks,                                                     \
            "swap_blocks(Tensor src, Tensor! dst, Tensor block_mapping) -> ()");             \
      m.def("copy_blocks", &aiter::copy_blocks,                                                     \
            "copy_blocks(Tensor(a!)[] key_caches, Tensor[](b!) value_caches, "               \
            "Tensor block_mapping) -> ()");                                                  \
                                                                                             \
      m.def("reshape_and_cache", &aiter::reshape_and_cache,                                         \
            "reshape_and_cache");                                                            \
      m.def("reshape_and_cache_flash", &aiter::reshape_and_cache_flash,                             \
            "reshape_and_cache_flash(Tensor key, Tensor value,"                              \
            "                        Tensor! key_cache,"                                     \
            "                        Tensor! value_cache,"                                   \
            "                        Tensor slot_mapping,"                                   \
            "                        str kv_cache_dtype,"                                    \
            "                        float k_scale, float v_scale) -> ()");                  \
      m.def("reshape_and_cache_with_pertoken_quant", &aiter::reshape_and_cache_with_pertoken_quant, \
            "reshape_and_cache_with_pertoken_quant(Tensor key, Tensor value,"                \
            "                        Tensor! key_cache,"                                     \
            "                        Tensor! value_cache,"                                   \
            "                        Tensor! k_dequant_scales,"                              \
            "                        Tensor! v_dequant_scales,"                              \
            "                        Tensor slot_mapping) -> ()");                           \
      m.def("reshape_and_cache_with_block_quant", &aiter::reshape_and_cache_with_block_quant,       \
            "reshape_and_cache_with_block_quant(Tensor key, Tensor value,"                   \
            "                        Tensor! key_cache,"                                     \
            "                        Tensor! value_cache,"                                   \
            "                        Tensor! k_dequant_scales,"                              \
            "                        Tensor! v_dequant_scales,"                              \
            "                        Tensor slot_mapping,"                                   \
            "                        const bool asm_layout) -> ()");                         \
      m.def("convert_fp8", &aiter::convert_fp8,                                                     \
            "convert_fp8(Tensor! dst_cache, Tensor src_cache, float scale, "                 \
            "str kv_cache_dtype) -> ()");

#define CUSTOM_ALL_REDUCE_PYBIND                                                                        \
      m.def("init_custom_ar", &aiter::init_custom_ar,                                                          \
            "init_custom_ar(Tensor meta, Tensor rank_data, "                                            \
            "str[] handles, int[] offsets, int rank, "                                                  \
            "bool full_nvlink) -> int",                                                                 \
            py::arg("meta"), py::arg("rank_data"),                                                      \
            py::arg("handles"), py::arg("offsets"),                                                     \
            py::arg("rank"), py::arg("full_nvlink"));                                                   \
      m.def("all_reduce_reg", &aiter::all_reduce_reg, "all_reduce_reg(int fa, Tensor inp, Tensor! out) -> ()", \
            py::arg("_fa"), py::arg("inp"), py::arg("out"));                                            \
      m.def("all_reduce_unreg", &aiter::all_reduce_unreg,                                                      \
            "all_reduce_unreg(int fa, Tensor inp, Tensor reg_buffer, Tensor! out) -> ()",               \
            py::arg("_fa"), py::arg("inp"), py::arg("reg_buffer"), py::arg("out"));                     \
      m.def("all_reduce_asm_", &all_reduce_asm, "");                                                    \
      m.def("all_reduce_rmsnorm_", &all_reduce_rmsnorm, "all_reduce_rmsnorm");                          \
      m.def("all_reduce_rmsnorm_quant_", &all_reduce_rmsnorm_quant, "all_reduce_rmsnorm_quant");        \
      m.def("dispose", &aiter::dispose, py::arg("_fa"));                                                       \
      m.def("meta_size", &aiter::meta_size);                                                                   \
      m.def("register_buffer", &aiter::register_buffer,                                                        \
            "register_buffer(int fa, Tensor t, str[] handles, int[] offsets) -> ()",                    \
            py::arg("_fa"), py::arg("t"), py::arg("handles"), py::arg("offsets"));                      \
      m.def("get_graph_buffer_ipc_meta", &aiter::get_graph_buffer_ipc_meta, py::arg("_fa"));                   \
      m.def("register_graph_buffers", &aiter::register_graph_buffers,                                          \
            py::arg("_fa"), py::arg("handles"), py::arg("offsets"));                                    \
      m.def("allocate_meta_buffer", &aiter::allocate_meta_buffer, py::arg("size"));                            \
      m.def("get_meta_buffer_ipc_handle", &aiter::get_meta_buffer_ipc_handle, py::arg("inp"));

#define CUSTOM_PYBIND                                                                                 \
      m.def("wvSpltK", &wvSpltK, "wvSpltK(Tensor in_a, Tensor in_b, Tensor! out_c, int N_in,"         \
                                 "        int CuCount) -> ()");                                       \
      m.def("LLMM1", &LLMM1, "LLMM1(Tensor in_a, Tensor in_b, Tensor! out_c, int rows_per_block) -> " \
                             "()");

#define GEMM_A8W8_ASM_PYBIND                                              \
      m.def("gemm_a8w8_asm", &gemm_a8w8_asm,                              \
            "Asm gemm a8w8 ,  weight should be shuffle to layout(32,16)", \
            py::arg("XQ"), py::arg("WQ"),                                 \
            py::arg("x_scale"), py::arg("w_scale"),                       \
            py::arg("Out"), py::arg("bias"),                              \
            py::arg("sub_m") = 128, py::arg("sub_n") = 128,               \
            py::arg("pad_a") = 0, py::arg("pad_b") = 0,                   \
            py::arg("pad_c") = 0, py::arg("splitK") = 0);

#define GEMM_A4W4_ASM_PYBIND                        \
      m.def("gemm_a4w4_asm", &gemm_a4w4_asm,        \
            "Asm gemm a4w4",                        \
            py::arg("A"), py::arg("B"),             \
            py::arg("A_scale"), py::arg("B_scale"), \
            py::arg("out"), py::arg("bias"),        \
            py::arg("alpha") = 1.0, py::arg("beta") = 0.0);

#define GEMM_A4W4_BLOCKSCALE_PYBIND                                                                             \
      m.def("gemm_a4w4_blockscale", &gemm_a4w4_blockscale, "fp4 blockscale gemm", py::arg("XQ"), py::arg("WQ"), \
            py::arg("x_scale"), py::arg("w_scale"), py::arg("Out"));

#define GEMM_A8W8_BLOCKSCALE_PYBIND                                                                             \
      m.def("gemm_a8w8_blockscale", &gemm_a8w8_blockscale, "fp8 blockscale gemm", py::arg("XQ"), py::arg("WQ"), \
            py::arg("x_scale"), py::arg("w_scale"), py::arg("Out"));

#define GEMM_A8W8_BLOCKSCALE_TUNE_PYBIND                                                                                        \
      m.def("gemm_a8w8_blockscale_tune", &gemm_a8w8_blockscale_tune, "gemm_a8w8_blockscale_tune", py::arg("XQ"), py::arg("WQ"), \
            py::arg("x_scale"), py::arg("w_scale"), py::arg("Out"), py::arg("kernelId") = 0,                                    \
            py::arg("splitK") = 0);

#define GEMM_A8W8_PYBIND                                                        \
      m.def("gemm_a8w8", &gemm_a8w8, "gemm_a8w8", py::arg("XQ"), py::arg("WQ"), \
            py::arg("x_scale"), py::arg("w_scale"), py::arg("Out"),             \
            py::arg("bias") = std::nullopt, py::arg("splitK") = 0);

#define GEMM_A8W8_TUNE_PYBIND                                                                  \
      m.def("gemm_a8w8_tune", &gemm_a8w8_tune, "gemm_a8w8_tune", py::arg("XQ"), py::arg("WQ"), \
            py::arg("x_scale"), py::arg("w_scale"), py::arg("Out"), py::arg("kernelId") = 0,   \
            py::arg("splitK") = 0);

#define MHA_BWD_ASM_PYBIND                                  \
      m.def("fmha_v3_bwd", &aiter::torch_itfs::fmha_v3_bwd, \
            py::arg("dout"),                                \
            py::arg("q"), py::arg("k"), py::arg("v"),       \
            py::arg("out"),                                 \
            py::arg("softmax_lse"),                         \
            py::arg("dropout_p"),                           \
            py::arg("softmax_scale"),                       \
            py::arg("is_causal"),                           \
            py::arg("window_size_left"),                    \
            py::arg("window_size_right"),                   \
            py::arg("deterministic"),                       \
            py::arg("is_v3_atomic_fp32"),                   \
            py::arg("how_v3_bf16_cvt"),                     \
            py::arg("dq") = std::nullopt,                   \
            py::arg("dk") = std::nullopt,                   \
            py::arg("dv") = std::nullopt,                   \
            py::arg("alibi_slopes") = std::nullopt,         \
            py::arg("rng_state") = std::nullopt,            \
            py::arg("gen") = std::nullopt);

#define MHA_VARLEN_BWD_ASM_PYBIND                                         \
      m.def("fmha_v3_varlen_bwd", &aiter::torch_itfs::fmha_v3_varlen_bwd, \
            py::arg("dout"),                                              \
            py::arg("q"), py::arg("k"), py::arg("v"),                     \
            py::arg("out"),                                               \
            py::arg("softmax_lse"),                                       \
            py::arg("cu_seqlens_q"),                                      \
            py::arg("cu_seqlens_k"),                                      \
            py::arg("max_seqlen_q"),                                      \
            py::arg("max_seqlen_k"),                                      \
            py::arg("dropout_p"),                                         \
            py::arg("softmax_scale"),                                     \
            py::arg("zero_tensors"),                                      \
            py::arg("is_causal"),                                         \
            py::arg("window_size_left"),                                  \
            py::arg("window_size_right"),                                 \
            py::arg("deterministic"),                                     \
            py::arg("is_v3_atomic_fp32"),                                 \
            py::arg("how_v3_bf16_cvt"),                                   \
            py::arg("dq") = std::nullopt,                                 \
            py::arg("dk") = std::nullopt,                                 \
            py::arg("dv") = std::nullopt,                                 \
            py::arg("alibi_slopes") = std::nullopt,                       \
            py::arg("rng_state") = std::nullopt,                          \
            py::arg("gen") = std::nullopt);

#define MHA_BWD_PYBIND                                \
      m.def("mha_bwd", &aiter::torch_itfs::mha_bwd,   \
            py::arg("dout"),                          \
            py::arg("q"), py::arg("k"), py::arg("v"), \
            py::arg("out"),                           \
            py::arg("softmax_lse"),                   \
            py::arg("dropout_p"),                     \
            py::arg("softmax_scale"),                 \
            py::arg("is_causal"),                     \
            py::arg("window_size_left"),              \
            py::arg("window_size_right"),             \
            py::arg("deterministic"),                 \
            py::arg("dq") = std::nullopt,             \
            py::arg("dk") = std::nullopt,             \
            py::arg("dv") = std::nullopt,             \
            py::arg("dbias") = std::nullopt,          \
            py::arg("bias") = std::nullopt,           \
            py::arg("alibi_slopes") = std::nullopt,   \
            py::arg("rng_state") = std::nullopt,      \
            py::arg("gen") = std::nullopt);

#define MHA_FWD_ASM_PYBIND                                  \
      m.def("fmha_v3_fwd", &aiter::torch_itfs::fmha_v3_fwd, \
            py::arg("q"), py::arg("k"), py::arg("v"),       \
            py::arg("dropout_p"),                           \
            py::arg("softmax_scale"),                       \
            py::arg("is_causal"),                           \
            py::arg("window_size_left"),                    \
            py::arg("window_size_right"),                   \
            py::arg("return_softmax_lse"),                  \
            py::arg("return_dropout_randval"),              \
            py::arg("out") = std::nullopt,                  \
            py::arg("bias") = std::nullopt,                 \
            py::arg("alibi_slopes") = std::nullopt,         \
            py::arg("gen") = std::nullopt);

#define MHA_FWD_PYBIND                                \
      m.def("mha_fwd", &aiter::torch_itfs::mha_fwd,   \
            py::arg("q"), py::arg("k"), py::arg("v"), \
            py::arg("dropout_p"),                     \
            py::arg("softmax_scale"),                 \
            py::arg("is_causal"),                     \
            py::arg("window_size_left"),              \
            py::arg("window_size_right"),             \
            py::arg("return_softmax_lse"),            \
            py::arg("return_dropout_randval"),        \
            py::arg("out") = std::nullopt,            \
            py::arg("bias") = std::nullopt,           \
            py::arg("alibi_slopes") = std::nullopt,   \
            py::arg("gen") = std::nullopt);

#define MHA_VARLEN_BWD_PYBIND                                     \
      m.def("mha_varlen_bwd", &aiter::torch_itfs::mha_varlen_bwd, \
            py::arg("dout"),                                      \
            py::arg("q"), py::arg("k"), py::arg("v"),             \
            py::arg("out"),                                       \
            py::arg("softmax_lse"),                               \
            py::arg("cu_seqlens_q"),                              \
            py::arg("cu_seqlens_k"),                              \
            py::arg("max_seqlen_q"),                              \
            py::arg("max_seqlen_k"),                              \
            py::arg("dropout_p"),                                 \
            py::arg("softmax_scale"),                             \
            py::arg("zero_tensors"),                              \
            py::arg("is_causal"),                                 \
            py::arg("window_size_left"),                          \
            py::arg("window_size_right"),                         \
            py::arg("deterministic"),                             \
            py::arg("dq") = std::nullopt,                         \
            py::arg("dk") = std::nullopt,                         \
            py::arg("dv") = std::nullopt,                         \
            py::arg("alibi_slopes") = std::nullopt,               \
            py::arg("rng_state") = std::nullopt,                  \
            py::arg("gen") = std::nullopt);

#define MHA_VARLEN_FWD_PYBIND                                     \
      m.def("mha_varlen_fwd", &aiter::torch_itfs::mha_varlen_fwd, \
            py::arg("q"), py::arg("k"), py::arg("v"),             \
            py::arg("cu_seqlens_q"),                              \
            py::arg("cu_seqlens_k"),                              \
            py::arg("max_seqlen_q"),                              \
            py::arg("max_seqlen_k"),                              \
            py::arg("dropout_p"),                                 \
            py::arg("softmax_scale"),                             \
            py::arg("logits_soft_cap"),                           \
            py::arg("zero_tensors"),                              \
            py::arg("is_causal"),                                 \
            py::arg("window_size_left"),                          \
            py::arg("window_size_right"),                         \
            py::arg("return_softmax_lse"),                        \
            py::arg("return_dropout_randval"),                    \
            py::arg("out") = std::nullopt,                        \
            py::arg("block_table") = std::nullopt,                \
            py::arg("bias") = std::nullopt,                       \
            py::arg("alibi_slopes") = std::nullopt,               \
            py::arg("gen") = std::nullopt);

#define MHA_BATCH_PREFILL_PYBIND                                        \
      m.def("mha_batch_prefill", &aiter::torch_itfs::mha_batch_prefill, \
            py::arg("q"), py::arg("k"), py::arg("v"),                   \
            py::arg("cu_seqlens_q"),                                    \
            py::arg("kv_indptr"),                                       \
            py::arg("kv_page_indices"),                                 \
            py::arg("max_seqlen_q"),                                    \
            py::arg("max_seqlen_k"),                                    \
            py::arg("dropout_p"),                                       \
            py::arg("softmax_scale"),                                   \
            py::arg("logits_soft_cap"),                                 \
            py::arg("zero_tensors"),                                    \
            py::arg("is_causal"),                                       \
            py::arg("window_size_left"),                                \
            py::arg("window_size_right"),                               \
            py::arg("return_softmax_lse"),                              \
            py::arg("return_dropout_randval"),                          \
            py::arg("out") = std::nullopt,                              \
            py::arg("bias") = std::nullopt,                             \
            py::arg("alibi_slopes") = std::nullopt,                     \
            py::arg("gen") = std::nullopt);

#define MOE_CK_2STAGES_PYBIND                         \
      m.def("ck_moe_stage1", &ck_moe_stage1,          \
            py::arg("hidden_states"),                 \
            py::arg("w1"),                            \
            py::arg("w2"),                            \
            py::arg("sorted_token_ids"),              \
            py::arg("sorted_expert_ids"),             \
            py::arg("num_valid_ids"),                 \
            py::arg("out"),                           \
            py::arg("topk"),                          \
            py::arg("w1_scale") = std::nullopt,       \
            py::arg("a1_scale") = std::nullopt,       \
            py::arg("block_m") = 32,                  \
            py::arg("sorted_weights") = std::nullopt, \
            py::arg("act_op") = 0);                   \
                                                      \
      m.def("ck_moe_stage2", &ck_moe_stage2,          \
            py::arg("inter_states"),                  \
            py::arg("w1"),                            \
            py::arg("w2"),                            \
            py::arg("sorted_token_ids"),              \
            py::arg("sorted_expert_ids"),             \
            py::arg("num_valid_ids"),                 \
            py::arg("out"),                           \
            py::arg("topk"),                          \
            py::arg("w2_scale") = std::nullopt,       \
            py::arg("a2_scale") = std::nullopt,       \
            py::arg("block_m") = 32,                  \
            py::arg("sorted_weights") = std::nullopt);

#define MOE_CK_PYBIND                                                               \
      m.def("ck_moe", &ck_moe,                                                      \
            py::arg("hidden_states"), py::arg("w1"), py::arg("w2"),                 \
            py::arg("topk_weights"), py::arg("topk_ids"),                           \
            py::arg("w1_scale") = std::nullopt, py::arg("w2_scale") = std::nullopt, \
            py::arg("a1_scale") = std::nullopt, py::arg("a2_scale") = std::nullopt, \
            py::arg("block_m") = 32,                                                \
            py::arg("expert_mask") = std::nullopt);

#define MOE_OP_PYBIND                                                            \
      m.def("topk_softmax", &aiter::topk_softmax,                                       \
            "Apply topk softmax to the gating outputs.");                        \
      m.def("grouped_topk", &grouped_topk,                                       \
            py::arg("gating_output"),                                            \
            py::arg("topk_weights"), py::arg("topk_ids"),                        \
            py::arg("num_expert_group"), py::arg("topk_grp"),                    \
            py::arg("need_renorm"), py::arg("scoring_func") = "softmax",         \
            py::arg("routed_scaling_factor") = 1.0f,                             \
            "Apply grouped topk softmax/sigmodd to the gating outputs.");        \
      m.def("biased_grouped_topk", &biased_grouped_topk,                         \
            py::arg("gating_output"), py::arg("correction_bias"),                \
            py::arg("topk_weights"), py::arg("topk_ids"),                        \
            py::arg("num_expert_group"), py::arg("topk_grp"),                    \
            py::arg("need_renorm"),                                              \
            py::arg("routed_scaling_factor") = 1.0f,                             \
            "Apply biased grouped topk softmax to the gating outputs.");         \
      m.def("moe_align_block_size", &aiter::moe_align_block_size,                       \
            "Aligning the number of tokens to be processed by each expert such " \
            "that it is divisible by the block size.");                          \
      m.def("fmoe", &fmoe);                                                      \
      m.def("fmoe_int8_g1u0", &fmoe_int8_g1u0,                                   \
            py::arg("out"), py::arg("input"),                                    \
            py::arg("gate"), py::arg("down"),                                    \
            py::arg("sorted_token_ids"), py::arg("sorted_weights"),              \
            py::arg("sorted_expert_ids"), py::arg("num_valid_ids"),              \
            py::arg("topk"), py::arg("input_scale"),                             \
            py::arg("fc1_scale"), py::arg("fc2_scale"),                          \
            py::arg("fc2_smooth_scale") = std::nullopt,                          \
            py::arg("activation") = ActivationType::Silu);                       \
      m.def("fmoe_g1u1", &fmoe_g1u1,                                             \
            py::arg("out"), py::arg("input"),                                    \
            py::arg("gate"), py::arg("down"),                                    \
            py::arg("sorted_token_ids"), py::arg("sorted_weights"),              \
            py::arg("sorted_expert_ids"), py::arg("num_valid_ids"),              \
            py::arg("topk"), py::arg("input_scale"),                             \
            py::arg("fc1_scale"), py::arg("fc2_scale"),                          \
            py::arg("fc2_smooth_scale") = std::nullopt,                          \
            py::arg("activation") = ActivationType::Silu);                       \
      m.def("fmoe_g1u1_tkw1", &fmoe_g1u1_tkw1,                                   \
            py::arg("out"), py::arg("input"),                                    \
            py::arg("gate"), py::arg("down"),                                    \
            py::arg("sorted_token_ids"), py::arg("sorted_weights"),              \
            py::arg("sorted_expert_ids"), py::arg("num_valid_ids"),              \
            py::arg("topk"), py::arg("input_scale"),                             \
            py::arg("fc1_scale"), py::arg("fc2_scale"),                          \
            py::arg("fc2_smooth_scale") = std::nullopt,                          \
            py::arg("activation") = ActivationType::Silu);                       \
      m.def("fmoe_int8_g1u0_a16", &fmoe_int8_g1u0_a16);                          \
      m.def("fmoe_g1u1_a16", &fmoe_g1u1_a16);                                    \
      m.def("fmoe_fp8_blockscale_g1u1", &fmoe_fp8_blockscale_g1u1,               \
            py::arg("out"), py::arg("input"),                                    \
            py::arg("gate"), py::arg("down"),                                    \
            py::arg("sorted_token_ids"), py::arg("sorted_weights"),              \
            py::arg("sorted_expert_ids"), py::arg("num_valid_ids"),              \
            py::arg("topk"),                                                     \
            py::arg("input_scale"),                                              \
            py::arg("fc1_scale"), py::arg("fc2_scale"),                          \
            py::arg("fc_scale_blkn") = 128, py::arg("fc_scale_blkk") = 128,      \
            py::arg("fc2_smooth_scale") = std::nullopt,                          \
            py::arg("activation") = ActivationType::Silu);                       \
      m.def("moe_stage1_g1u1", &moe_stage1_g1u1,                                 \
            py::arg("input"),                                                    \
            py::arg("w1"), py::arg("w2"),                                        \
            py::arg("sorted_token_ids"),                                         \
            py::arg("sorted_expert_ids"), py::arg("num_valid_ids"),              \
            py::arg("out"),                                                      \
            py::arg("inter_dim"),                                                \
            py::arg("kernelName"),                                               \
            py::arg("block_m"),                                                  \
            py::arg("ksplit") = 0,                                               \
            py::arg("activation") = ActivationType::Silu,                        \
            py::arg("quant_type") = QuantType::No,                               \
            py::arg("a1_scale") = std::nullopt,                                  \
            py::arg("w1_scale") = std::nullopt,                                  \
            py::arg("sorted_weights") = std::nullopt);                           \
      m.def("moe_sum", &aiter::moe_sum, "moe_sum(Tensor! input, Tensor output) -> ()");

#define MOE_SORTING_PYBIND                                          \
      m.def("moe_sorting_fwd", &moe_sorting_fwd,                    \
            py::arg("topk_ids"), py::arg("topk_weights"),           \
            py::arg("sorted_token_ids"), py::arg("sorted_weights"), \
            py::arg("sorted_expert_ids"), py::arg("num_valid_ids"), \
            py::arg("moe_buf"), py::arg("num_experts"),             \
            py::arg("unit_size"), py::arg("local_expert_mask") = std::nullopt);

#define NORM_PYBIND                                                                      \
      m.def("layernorm2d_fwd", &layernorm2d,                                             \
            py::arg("input"), py::arg("weight"), py::arg("bias"),                        \
            py::arg("epsilon"), py::arg("x_bias") = std::nullopt);                       \
      m.def("layernorm2d_fwd_with_add", &layernorm2d_with_add,                           \
            py::arg("out"), py::arg("input"),                                            \
            py::arg("residual_in"), py::arg("residual_out"),                             \
            py::arg("weight"), py::arg("bias"),                                          \
            py::arg("epsilon"), py::arg("x_bias") = std::nullopt);                       \
      m.def("layernorm2d_fwd_with_smoothquant", &layernorm2d_with_smoothquant,           \
            py::arg("out"), py::arg("input"),                                            \
            py::arg("xscale"), py::arg("yscale"),                                        \
            py::arg("weight"), py::arg("bias"),                                          \
            py::arg("epsilon"), py::arg("x_bias") = std::nullopt);                       \
      m.def("layernorm2d_fwd_with_add_smoothquant", &layernorm2d_with_add_smoothquant,   \
            py::arg("out"), py::arg("input"),                                            \
            py::arg("residual_in"), py::arg("residual_out"),                             \
            py::arg("xscale"), py::arg("yscale"),                                        \
            py::arg("weight"), py::arg("bias"),                                          \
            py::arg("epsilon"), py::arg("x_bias") = std::nullopt);                       \
      m.def("layernorm2d_fwd_with_dynamicquant", &layernorm2d_with_dynamicquant,         \
            py::arg("out"), py::arg("input"),                                            \
            py::arg("yscale"), py::arg("weight"), py::arg("bias"),                       \
            py::arg("epsilon"), py::arg("x_bias") = std::nullopt);                       \
      m.def("layernorm2d_fwd_with_add_dynamicquant", &layernorm2d_with_add_dynamicquant, \
            py::arg("out"), py::arg("input"),                                            \
            py::arg("residual_in"), py::arg("residual_out"),                             \
            py::arg("yscale"), py::arg("weight"), py::arg("bias"),                       \
            py::arg("epsilon"), py::arg("x_bias") = std::nullopt);                       \
      m.def("layernorm2d_with_add_asm", &layernorm2d_with_add_asm);                      \
      m.def("layernorm2d_with_add_smoothquant_asm", &layernorm2d_with_add_smoothquant_asm);

#define POS_ENCODING_PYBIND                                                 \
      m.def("rotary_embedding_fwd", &rotary_embedding, "rotary_embedding"); \
      m.def("batched_rotary_embedding", &batched_rotary_embedding, "batched_rotary_embedding");

#define QUANT_PYBIND                                                                  \
      m.def("static_per_tensor_quant", &aiter::static_per_tensor_quant);              \
      m.def("dynamic_per_tensor_quant", &aiter::dynamic_per_tensor_quant);            \
      m.def("dynamic_per_token_scaled_quant", &aiter::dynamic_per_token_scaled_quant, \
            py::arg("out"), py::arg("input"),                                         \
            py::arg("scales"), py::arg("scale_ub") = std::nullopt);

#define RMSNORM_PYBIND                                                                                    \
      m.def("rms_norm_cu", &rms_norm, "Apply Root Mean Square (RMS) Normalization to the input tensor."); \
      m.def("fused_add_rms_norm_cu", &fused_add_rms_norm, "In-place fused Add and RMS Normalization");    \
      m.def("rmsnorm2d_fwd", &rmsnorm2d);                                                                 \
      m.def("rmsnorm2d_fwd_with_add", &rmsnorm2d_with_add);                                               \
      m.def("rmsnorm2d_fwd_with_smoothquant", &rmsnorm2d_with_smoothquant);                               \
      m.def("rmsnorm2d_fwd_with_add_smoothquant", &rmsnorm2d_with_add_smoothquant,                        \
            py::arg("out"), py::arg("input"), py::arg("residual_in"), py::arg("residual_out"),            \
            py::arg("xscale"), py::arg("yscale"), py::arg("weight"), py::arg("epsilon"),                  \
            py::arg("out_before_quant") = std::nullopt);                                                  \
      m.def("rmsnorm2d_fwd_with_dynamicquant", &rmsnorm2d_with_dynamicquant);                             \
      m.def("rmsnorm2d_fwd_with_add_dynamicquant", &rmsnorm2d_with_add_dynamicquant);

#define ROPE_GENERAL_FWD_PYBIND                                   \
      m.def("rope_fwd_impl", &rope_fwd_impl);                     \
      m.def("rope_2c_fwd_impl", &rope_2c_fwd_impl);               \
      m.def("rope_cached_fwd_impl", &rope_cached_fwd_impl);       \
      m.def("rope_cached_2c_fwd_impl", &rope_cached_2c_fwd_impl); \
      m.def("rope_thd_fwd_impl", &rope_thd_fwd_impl);             \
      m.def("rope_2d_fwd_impl", &rope_2d_fwd_impl);

#define ROPE_GENERAL_BWD_PYBIND                                   \
      m.def("rope_bwd_impl", &rope_bwd_impl);                     \
      m.def("rope_2c_bwd_impl", &rope_2c_bwd_impl);               \
      m.def("rope_cached_bwd_impl", &rope_cached_bwd_impl);       \
      m.def("rope_cached_2c_bwd_impl", &rope_cached_2c_bwd_impl); \
      m.def("rope_thd_bwd_impl", &rope_thd_bwd_impl);             \
      m.def("rope_2d_bwd_impl", &rope_2d_bwd_impl);

#define ROPE_POS_FWD_PYBIND                                                                     \
      m.def("rope_cached_positions_fwd_impl", &rope_cached_positions_fwd_impl);                 \
      m.def("rope_cached_positions_2c_fwd_impl", &rope_cached_positions_2c_fwd_impl);           \
      m.def("rope_cached_positions_offsets_fwd_impl", &rope_cached_positions_offsets_fwd_impl); \
      m.def("rope_cached_positions_offsets_2c_fwd_impl", &rope_cached_positions_offsets_2c_fwd_impl);

#define SMOOTHQUANT_PYBIND                        \
      m.def("smoothquant_fwd", &smoothquant_fwd); \
      m.def("moe_smoothquant_fwd", &moe_smoothquant_fwd);

#define HIPBSOLGEMM_PYBIND                                                           \
      m.def("hipb_create_extension", &hipb_create_extension, "create_extension");    \
      m.def("hipb_destroy_extension", &hipb_destroy_extension, "destroy_extension"); \
      m.def("hipb_mm", &hipb_mm, "hipb_mm", py::arg("mat1"), py::arg("mat2"),        \
            py::arg("solution_index"), py::arg("bias") = std::nullopt,               \
            py::arg("out_dtype") = std::nullopt, py::arg("scaleA") = std::nullopt,   \
            py::arg("scaleB") = std::nullopt, py::arg("scaleOut") = std::nullopt);   \
      m.def("hipb_findallsols", &hipb_findallsols, "hipb_findallsols",               \
            py::arg("mat1"), py::arg("mat2"), py::arg("bias") = std::nullopt,        \
            py::arg("out_dtype") = std::nullopt, py::arg("scaleA") = std::nullopt,   \
            py::arg("scaleB") = std::nullopt, py::arg("scaleC") = std::nullopt);     \
      m.def("getHipblasltKernelName", &getHipblasltKernelName);

#define ROCSOLGEMM_PYBIND                                                            \
      m.def("rocb_create_extension", &rocb_create_extension, "create_extension");    \
      m.def("rocb_destroy_extension", &rocb_destroy_extension, "destroy_extension"); \
      m.def("rocb_mm", &RocSolIdxBlas, "mm");                                        \
      m.def("rocb_findallsols", &RocFindAllSolIdxBlas, "rocblas_find_all_sols");

#define AITER_ENUM_PYBIND                                  \
      pybind11::enum_<QuantType>(m, "QuantType")           \
          .value("No", QuantType::No)                      \
          .value("per_Tensor", QuantType::per_Tensor)      \
          .value("per_Token", QuantType::per_Token)        \
          .value("per_1x32", QuantType::per_1x32)          \
          .value("per_1x128", QuantType::per_1x128)        \
          .value("per_128x128", QuantType::per_128x128)    \
          .export_values();                                \
      pybind11::enum_<ActivationType>(m, "ActivationType") \
          .value("No", ActivationType::No)                 \
          .value("Silu", ActivationType::Silu)             \
          .value("Gelu", ActivationType::Gelu)             \
          .export_values();
=======
#define ACTIVATION_PYBIND                                                               \
    m.def("silu_and_mul", &aiter::silu_and_mul, "Activation function used in SwiGLU."); \
    m.def("scaled_silu_and_mul",                                                        \
          &aiter::scaled_silu_and_mul,                                                  \
          "Activation function used in scaled SwiGLU.");                                \
    m.def("gelu_and_mul", &aiter::gelu_and_mul, "Activation function used in GELU.");   \
    m.def("gelu_tanh_and_mul", &aiter::gelu_tanh_and_mul, "Activation function used in GELU tanh.");

#define AITER_OPERATOR_PYBIND                                                   \
    m.def("add", &aiter_add, "apply for add with transpose and broadcast.");    \
    m.def("mul", &aiter_mul, "apply for mul with transpose and broadcast.");    \
    m.def("sub", &aiter_sub, "apply for sub with transpose and broadcast.");    \
    m.def("div", &aiter_div, "apply for div with transpose and broadcast.");    \
    m.def("add_", &aiter_add_, "apply for add_ with transpose and broadcast."); \
    m.def("mul_", &aiter_mul_, "apply for mul_ with transpose and broadcast."); \
    m.def("sub_", &aiter_sub_, "apply for sub_ with transpose and broadcast."); \
    m.def("div_", &aiter_div_, "apply for div_ with transpose and broadcast."); \
    m.def("sigmoid", &aiter_sigmoid, "apply for sigmoid.");                     \
    m.def("tanh", &aiter_tanh, "apply for tanh.");

#define ATTENTION_ASM_MLA_PYBIND        \
    m.def("mla_decode_stage1_asm_fwd",  \
          &mla_decode_stage1_asm_fwd,   \
          "mla_decode_stage1_asm_fwd",  \
          py::arg("Q"),                 \
          py::arg("KV"),                \
          py::arg("qo_indptr"),         \
          py::arg("kv_indptr"),         \
          py::arg("kv_page_indices"),   \
          py::arg("kv_last_page_lens"), \
          py::arg("max_seqlen_q"),      \
          py::arg("softmax_scale"),     \
          py::arg("splitData"),         \
          py::arg("splitLse"));         \
    m.def("mla_prefill_asm_fwd",        \
          &mla_prefill_asm_fwd,         \
          "mla_prefill_asm_fwd",        \
          py::arg("Q"),                 \
          py::arg("KV"),                \
          py::arg("qo_indptr"),         \
          py::arg("kv_indptr"),         \
          py::arg("kv_page_indices"),   \
          py::arg("kv_last_page_lens"), \
          py::arg("max_seqlen_q"),      \
          py::arg("softmax_scale"),     \
          py::arg("splitData"),         \
          py::arg("splitLse"));

#define ATTENTION_ASM_PYBIND                        \
    m.def("pa_fwd_asm",                             \
          &pa_fwd,                                  \
          "pa_fwd",                                 \
          py::arg("Q"),                             \
          py::arg("K"),                             \
          py::arg("V"),                             \
          py::arg("block_tables"),                  \
          py::arg("context_lens"),                  \
          py::arg("max_num_blocks"),                \
          py::arg("K_QScale")       = std::nullopt, \
          py::arg("V_QScale")       = std::nullopt, \
          py::arg("out_")           = std::nullopt, \
          py::arg("high_precision") = 1);

#define ATTENTION_CK_PYBIND            \
    m.def("pa_fwd_naive",              \
          &pa_fwd_naive,               \
          "pa_fwd_naive",              \
          py::arg("Q"),                \
          py::arg("K"),                \
          py::arg("V"),                \
          py::arg("block_tables"),     \
          py::arg("context_lens"),     \
          py::arg("k_dequant_scales"), \
          py::arg("v_dequant_scales"), \
          py::arg("max_seq_len"),      \
          py::arg("num_kv_heads"),     \
          py::arg("scale_s"),          \
          py::arg("scale_k"),          \
          py::arg("scale_v"),          \
          py::arg("block_size"),       \
          py::arg("quant_algo"),       \
          py::arg("out_") = std::nullopt);

#define ATTENTION_PYBIND                                          \
    m.def("paged_attention_rocm",                                 \
          &paged_attention,                                       \
          "paged_attention_rocm(Tensor! out, Tensor exp_sums,"    \
          "                Tensor max_logits, Tensor tmp_out,"    \
          "                Tensor query, Tensor key_cache,"       \
          "                Tensor value_cache, int num_kv_heads," \
          "                float scale, Tensor block_tables,"     \
          "                Tensor context_lens, int block_size,"  \
          "                int max_context_len,"                  \
          "                Tensor? alibi_slopes,"                 \
          "                str kv_cache_dtype,"                   \
          "                float k_scale, float v_scale) -> ()");

#define ATTENTION_RAGGED_PYBIND                                   \
    m.def("paged_attention_ragged",                               \
          &paged_attention_ragged,                                \
          "paged_attention_ragged(Tensor! out, Tensor exp_sums,"  \
          "                Tensor max_logits, Tensor tmp_out,"    \
          "                Tensor query, Tensor key_cache,"       \
          "                Tensor value_cache, int num_kv_heads," \
          "                float scale, Tensor block_tables,"     \
          "                Tensor context_lens, int block_size,"  \
          "                int max_context_len,"                  \
          "                Tensor? alibi_slopes,"                 \
          "                str kv_cache_dtype,"                   \
          "                float k_scale, float v_scale) -> ()");

#define ATTENTION_V1_PYBIND                                       \
    m.def("paged_attention_v1",                                   \
          &paged_attention_v1,                                    \
          "paged_attention_v1(Tensor! out, Tensor exp_sums,"      \
          "                Tensor max_logits, Tensor tmp_out,"    \
          "                Tensor query, Tensor key_cache,"       \
          "                Tensor value_cache, int num_kv_heads," \
          "                float scale, Tensor block_tables,"     \
          "                Tensor context_lens, int block_size,"  \
          "                int max_context_len,"                  \
          "                Tensor? alibi_slopes,"                 \
          "                str kv_cache_dtype,"                   \
          "                float k_scale, float v_scale) -> ()");

#define BATCHED_GEMM_A8W8_PYBIND            \
    m.def("batched_gemm_a8w8",              \
          &batched_gemm_a8w8,               \
          "batched_gemm_a8w8",              \
          py::arg("XQ"),                    \
          py::arg("WQ"),                    \
          py::arg("x_scale"),               \
          py::arg("w_scale"),               \
          py::arg("Out"),                   \
          py::arg("bias")   = std::nullopt, \
          py::arg("splitK") = 0);

#define BATCHED_GEMM_A8W8_TUNE_PYBIND \
    m.def("batched_gemm_a8w8_tune",   \
          &batched_gemm_a8w8_tune,    \
          "batched_gemm_a8w8_tune",   \
          py::arg("XQ"),              \
          py::arg("WQ"),              \
          py::arg("x_scale"),         \
          py::arg("w_scale"),         \
          py::arg("Out"),             \
          py::arg("kernelId") = 0,    \
          py::arg("splitK")   = 0);

#define CACHE_PYBIND                                                           \
    m.def("swap_blocks",                                                       \
          &aiter::swap_blocks,                                                 \
          "swap_blocks(Tensor src, Tensor! dst, Tensor block_mapping) -> ()"); \
    m.def("copy_blocks",                                                       \
          &aiter::copy_blocks,                                                 \
          "copy_blocks(Tensor(a!)[] key_caches, Tensor[](b!) value_caches, "   \
          "Tensor block_mapping) -> ()");                                      \
                                                                               \
    m.def("reshape_and_cache",                                                 \
          &aiter::reshape_and_cache,                                           \
          "reshape_and_cache",                                                 \
          py::arg("key"),                                                      \
          py::arg("value"),                                                    \
          py::arg("key_cache"),                                                \
          py::arg("value_cache"),                                              \
          py::arg("slot_mapping"),                                             \
          py::arg("kv_cache_dtype"),                                           \
          py::arg("k_scale")    = std::nullopt,                                \
          py::arg("v_scale")    = std::nullopt,                                \
          py::arg("asm_layout") = false);                                      \
    m.def("reshape_and_cache_flash",                                           \
          &aiter::reshape_and_cache_flash,                                     \
          "reshape_and_cache_flash(Tensor key, Tensor value,"                  \
          "                        Tensor! key_cache,"                         \
          "                        Tensor! value_cache,"                       \
          "                        Tensor slot_mapping,"                       \
          "                        str kv_cache_dtype,"                        \
          "                        float k_scale, float v_scale) -> ()");      \
    m.def("reshape_and_cache_with_pertoken_quant",                             \
          &aiter::reshape_and_cache_with_pertoken_quant,                       \
          "reshape_and_cache_with_pertoken_quant(Tensor key, Tensor value,"    \
          "                        Tensor! key_cache,"                         \
          "                        Tensor! value_cache,"                       \
          "                        Tensor! k_dequant_scales,"                  \
          "                        Tensor! v_dequant_scales,"                  \
          "                        Tensor slot_mapping) -> ()");               \
    m.def("reshape_and_cache_with_block_quant",                                \
          &aiter::reshape_and_cache_with_block_quant,                          \
          "reshape_and_cache_with_block_quant(Tensor key, Tensor value,"       \
          "                        Tensor! key_cache,"                         \
          "                        Tensor! value_cache,"                       \
          "                        Tensor! k_dequant_scales,"                  \
          "                        Tensor! v_dequant_scales,"                  \
          "                        Tensor slot_mapping,"                       \
          "                        const bool asm_layout) -> ()");             \
    m.def("convert_fp8",                                                       \
          &aiter::convert_fp8,                                                 \
          "convert_fp8(Tensor! dst_cache, Tensor src_cache, float scale, "     \
          "str kv_cache_dtype) -> ()");

#define CUSTOM_ALL_REDUCE_PYBIND                                                               \
    m.def("init_custom_ar",                                                                    \
          &aiter::init_custom_ar,                                                              \
          "init_custom_ar(Tensor meta, Tensor rank_data, "                                     \
          "str[] handles, int[] offsets, int rank, "                                           \
          "bool full_nvlink) -> int",                                                          \
          py::arg("meta"),                                                                     \
          py::arg("rank_data"),                                                                \
          py::arg("handles"),                                                                  \
          py::arg("offsets"),                                                                  \
          py::arg("rank"),                                                                     \
          py::arg("full_nvlink"));                                                             \
    m.def("all_reduce_reg",                                                                    \
          &aiter::all_reduce_reg,                                                              \
          "all_reduce_reg(int fa, Tensor inp, Tensor! out, bool open_fp8_quant) -> ()",        \
          py::arg("_fa"),                                                                      \
          py::arg("inp"),                                                                      \
          py::arg("out"),                                                                      \
          py::arg("open_fp8_quant"));                                                          \
    m.def("all_reduce_unreg",                                                                  \
          &aiter::all_reduce_unreg,                                                            \
          "all_reduce_unreg(int fa, Tensor inp, Tensor reg_buffer, Tensor! out) -> ()",        \
          py::arg("_fa"),                                                                      \
          py::arg("inp"),                                                                      \
          py::arg("reg_buffer"),                                                               \
          py::arg("out"));                                                                     \
    m.def("all_reduce_asm_", &all_reduce_asm, "");                                             \
    m.def("all_reduce_rmsnorm_", &all_reduce_rmsnorm, "all_reduce_rmsnorm");                   \
    m.def("all_reduce_rmsnorm_quant_", &all_reduce_rmsnorm_quant, "all_reduce_rmsnorm_quant"); \
    m.def("dispose", &aiter::dispose, py::arg("_fa"));                                         \
    m.def("meta_size", &aiter::meta_size);                                                     \
    m.def("register_buffer",                                                                   \
          &aiter::register_buffer,                                                             \
          "register_buffer(int fa, Tensor t, str[] handles, int[] offsets) -> ()",             \
          py::arg("_fa"),                                                                      \
          py::arg("t"),                                                                        \
          py::arg("handles"),                                                                  \
          py::arg("offsets"));                                                                 \
    m.def("get_graph_buffer_ipc_meta", &aiter::get_graph_buffer_ipc_meta, py::arg("_fa"));     \
    m.def("register_graph_buffers",                                                            \
          &aiter::register_graph_buffers,                                                      \
          py::arg("_fa"),                                                                      \
          py::arg("handles"),                                                                  \
          py::arg("offsets"));                                                                 \
    m.def("allocate_meta_buffer", &aiter::allocate_meta_buffer, py::arg("size"));              \
    m.def("get_meta_buffer_ipc_handle", &aiter::get_meta_buffer_ipc_handle, py::arg("inp"));

#define CUSTOM_PYBIND                                                              \
    m.def("wvSpltK",                                                               \
          &wvSpltK,                                                                \
          "wvSpltK(Tensor in_a, Tensor in_b, Tensor! out_c, int N_in,"             \
          "        int CuCount) -> ()");                                           \
    m.def("LLMM1",                                                                 \
          &LLMM1,                                                                  \
          "LLMM1(Tensor in_a, Tensor in_b, Tensor! out_c, int rows_per_block) -> " \
          "()");

#define GEMM_A8W8_ASM_PYBIND                                            \
    m.def("gemm_a8w8_asm",                                              \
          &gemm_a8w8_asm,                                               \
          "Asm gemm a8w8 ,  weight should be shuffle to layout(32,16)", \
          py::arg("XQ"),                                                \
          py::arg("WQ"),                                                \
          py::arg("x_scale"),                                           \
          py::arg("w_scale"),                                           \
          py::arg("Out"),                                               \
          py::arg("bias"),                                              \
          py::arg("sub_m")  = 128,                                      \
          py::arg("sub_n")  = 128,                                      \
          py::arg("pad_a")  = 0,                                        \
          py::arg("pad_b")  = 0,                                        \
          py::arg("pad_c")  = 0,                                        \
          py::arg("splitK") = 0);

#define GEMM_A4W4_ASM_PYBIND      \
    m.def("gemm_a4w4_asm",        \
          &gemm_a4w4_asm,         \
          "Asm gemm a4w4",        \
          py::arg("A"),           \
          py::arg("B"),           \
          py::arg("A_scale"),     \
          py::arg("B_scale"),     \
          py::arg("out"),         \
          py::arg("bias"),        \
          py::arg("alpha") = 1.0, \
          py::arg("beta")  = 0.0);

#define GEMM_A8W8_BLOCKSCALE_PYBIND \
    m.def("gemm_a8w8_blockscale",   \
          &gemm_a8w8_blockscale,    \
          "fp8 blockscale gemm",    \
          py::arg("XQ"),            \
          py::arg("WQ"),            \
          py::arg("x_scale"),       \
          py::arg("w_scale"),       \
          py::arg("Out"));

#define GEMM_A8W8_BLOCKSCALE_TUNE_PYBIND \
    m.def("gemm_a8w8_blockscale_tune",   \
          &gemm_a8w8_blockscale_tune,    \
          "gemm_a8w8_blockscale_tune",   \
          py::arg("XQ"),                 \
          py::arg("WQ"),                 \
          py::arg("x_scale"),            \
          py::arg("w_scale"),            \
          py::arg("Out"),                \
          py::arg("kernelId") = 0,       \
          py::arg("splitK")   = 0);

#define GEMM_A8W8_PYBIND                    \
    m.def("gemm_a8w8",                      \
          &gemm_a8w8,                       \
          "gemm_a8w8",                      \
          py::arg("XQ"),                    \
          py::arg("WQ"),                    \
          py::arg("x_scale"),               \
          py::arg("w_scale"),               \
          py::arg("Out"),                   \
          py::arg("bias")   = std::nullopt, \
          py::arg("splitK") = 0);

#define GEMM_A8W8_TUNE_PYBIND      \
    m.def("gemm_a8w8_tune",        \
          &gemm_a8w8_tune,         \
          "gemm_a8w8_tune",        \
          py::arg("XQ"),           \
          py::arg("WQ"),           \
          py::arg("x_scale"),      \
          py::arg("w_scale"),      \
          py::arg("Out"),          \
          py::arg("kernelId") = 0, \
          py::arg("splitK")   = 0);

#define MHA_BWD_ASM_PYBIND                        \
    m.def("fmha_v3_bwd",                          \
          &aiter::torch_itfs::fmha_v3_bwd,        \
          py::arg("dout"),                        \
          py::arg("q"),                           \
          py::arg("k"),                           \
          py::arg("v"),                           \
          py::arg("out"),                         \
          py::arg("softmax_lse"),                 \
          py::arg("dropout_p"),                   \
          py::arg("softmax_scale"),               \
          py::arg("is_causal"),                   \
          py::arg("window_size_left"),            \
          py::arg("window_size_right"),           \
          py::arg("deterministic"),               \
          py::arg("is_v3_atomic_fp32"),           \
          py::arg("how_v3_bf16_cvt"),             \
          py::arg("dq")           = std::nullopt, \
          py::arg("dk")           = std::nullopt, \
          py::arg("dv")           = std::nullopt, \
          py::arg("alibi_slopes") = std::nullopt, \
          py::arg("rng_state")    = std::nullopt, \
          py::arg("gen")          = std::nullopt);

#define MHA_VARLEN_BWD_ASM_PYBIND                 \
    m.def("fmha_v3_varlen_bwd",                   \
          &aiter::torch_itfs::fmha_v3_varlen_bwd, \
          py::arg("dout"),                        \
          py::arg("q"),                           \
          py::arg("k"),                           \
          py::arg("v"),                           \
          py::arg("out"),                         \
          py::arg("softmax_lse"),                 \
          py::arg("cu_seqlens_q"),                \
          py::arg("cu_seqlens_k"),                \
          py::arg("max_seqlen_q"),                \
          py::arg("max_seqlen_k"),                \
          py::arg("dropout_p"),                   \
          py::arg("softmax_scale"),               \
          py::arg("zero_tensors"),                \
          py::arg("is_causal"),                   \
          py::arg("window_size_left"),            \
          py::arg("window_size_right"),           \
          py::arg("deterministic"),               \
          py::arg("is_v3_atomic_fp32"),           \
          py::arg("how_v3_bf16_cvt"),             \
          py::arg("dq")           = std::nullopt, \
          py::arg("dk")           = std::nullopt, \
          py::arg("dv")           = std::nullopt, \
          py::arg("alibi_slopes") = std::nullopt, \
          py::arg("rng_state")    = std::nullopt, \
          py::arg("gen")          = std::nullopt);

#define MHA_BWD_PYBIND                            \
    m.def("mha_bwd",                              \
          &aiter::torch_itfs::mha_bwd,            \
          py::arg("dout"),                        \
          py::arg("q"),                           \
          py::arg("k"),                           \
          py::arg("v"),                           \
          py::arg("out"),                         \
          py::arg("softmax_lse"),                 \
          py::arg("dropout_p"),                   \
          py::arg("softmax_scale"),               \
          py::arg("is_causal"),                   \
          py::arg("window_size_left"),            \
          py::arg("window_size_right"),           \
          py::arg("deterministic"),               \
          py::arg("dq")           = std::nullopt, \
          py::arg("dk")           = std::nullopt, \
          py::arg("dv")           = std::nullopt, \
          py::arg("dbias")        = std::nullopt, \
          py::arg("bias")         = std::nullopt, \
          py::arg("alibi_slopes") = std::nullopt, \
          py::arg("rng_state")    = std::nullopt, \
          py::arg("gen")          = std::nullopt);

#define MHA_FWD_ASM_PYBIND                        \
    m.def("fmha_v3_fwd",                          \
          &aiter::torch_itfs::fmha_v3_fwd,        \
          py::arg("q"),                           \
          py::arg("k"),                           \
          py::arg("v"),                           \
          py::arg("dropout_p"),                   \
          py::arg("softmax_scale"),               \
          py::arg("is_causal"),                   \
          py::arg("window_size_left"),            \
          py::arg("window_size_right"),           \
          py::arg("return_softmax_lse"),          \
          py::arg("return_dropout_randval"),      \
          py::arg("out")          = std::nullopt, \
          py::arg("bias")         = std::nullopt, \
          py::arg("alibi_slopes") = std::nullopt, \
          py::arg("gen")          = std::nullopt);

#define MHA_FWD_PYBIND                            \
    m.def("mha_fwd",                              \
          &aiter::torch_itfs::mha_fwd,            \
          py::arg("q"),                           \
          py::arg("k"),                           \
          py::arg("v"),                           \
          py::arg("dropout_p"),                   \
          py::arg("softmax_scale"),               \
          py::arg("is_causal"),                   \
          py::arg("window_size_left"),            \
          py::arg("window_size_right"),           \
          py::arg("return_softmax_lse"),          \
          py::arg("return_dropout_randval"),      \
          py::arg("out")          = std::nullopt, \
          py::arg("bias")         = std::nullopt, \
          py::arg("alibi_slopes") = std::nullopt, \
          py::arg("gen")          = std::nullopt);

#define MHA_VARLEN_BWD_PYBIND                     \
    m.def("mha_varlen_bwd",                       \
          &aiter::torch_itfs::mha_varlen_bwd,     \
          py::arg("dout"),                        \
          py::arg("q"),                           \
          py::arg("k"),                           \
          py::arg("v"),                           \
          py::arg("out"),                         \
          py::arg("softmax_lse"),                 \
          py::arg("cu_seqlens_q"),                \
          py::arg("cu_seqlens_k"),                \
          py::arg("max_seqlen_q"),                \
          py::arg("max_seqlen_k"),                \
          py::arg("dropout_p"),                   \
          py::arg("softmax_scale"),               \
          py::arg("zero_tensors"),                \
          py::arg("is_causal"),                   \
          py::arg("window_size_left"),            \
          py::arg("window_size_right"),           \
          py::arg("deterministic"),               \
          py::arg("dq")           = std::nullopt, \
          py::arg("dk")           = std::nullopt, \
          py::arg("dv")           = std::nullopt, \
          py::arg("alibi_slopes") = std::nullopt, \
          py::arg("rng_state")    = std::nullopt, \
          py::arg("gen")          = std::nullopt);

#define MHA_VARLEN_FWD_PYBIND                     \
    m.def("mha_varlen_fwd",                       \
          &aiter::torch_itfs::mha_varlen_fwd,     \
          py::arg("q"),                           \
          py::arg("k"),                           \
          py::arg("v"),                           \
          py::arg("cu_seqlens_q"),                \
          py::arg("cu_seqlens_k"),                \
          py::arg("max_seqlen_q"),                \
          py::arg("max_seqlen_k"),                \
          py::arg("min_seqlen_q"),                \
          py::arg("dropout_p"),                   \
          py::arg("softmax_scale"),               \
          py::arg("logits_soft_cap"),             \
          py::arg("zero_tensors"),                \
          py::arg("is_causal"),                   \
          py::arg("window_size_left"),            \
          py::arg("window_size_right"),           \
          py::arg("return_softmax_lse"),          \
          py::arg("return_dropout_randval"),      \
          py::arg("out")          = std::nullopt, \
          py::arg("block_table")  = std::nullopt, \
          py::arg("bias")         = std::nullopt, \
          py::arg("alibi_slopes") = std::nullopt, \
          py::arg("gen")          = std::nullopt);

#define MHA_BATCH_PREFILL_PYBIND                  \
    m.def("mha_batch_prefill",                    \
          &aiter::torch_itfs::mha_batch_prefill,  \
          py::arg("q"),                           \
          py::arg("k"),                           \
          py::arg("v"),                           \
          py::arg("cu_seqlens_q"),                \
          py::arg("kv_indptr"),                   \
          py::arg("kv_page_indices"),             \
          py::arg("max_seqlen_q"),                \
          py::arg("max_seqlen_k"),                \
          py::arg("dropout_p"),                   \
          py::arg("softmax_scale"),               \
          py::arg("logits_soft_cap"),             \
          py::arg("zero_tensors"),                \
          py::arg("is_causal"),                   \
          py::arg("window_size_left"),            \
          py::arg("window_size_right"),           \
          py::arg("return_softmax_lse"),          \
          py::arg("return_dropout_randval"),      \
          py::arg("out")          = std::nullopt, \
          py::arg("bias")         = std::nullopt, \
          py::arg("alibi_slopes") = std::nullopt, \
          py::arg("gen")          = std::nullopt);

#define MOE_CK_2STAGES_PYBIND                       \
    m.def("ck_moe_stage1",                          \
          &ck_moe_stage1,                           \
          py::arg("hidden_states"),                 \
          py::arg("w1"),                            \
          py::arg("w2"),                            \
          py::arg("sorted_token_ids"),              \
          py::arg("sorted_expert_ids"),             \
          py::arg("num_valid_ids"),                 \
          py::arg("out"),                           \
          py::arg("topk"),                          \
          py::arg("w1_scale")       = std::nullopt, \
          py::arg("a1_scale")       = std::nullopt, \
          py::arg("block_m")        = 32,           \
          py::arg("sorted_weights") = std::nullopt, \
          py::arg("act_op")         = 0);                   \
                                                    \
    m.def("ck_moe_stage2",                          \
          &ck_moe_stage2,                           \
          py::arg("inter_states"),                  \
          py::arg("w1"),                            \
          py::arg("w2"),                            \
          py::arg("sorted_token_ids"),              \
          py::arg("sorted_expert_ids"),             \
          py::arg("num_valid_ids"),                 \
          py::arg("out"),                           \
          py::arg("topk"),                          \
          py::arg("w2_scale")       = std::nullopt, \
          py::arg("a2_scale")       = std::nullopt, \
          py::arg("block_m")        = 32,           \
          py::arg("sorted_weights") = std::nullopt);

#define MOE_CK_PYBIND                            \
    m.def("ck_moe",                              \
          &ck_moe,                               \
          py::arg("hidden_states"),              \
          py::arg("w1"),                         \
          py::arg("w2"),                         \
          py::arg("topk_weights"),               \
          py::arg("topk_ids"),                   \
          py::arg("w1_scale")    = std::nullopt, \
          py::arg("w2_scale")    = std::nullopt, \
          py::arg("a1_scale")    = std::nullopt, \
          py::arg("a2_scale")    = std::nullopt, \
          py::arg("block_m")     = 32,           \
          py::arg("expert_mask") = std::nullopt);

#define MOE_OP_PYBIND                                                                         \
    m.def("topk_softmax", &aiter::topk_softmax, "Apply topk softmax to the gating outputs."); \
    m.def("grouped_topk",                                                                     \
          &grouped_topk,                                                                      \
          py::arg("gating_output"),                                                           \
          py::arg("topk_weights"),                                                            \
          py::arg("topk_ids"),                                                                \
          py::arg("num_expert_group"),                                                        \
          py::arg("topk_grp"),                                                                \
          py::arg("need_renorm"),                                                             \
          py::arg("scoring_func")          = "softmax",                                       \
          py::arg("routed_scaling_factor") = 1.0f,                                            \
          "Apply grouped topk softmax/sigmodd to the gating outputs.");                       \
    m.def("biased_grouped_topk",                                                              \
          &biased_grouped_topk,                                                               \
          py::arg("gating_output"),                                                           \
          py::arg("correction_bias"),                                                         \
          py::arg("topk_weights"),                                                            \
          py::arg("topk_ids"),                                                                \
          py::arg("num_expert_group"),                                                        \
          py::arg("topk_grp"),                                                                \
          py::arg("need_renorm"),                                                             \
          py::arg("routed_scaling_factor") = 1.0f,                                            \
          "Apply biased grouped topk softmax to the gating outputs.");                        \
    m.def("moe_align_block_size",                                                             \
          &aiter::moe_align_block_size,                                                       \
          "Aligning the number of tokens to be processed by each expert such "                \
          "that it is divisible by the block size.");                                         \
    m.def("fmoe", &fmoe);                                                                     \
    m.def("fmoe_int8_g1u0",                                                                   \
          &fmoe_int8_g1u0,                                                                    \
          py::arg("out"),                                                                     \
          py::arg("input"),                                                                   \
          py::arg("gate"),                                                                    \
          py::arg("down"),                                                                    \
          py::arg("sorted_token_ids"),                                                        \
          py::arg("sorted_weights"),                                                          \
          py::arg("sorted_expert_ids"),                                                       \
          py::arg("num_valid_ids"),                                                           \
          py::arg("topk"),                                                                    \
          py::arg("input_scale"),                                                             \
          py::arg("fc1_scale"),                                                               \
          py::arg("fc2_scale"),                                                               \
          py::arg("fc2_smooth_scale") = std::nullopt,                                         \
          py::arg("activation")       = ActivationType::Silu);                                      \
    m.def("fmoe_g1u1",                                                                        \
          &fmoe_g1u1,                                                                         \
          py::arg("out"),                                                                     \
          py::arg("input"),                                                                   \
          py::arg("gate"),                                                                    \
          py::arg("down"),                                                                    \
          py::arg("sorted_token_ids"),                                                        \
          py::arg("sorted_weights"),                                                          \
          py::arg("sorted_expert_ids"),                                                       \
          py::arg("num_valid_ids"),                                                           \
          py::arg("topk"),                                                                    \
          py::arg("input_scale"),                                                             \
          py::arg("fc1_scale"),                                                               \
          py::arg("fc2_scale"),                                                               \
          py::arg("fc2_smooth_scale") = std::nullopt,                                         \
          py::arg("activation")       = ActivationType::Silu);                                      \
    m.def("fmoe_g1u1_tkw1",                                                                   \
          &fmoe_g1u1_tkw1,                                                                    \
          py::arg("out"),                                                                     \
          py::arg("input"),                                                                   \
          py::arg("gate"),                                                                    \
          py::arg("down"),                                                                    \
          py::arg("sorted_token_ids"),                                                        \
          py::arg("sorted_weights"),                                                          \
          py::arg("sorted_expert_ids"),                                                       \
          py::arg("num_valid_ids"),                                                           \
          py::arg("topk"),                                                                    \
          py::arg("input_scale"),                                                             \
          py::arg("fc1_scale"),                                                               \
          py::arg("fc2_scale"),                                                               \
          py::arg("fc2_smooth_scale") = std::nullopt,                                         \
          py::arg("activation")       = ActivationType::Silu);                                      \
    m.def("fmoe_int8_g1u0_a16", &fmoe_int8_g1u0_a16);                                         \
    m.def("fmoe_g1u1_a16", &fmoe_g1u1_a16);                                                   \
    m.def("fmoe_fp8_blockscale_g1u1",                                                         \
          &fmoe_fp8_blockscale_g1u1,                                                          \
          py::arg("out"),                                                                     \
          py::arg("input"),                                                                   \
          py::arg("gate"),                                                                    \
          py::arg("down"),                                                                    \
          py::arg("sorted_token_ids"),                                                        \
          py::arg("sorted_weights"),                                                          \
          py::arg("sorted_expert_ids"),                                                       \
          py::arg("num_valid_ids"),                                                           \
          py::arg("topk"),                                                                    \
          py::arg("input_scale"),                                                             \
          py::arg("fc1_scale"),                                                               \
          py::arg("fc2_scale"),                                                               \
          py::arg("fc_scale_blkn")    = 128,                                                  \
          py::arg("fc_scale_blkk")    = 128,                                                  \
          py::arg("fc2_smooth_scale") = std::nullopt,                                         \
          py::arg("activation")       = ActivationType::Silu);                                      \
    m.def("moe_stage1_g1u1",                                                                  \
          &moe_stage1_g1u1,                                                                   \
          py::arg("input"),                                                                   \
          py::arg("w1"),                                                                      \
          py::arg("w2"),                                                                      \
          py::arg("sorted_token_ids"),                                                        \
          py::arg("sorted_expert_ids"),                                                       \
          py::arg("num_valid_ids"),                                                           \
          py::arg("out"),                                                                     \
          py::arg("inter_dim"),                                                               \
          py::arg("kernelName"),                                                              \
          py::arg("block_m"),                                                                 \
          py::arg("ksplit")         = 0,                                                      \
          py::arg("activation")     = ActivationType::Silu,                                   \
          py::arg("quant_type")     = QuantType::No,                                          \
          py::arg("a1_scale")       = std::nullopt,                                           \
          py::arg("w1_scale")       = std::nullopt,                                           \
          py::arg("sorted_weights") = std::nullopt);                                          \
    m.def("moe_sum", &aiter::moe_sum, "moe_sum(Tensor! input, Tensor output) -> ()");

#define MOE_SORTING_PYBIND              \
    m.def("moe_sorting_fwd",            \
          &moe_sorting_fwd,             \
          py::arg("topk_ids"),          \
          py::arg("topk_weights"),      \
          py::arg("sorted_token_ids"),  \
          py::arg("sorted_weights"),    \
          py::arg("sorted_expert_ids"), \
          py::arg("num_valid_ids"),     \
          py::arg("moe_buf"),           \
          py::arg("num_experts"),       \
          py::arg("unit_size"),         \
          py::arg("local_expert_mask") = std::nullopt);

#define NORM_PYBIND                                               \
    m.def("layernorm2d_fwd",                                      \
          &layernorm2d,                                           \
          py::arg("input"),                                       \
          py::arg("weight"),                                      \
          py::arg("bias"),                                        \
          py::arg("epsilon"),                                     \
          py::arg("x_bias") = std::nullopt);                      \
    m.def("layernorm2d_fwd_with_add",                             \
          &layernorm2d_with_add,                                  \
          py::arg("out"),                                         \
          py::arg("input"),                                       \
          py::arg("residual_in"),                                 \
          py::arg("residual_out"),                                \
          py::arg("weight"),                                      \
          py::arg("bias"),                                        \
          py::arg("epsilon"),                                     \
          py::arg("x_bias") = std::nullopt);                      \
    m.def("layernorm2d_fwd_with_smoothquant",                     \
          &layernorm2d_with_smoothquant,                          \
          py::arg("out"),                                         \
          py::arg("input"),                                       \
          py::arg("xscale"),                                      \
          py::arg("yscale"),                                      \
          py::arg("weight"),                                      \
          py::arg("bias"),                                        \
          py::arg("epsilon"),                                     \
          py::arg("x_bias") = std::nullopt);                      \
    m.def("layernorm2d_fwd_with_add_smoothquant",                 \
          &layernorm2d_with_add_smoothquant,                      \
          py::arg("out"),                                         \
          py::arg("input"),                                       \
          py::arg("residual_in"),                                 \
          py::arg("residual_out"),                                \
          py::arg("xscale"),                                      \
          py::arg("yscale"),                                      \
          py::arg("weight"),                                      \
          py::arg("bias"),                                        \
          py::arg("epsilon"),                                     \
          py::arg("x_bias") = std::nullopt);                      \
    m.def("layernorm2d_fwd_with_dynamicquant",                    \
          &layernorm2d_with_dynamicquant,                         \
          py::arg("out"),                                         \
          py::arg("input"),                                       \
          py::arg("yscale"),                                      \
          py::arg("weight"),                                      \
          py::arg("bias"),                                        \
          py::arg("epsilon"),                                     \
          py::arg("x_bias") = std::nullopt);                      \
    m.def("layernorm2d_fwd_with_add_dynamicquant",                \
          &layernorm2d_with_add_dynamicquant,                     \
          py::arg("out"),                                         \
          py::arg("input"),                                       \
          py::arg("residual_in"),                                 \
          py::arg("residual_out"),                                \
          py::arg("yscale"),                                      \
          py::arg("weight"),                                      \
          py::arg("bias"),                                        \
          py::arg("epsilon"),                                     \
          py::arg("x_bias") = std::nullopt);                      \
    m.def("layernorm2d_with_add_asm", &layernorm2d_with_add_asm); \
    m.def("layernorm2d_with_add_smoothquant_asm", &layernorm2d_with_add_smoothquant_asm);

#define POS_ENCODING_PYBIND                                               \
    m.def("rotary_embedding_fwd", &rotary_embedding, "rotary_embedding"); \
    m.def("batched_rotary_embedding", &batched_rotary_embedding, "batched_rotary_embedding");

#define QUANT_PYBIND                                                     \
    m.def("static_per_tensor_quant", &aiter::static_per_tensor_quant);   \
    m.def("dynamic_per_tensor_quant", &aiter::dynamic_per_tensor_quant); \
    m.def("dynamic_per_token_scaled_quant",                              \
          &aiter::dynamic_per_token_scaled_quant,                        \
          py::arg("out"),                                                \
          py::arg("input"),                                              \
          py::arg("scales"),                                             \
          py::arg("scale_ub") = std::nullopt);

#define RMSNORM_PYBIND                                                                             \
    m.def("rms_norm_cu",                                                                           \
          &rms_norm,                                                                               \
          "Apply Root Mean Square (RMS) Normalization to the input tensor.");                      \
    m.def(                                                                                         \
        "fused_add_rms_norm_cu", &fused_add_rms_norm, "In-place fused Add and RMS Normalization"); \
    m.def("rmsnorm2d_fwd", &rmsnorm2d);                                                            \
    m.def("rmsnorm2d_fwd_with_add", &rmsnorm2d_with_add);                                          \
    m.def("rmsnorm2d_fwd_with_smoothquant", &rmsnorm2d_with_smoothquant);                          \
    m.def("rmsnorm2d_fwd_with_add_smoothquant",                                                    \
          &rmsnorm2d_with_add_smoothquant,                                                         \
          py::arg("out"),                                                                          \
          py::arg("input"),                                                                        \
          py::arg("residual_in"),                                                                  \
          py::arg("residual_out"),                                                                 \
          py::arg("xscale"),                                                                       \
          py::arg("yscale"),                                                                       \
          py::arg("weight"),                                                                       \
          py::arg("epsilon"),                                                                      \
          py::arg("out_before_quant") = std::nullopt);                                             \
    m.def("rmsnorm2d_fwd_with_dynamicquant", &rmsnorm2d_with_dynamicquant);                        \
    m.def("rmsnorm2d_fwd_with_add_dynamicquant", &rmsnorm2d_with_add_dynamicquant);

#define ROPE_GENERAL_FWD_PYBIND                                 \
    m.def("rope_fwd_impl", &rope_fwd_impl);                     \
    m.def("rope_2c_fwd_impl", &rope_2c_fwd_impl);               \
    m.def("rope_cached_fwd_impl", &rope_cached_fwd_impl);       \
    m.def("rope_cached_2c_fwd_impl", &rope_cached_2c_fwd_impl); \
    m.def("rope_thd_fwd_impl", &rope_thd_fwd_impl);             \
    m.def("rope_2d_fwd_impl", &rope_2d_fwd_impl);

#define ROPE_GENERAL_BWD_PYBIND                                 \
    m.def("rope_bwd_impl", &rope_bwd_impl);                     \
    m.def("rope_2c_bwd_impl", &rope_2c_bwd_impl);               \
    m.def("rope_cached_bwd_impl", &rope_cached_bwd_impl);       \
    m.def("rope_cached_2c_bwd_impl", &rope_cached_2c_bwd_impl); \
    m.def("rope_thd_bwd_impl", &rope_thd_bwd_impl);             \
    m.def("rope_2d_bwd_impl", &rope_2d_bwd_impl);

#define ROPE_POS_FWD_PYBIND                                                                   \
    m.def("rope_cached_positions_fwd_impl", &rope_cached_positions_fwd_impl);                 \
    m.def("rope_cached_positions_2c_fwd_impl", &rope_cached_positions_2c_fwd_impl);           \
    m.def("rope_cached_positions_offsets_fwd_impl", &rope_cached_positions_offsets_fwd_impl); \
    m.def("rope_cached_positions_offsets_2c_fwd_impl", &rope_cached_positions_offsets_2c_fwd_impl);

#define SMOOTHQUANT_PYBIND                      \
    m.def("smoothquant_fwd", &smoothquant_fwd); \
    m.def("moe_smoothquant_fwd", &moe_smoothquant_fwd);

#define HIPBSOLGEMM_PYBIND                                                         \
    m.def("hipb_create_extension", &hipb_create_extension, "create_extension");    \
    m.def("hipb_destroy_extension", &hipb_destroy_extension, "destroy_extension"); \
    m.def("hipb_mm",                                                               \
          &hipb_mm,                                                                \
          "hipb_mm",                                                               \
          py::arg("mat1"),                                                         \
          py::arg("mat2"),                                                         \
          py::arg("solution_index"),                                               \
          py::arg("bias")      = std::nullopt,                                     \
          py::arg("out_dtype") = std::nullopt,                                     \
          py::arg("scaleA")    = std::nullopt,                                     \
          py::arg("scaleB")    = std::nullopt,                                     \
          py::arg("scaleOut")  = std::nullopt);                                     \
    m.def("hipb_findallsols",                                                      \
          &hipb_findallsols,                                                       \
          "hipb_findallsols",                                                      \
          py::arg("mat1"),                                                         \
          py::arg("mat2"),                                                         \
          py::arg("bias")      = std::nullopt,                                     \
          py::arg("out_dtype") = std::nullopt,                                     \
          py::arg("scaleA")    = std::nullopt,                                     \
          py::arg("scaleB")    = std::nullopt,                                     \
          py::arg("scaleC")    = std::nullopt);                                       \
    m.def("getHipblasltKernelName", &getHipblasltKernelName);

#define ROCSOLGEMM_PYBIND                                                          \
    m.def("rocb_create_extension", &rocb_create_extension, "create_extension");    \
    m.def("rocb_destroy_extension", &rocb_destroy_extension, "destroy_extension"); \
    m.def("rocb_mm", &RocSolIdxBlas, "mm");                                        \
    m.def("rocb_findallsols", &RocFindAllSolIdxBlas, "rocblas_find_all_sols");

#define AITER_ENUM_PYBIND                                \
    pybind11::enum_<QuantType>(m, "QuantType")           \
        .value("No", QuantType::No)                      \
        .value("per_Tensor", QuantType::per_Tensor)      \
        .value("per_Token", QuantType::per_Token)        \
        .value("per_1x32", QuantType::per_1x32)          \
        .value("per_1x128", QuantType::per_1x128)        \
        .value("per_128x128", QuantType::per_128x128)    \
        .export_values();                                \
    pybind11::enum_<ActivationType>(m, "ActivationType") \
        .value("No", ActivationType::No)                 \
        .value("Silu", ActivationType::Silu)             \
        .value("Gelu", ActivationType::Gelu)             \
        .export_values();
>>>>>>> 26e76ec4
<|MERGE_RESOLUTION|>--- conflicted
+++ resolved
@@ -1,632 +1,6 @@
 // SPDX-License-Identifier: MIT
 // Copyright (C) 2024-2025, Advanced Micro Devices, Inc. All rights reserved.
 
-<<<<<<< HEAD
-#define ACTIVATION_PYBIND                                                                               \
-      m.def("silu_and_mul", &aiter::silu_and_mul, "Activation function used in SwiGLU.");                      \
-      m.def("scaled_silu_and_mul", &aiter::scaled_silu_and_mul, "Activation function used in scaled SwiGLU."); \
-      m.def("gelu_and_mul", &aiter::gelu_and_mul, "Activation function used in GELU.");                        \
-      m.def("gelu_tanh_and_mul", &aiter::gelu_tanh_and_mul, "Activation function used in GELU tanh.");
-
-#define AITER_OPERATOR_PYBIND                                                     \
-      m.def("add", &aiter_add, "apply for add with transpose and broadcast.");    \
-      m.def("mul", &aiter_mul, "apply for mul with transpose and broadcast.");    \
-      m.def("sub", &aiter_sub, "apply for sub with transpose and broadcast.");    \
-      m.def("div", &aiter_div, "apply for div with transpose and broadcast.");    \
-      m.def("add_", &aiter_add_, "apply for add_ with transpose and broadcast."); \
-      m.def("mul_", &aiter_mul_, "apply for mul_ with transpose and broadcast."); \
-      m.def("sub_", &aiter_sub_, "apply for sub_ with transpose and broadcast."); \
-      m.def("div_", &aiter_div_, "apply for div_ with transpose and broadcast."); \
-      m.def("sigmoid", &aiter_sigmoid, "apply for sigmoid.");                     \
-      m.def("tanh", &aiter_tanh, "apply for tanh.");
-
-#define ATTENTION_ASM_MLA_PYBIND                                                                  \
-      m.def("mla_decode_stage1_asm_fwd", &mla_decode_stage1_asm_fwd, "mla_decode_stage1_asm_fwd", \
-            py::arg("Q"),                                                                         \
-            py::arg("KV"),                                                                        \
-            py::arg("qo_indptr"),                                                                 \
-            py::arg("kv_indptr"),                                                                 \
-            py::arg("kv_page_indices"),                                                           \
-            py::arg("kv_last_page_lens"),                                                         \
-            py::arg("max_seqlen_q"),                                                              \
-            py::arg("softmax_scale"),                                                             \
-            py::arg("splitData"),                                                                 \
-            py::arg("splitLse"));                                                                 \
-      m.def("mla_prefill_asm_fwd", &mla_prefill_asm_fwd, "mla_prefill_asm_fwd",                   \
-            py::arg("Q"),                                                                         \
-            py::arg("KV"),                                                                        \
-            py::arg("qo_indptr"),                                                                 \
-            py::arg("kv_indptr"),                                                                 \
-            py::arg("kv_page_indices"),                                                           \
-            py::arg("kv_last_page_lens"),                                                         \
-            py::arg("max_seqlen_q"),                                                              \
-            py::arg("softmax_scale"),                                                             \
-            py::arg("splitData"),                                                                 \
-            py::arg("splitLse"));
-
-#define ATTENTION_ASM_PYBIND                    \
-      m.def("pa_fwd_asm", &pa_fwd, "pa_fwd",    \
-            py::arg("Q"),                       \
-            py::arg("K"),                       \
-            py::arg("V"),                       \
-            py::arg("block_tables"),            \
-            py::arg("context_lens"),            \
-            py::arg("max_num_blocks"),          \
-            py::arg("K_QScale") = std::nullopt, \
-            py::arg("V_QScale") = std::nullopt, \
-            py::arg("out_") = std::nullopt,     \
-            py::arg("high_precision") = 1);
-
-#define ATTENTION_CK_PYBIND                                \
-      m.def("pa_fwd_naive", &pa_fwd_naive, "pa_fwd_naive", \
-            py::arg("Q"),                                  \
-            py::arg("K"),                                  \
-            py::arg("V"),                                  \
-            py::arg("block_tables"),                       \
-            py::arg("context_lens"),                       \
-            py::arg("k_dequant_scales"),                   \
-            py::arg("v_dequant_scales"),                   \
-            py::arg("max_seq_len"),                        \
-            py::arg("num_kv_heads"),                       \
-            py::arg("scale_s"),                            \
-            py::arg("scale_k"),                            \
-            py::arg("scale_v"),                            \
-            py::arg("block_size"),                         \
-            py::arg("quant_algo"),                         \
-            py::arg("out_") = std::nullopt);
-
-#define ATTENTION_PYBIND                                            \
-      m.def("paged_attention_rocm", &paged_attention,               \
-            "paged_attention_rocm(Tensor! out, Tensor exp_sums,"    \
-            "                Tensor max_logits, Tensor tmp_out,"    \
-            "                Tensor query, Tensor key_cache,"       \
-            "                Tensor value_cache, int num_kv_heads," \
-            "                float scale, Tensor block_tables,"     \
-            "                Tensor context_lens, int block_size,"  \
-            "                int max_context_len,"                  \
-            "                Tensor? alibi_slopes,"                 \
-            "                str kv_cache_dtype,"                   \
-            "                float k_scale, float v_scale) -> ()");
-
-#define ATTENTION_RAGGED_PYBIND                                     \
-      m.def("paged_attention_ragged", &paged_attention_ragged,      \
-            "paged_attention_ragged(Tensor! out, Tensor exp_sums,"  \
-            "                Tensor max_logits, Tensor tmp_out,"    \
-            "                Tensor query, Tensor key_cache,"       \
-            "                Tensor value_cache, int num_kv_heads," \
-            "                float scale, Tensor block_tables,"     \
-            "                Tensor context_lens, int block_size,"  \
-            "                int max_context_len,"                  \
-            "                Tensor? alibi_slopes,"                 \
-            "                str kv_cache_dtype,"                   \
-            "                float k_scale, float v_scale) -> ()");
-
-#define BATCHED_GEMM_A8W8_PYBIND                                                                        \
-      m.def("batched_gemm_a8w8", &batched_gemm_a8w8, "batched_gemm_a8w8", py::arg("XQ"), py::arg("WQ"), \
-            py::arg("x_scale"), py::arg("w_scale"), py::arg("Out"),                                     \
-            py::arg("bias") = std::nullopt, py::arg("splitK") = 0);
-
-#define BATCHED_GEMM_A8W8_TUNE_PYBIND                                                                                  \
-      m.def("batched_gemm_a8w8_tune", &batched_gemm_a8w8_tune, "batched_gemm_a8w8_tune", py::arg("XQ"), py::arg("WQ"), \
-            py::arg("x_scale"), py::arg("w_scale"), py::arg("Out"), py::arg("kernelId") = 0,                           \
-            py::arg("splitK") = 0);
-
-#define CACHE_PYBIND                                                                         \
-      m.def("swap_blocks", &aiter::swap_blocks,                                                     \
-            "swap_blocks(Tensor src, Tensor! dst, Tensor block_mapping) -> ()");             \
-      m.def("copy_blocks", &aiter::copy_blocks,                                                     \
-            "copy_blocks(Tensor(a!)[] key_caches, Tensor[](b!) value_caches, "               \
-            "Tensor block_mapping) -> ()");                                                  \
-                                                                                             \
-      m.def("reshape_and_cache", &aiter::reshape_and_cache,                                         \
-            "reshape_and_cache");                                                            \
-      m.def("reshape_and_cache_flash", &aiter::reshape_and_cache_flash,                             \
-            "reshape_and_cache_flash(Tensor key, Tensor value,"                              \
-            "                        Tensor! key_cache,"                                     \
-            "                        Tensor! value_cache,"                                   \
-            "                        Tensor slot_mapping,"                                   \
-            "                        str kv_cache_dtype,"                                    \
-            "                        float k_scale, float v_scale) -> ()");                  \
-      m.def("reshape_and_cache_with_pertoken_quant", &aiter::reshape_and_cache_with_pertoken_quant, \
-            "reshape_and_cache_with_pertoken_quant(Tensor key, Tensor value,"                \
-            "                        Tensor! key_cache,"                                     \
-            "                        Tensor! value_cache,"                                   \
-            "                        Tensor! k_dequant_scales,"                              \
-            "                        Tensor! v_dequant_scales,"                              \
-            "                        Tensor slot_mapping) -> ()");                           \
-      m.def("reshape_and_cache_with_block_quant", &aiter::reshape_and_cache_with_block_quant,       \
-            "reshape_and_cache_with_block_quant(Tensor key, Tensor value,"                   \
-            "                        Tensor! key_cache,"                                     \
-            "                        Tensor! value_cache,"                                   \
-            "                        Tensor! k_dequant_scales,"                              \
-            "                        Tensor! v_dequant_scales,"                              \
-            "                        Tensor slot_mapping,"                                   \
-            "                        const bool asm_layout) -> ()");                         \
-      m.def("convert_fp8", &aiter::convert_fp8,                                                     \
-            "convert_fp8(Tensor! dst_cache, Tensor src_cache, float scale, "                 \
-            "str kv_cache_dtype) -> ()");
-
-#define CUSTOM_ALL_REDUCE_PYBIND                                                                        \
-      m.def("init_custom_ar", &aiter::init_custom_ar,                                                          \
-            "init_custom_ar(Tensor meta, Tensor rank_data, "                                            \
-            "str[] handles, int[] offsets, int rank, "                                                  \
-            "bool full_nvlink) -> int",                                                                 \
-            py::arg("meta"), py::arg("rank_data"),                                                      \
-            py::arg("handles"), py::arg("offsets"),                                                     \
-            py::arg("rank"), py::arg("full_nvlink"));                                                   \
-      m.def("all_reduce_reg", &aiter::all_reduce_reg, "all_reduce_reg(int fa, Tensor inp, Tensor! out) -> ()", \
-            py::arg("_fa"), py::arg("inp"), py::arg("out"));                                            \
-      m.def("all_reduce_unreg", &aiter::all_reduce_unreg,                                                      \
-            "all_reduce_unreg(int fa, Tensor inp, Tensor reg_buffer, Tensor! out) -> ()",               \
-            py::arg("_fa"), py::arg("inp"), py::arg("reg_buffer"), py::arg("out"));                     \
-      m.def("all_reduce_asm_", &all_reduce_asm, "");                                                    \
-      m.def("all_reduce_rmsnorm_", &all_reduce_rmsnorm, "all_reduce_rmsnorm");                          \
-      m.def("all_reduce_rmsnorm_quant_", &all_reduce_rmsnorm_quant, "all_reduce_rmsnorm_quant");        \
-      m.def("dispose", &aiter::dispose, py::arg("_fa"));                                                       \
-      m.def("meta_size", &aiter::meta_size);                                                                   \
-      m.def("register_buffer", &aiter::register_buffer,                                                        \
-            "register_buffer(int fa, Tensor t, str[] handles, int[] offsets) -> ()",                    \
-            py::arg("_fa"), py::arg("t"), py::arg("handles"), py::arg("offsets"));                      \
-      m.def("get_graph_buffer_ipc_meta", &aiter::get_graph_buffer_ipc_meta, py::arg("_fa"));                   \
-      m.def("register_graph_buffers", &aiter::register_graph_buffers,                                          \
-            py::arg("_fa"), py::arg("handles"), py::arg("offsets"));                                    \
-      m.def("allocate_meta_buffer", &aiter::allocate_meta_buffer, py::arg("size"));                            \
-      m.def("get_meta_buffer_ipc_handle", &aiter::get_meta_buffer_ipc_handle, py::arg("inp"));
-
-#define CUSTOM_PYBIND                                                                                 \
-      m.def("wvSpltK", &wvSpltK, "wvSpltK(Tensor in_a, Tensor in_b, Tensor! out_c, int N_in,"         \
-                                 "        int CuCount) -> ()");                                       \
-      m.def("LLMM1", &LLMM1, "LLMM1(Tensor in_a, Tensor in_b, Tensor! out_c, int rows_per_block) -> " \
-                             "()");
-
-#define GEMM_A8W8_ASM_PYBIND                                              \
-      m.def("gemm_a8w8_asm", &gemm_a8w8_asm,                              \
-            "Asm gemm a8w8 ,  weight should be shuffle to layout(32,16)", \
-            py::arg("XQ"), py::arg("WQ"),                                 \
-            py::arg("x_scale"), py::arg("w_scale"),                       \
-            py::arg("Out"), py::arg("bias"),                              \
-            py::arg("sub_m") = 128, py::arg("sub_n") = 128,               \
-            py::arg("pad_a") = 0, py::arg("pad_b") = 0,                   \
-            py::arg("pad_c") = 0, py::arg("splitK") = 0);
-
-#define GEMM_A4W4_ASM_PYBIND                        \
-      m.def("gemm_a4w4_asm", &gemm_a4w4_asm,        \
-            "Asm gemm a4w4",                        \
-            py::arg("A"), py::arg("B"),             \
-            py::arg("A_scale"), py::arg("B_scale"), \
-            py::arg("out"), py::arg("bias"),        \
-            py::arg("alpha") = 1.0, py::arg("beta") = 0.0);
-
-#define GEMM_A4W4_BLOCKSCALE_PYBIND                                                                             \
-      m.def("gemm_a4w4_blockscale", &gemm_a4w4_blockscale, "fp4 blockscale gemm", py::arg("XQ"), py::arg("WQ"), \
-            py::arg("x_scale"), py::arg("w_scale"), py::arg("Out"));
-
-#define GEMM_A8W8_BLOCKSCALE_PYBIND                                                                             \
-      m.def("gemm_a8w8_blockscale", &gemm_a8w8_blockscale, "fp8 blockscale gemm", py::arg("XQ"), py::arg("WQ"), \
-            py::arg("x_scale"), py::arg("w_scale"), py::arg("Out"));
-
-#define GEMM_A8W8_BLOCKSCALE_TUNE_PYBIND                                                                                        \
-      m.def("gemm_a8w8_blockscale_tune", &gemm_a8w8_blockscale_tune, "gemm_a8w8_blockscale_tune", py::arg("XQ"), py::arg("WQ"), \
-            py::arg("x_scale"), py::arg("w_scale"), py::arg("Out"), py::arg("kernelId") = 0,                                    \
-            py::arg("splitK") = 0);
-
-#define GEMM_A8W8_PYBIND                                                        \
-      m.def("gemm_a8w8", &gemm_a8w8, "gemm_a8w8", py::arg("XQ"), py::arg("WQ"), \
-            py::arg("x_scale"), py::arg("w_scale"), py::arg("Out"),             \
-            py::arg("bias") = std::nullopt, py::arg("splitK") = 0);
-
-#define GEMM_A8W8_TUNE_PYBIND                                                                  \
-      m.def("gemm_a8w8_tune", &gemm_a8w8_tune, "gemm_a8w8_tune", py::arg("XQ"), py::arg("WQ"), \
-            py::arg("x_scale"), py::arg("w_scale"), py::arg("Out"), py::arg("kernelId") = 0,   \
-            py::arg("splitK") = 0);
-
-#define MHA_BWD_ASM_PYBIND                                  \
-      m.def("fmha_v3_bwd", &aiter::torch_itfs::fmha_v3_bwd, \
-            py::arg("dout"),                                \
-            py::arg("q"), py::arg("k"), py::arg("v"),       \
-            py::arg("out"),                                 \
-            py::arg("softmax_lse"),                         \
-            py::arg("dropout_p"),                           \
-            py::arg("softmax_scale"),                       \
-            py::arg("is_causal"),                           \
-            py::arg("window_size_left"),                    \
-            py::arg("window_size_right"),                   \
-            py::arg("deterministic"),                       \
-            py::arg("is_v3_atomic_fp32"),                   \
-            py::arg("how_v3_bf16_cvt"),                     \
-            py::arg("dq") = std::nullopt,                   \
-            py::arg("dk") = std::nullopt,                   \
-            py::arg("dv") = std::nullopt,                   \
-            py::arg("alibi_slopes") = std::nullopt,         \
-            py::arg("rng_state") = std::nullopt,            \
-            py::arg("gen") = std::nullopt);
-
-#define MHA_VARLEN_BWD_ASM_PYBIND                                         \
-      m.def("fmha_v3_varlen_bwd", &aiter::torch_itfs::fmha_v3_varlen_bwd, \
-            py::arg("dout"),                                              \
-            py::arg("q"), py::arg("k"), py::arg("v"),                     \
-            py::arg("out"),                                               \
-            py::arg("softmax_lse"),                                       \
-            py::arg("cu_seqlens_q"),                                      \
-            py::arg("cu_seqlens_k"),                                      \
-            py::arg("max_seqlen_q"),                                      \
-            py::arg("max_seqlen_k"),                                      \
-            py::arg("dropout_p"),                                         \
-            py::arg("softmax_scale"),                                     \
-            py::arg("zero_tensors"),                                      \
-            py::arg("is_causal"),                                         \
-            py::arg("window_size_left"),                                  \
-            py::arg("window_size_right"),                                 \
-            py::arg("deterministic"),                                     \
-            py::arg("is_v3_atomic_fp32"),                                 \
-            py::arg("how_v3_bf16_cvt"),                                   \
-            py::arg("dq") = std::nullopt,                                 \
-            py::arg("dk") = std::nullopt,                                 \
-            py::arg("dv") = std::nullopt,                                 \
-            py::arg("alibi_slopes") = std::nullopt,                       \
-            py::arg("rng_state") = std::nullopt,                          \
-            py::arg("gen") = std::nullopt);
-
-#define MHA_BWD_PYBIND                                \
-      m.def("mha_bwd", &aiter::torch_itfs::mha_bwd,   \
-            py::arg("dout"),                          \
-            py::arg("q"), py::arg("k"), py::arg("v"), \
-            py::arg("out"),                           \
-            py::arg("softmax_lse"),                   \
-            py::arg("dropout_p"),                     \
-            py::arg("softmax_scale"),                 \
-            py::arg("is_causal"),                     \
-            py::arg("window_size_left"),              \
-            py::arg("window_size_right"),             \
-            py::arg("deterministic"),                 \
-            py::arg("dq") = std::nullopt,             \
-            py::arg("dk") = std::nullopt,             \
-            py::arg("dv") = std::nullopt,             \
-            py::arg("dbias") = std::nullopt,          \
-            py::arg("bias") = std::nullopt,           \
-            py::arg("alibi_slopes") = std::nullopt,   \
-            py::arg("rng_state") = std::nullopt,      \
-            py::arg("gen") = std::nullopt);
-
-#define MHA_FWD_ASM_PYBIND                                  \
-      m.def("fmha_v3_fwd", &aiter::torch_itfs::fmha_v3_fwd, \
-            py::arg("q"), py::arg("k"), py::arg("v"),       \
-            py::arg("dropout_p"),                           \
-            py::arg("softmax_scale"),                       \
-            py::arg("is_causal"),                           \
-            py::arg("window_size_left"),                    \
-            py::arg("window_size_right"),                   \
-            py::arg("return_softmax_lse"),                  \
-            py::arg("return_dropout_randval"),              \
-            py::arg("out") = std::nullopt,                  \
-            py::arg("bias") = std::nullopt,                 \
-            py::arg("alibi_slopes") = std::nullopt,         \
-            py::arg("gen") = std::nullopt);
-
-#define MHA_FWD_PYBIND                                \
-      m.def("mha_fwd", &aiter::torch_itfs::mha_fwd,   \
-            py::arg("q"), py::arg("k"), py::arg("v"), \
-            py::arg("dropout_p"),                     \
-            py::arg("softmax_scale"),                 \
-            py::arg("is_causal"),                     \
-            py::arg("window_size_left"),              \
-            py::arg("window_size_right"),             \
-            py::arg("return_softmax_lse"),            \
-            py::arg("return_dropout_randval"),        \
-            py::arg("out") = std::nullopt,            \
-            py::arg("bias") = std::nullopt,           \
-            py::arg("alibi_slopes") = std::nullopt,   \
-            py::arg("gen") = std::nullopt);
-
-#define MHA_VARLEN_BWD_PYBIND                                     \
-      m.def("mha_varlen_bwd", &aiter::torch_itfs::mha_varlen_bwd, \
-            py::arg("dout"),                                      \
-            py::arg("q"), py::arg("k"), py::arg("v"),             \
-            py::arg("out"),                                       \
-            py::arg("softmax_lse"),                               \
-            py::arg("cu_seqlens_q"),                              \
-            py::arg("cu_seqlens_k"),                              \
-            py::arg("max_seqlen_q"),                              \
-            py::arg("max_seqlen_k"),                              \
-            py::arg("dropout_p"),                                 \
-            py::arg("softmax_scale"),                             \
-            py::arg("zero_tensors"),                              \
-            py::arg("is_causal"),                                 \
-            py::arg("window_size_left"),                          \
-            py::arg("window_size_right"),                         \
-            py::arg("deterministic"),                             \
-            py::arg("dq") = std::nullopt,                         \
-            py::arg("dk") = std::nullopt,                         \
-            py::arg("dv") = std::nullopt,                         \
-            py::arg("alibi_slopes") = std::nullopt,               \
-            py::arg("rng_state") = std::nullopt,                  \
-            py::arg("gen") = std::nullopt);
-
-#define MHA_VARLEN_FWD_PYBIND                                     \
-      m.def("mha_varlen_fwd", &aiter::torch_itfs::mha_varlen_fwd, \
-            py::arg("q"), py::arg("k"), py::arg("v"),             \
-            py::arg("cu_seqlens_q"),                              \
-            py::arg("cu_seqlens_k"),                              \
-            py::arg("max_seqlen_q"),                              \
-            py::arg("max_seqlen_k"),                              \
-            py::arg("dropout_p"),                                 \
-            py::arg("softmax_scale"),                             \
-            py::arg("logits_soft_cap"),                           \
-            py::arg("zero_tensors"),                              \
-            py::arg("is_causal"),                                 \
-            py::arg("window_size_left"),                          \
-            py::arg("window_size_right"),                         \
-            py::arg("return_softmax_lse"),                        \
-            py::arg("return_dropout_randval"),                    \
-            py::arg("out") = std::nullopt,                        \
-            py::arg("block_table") = std::nullopt,                \
-            py::arg("bias") = std::nullopt,                       \
-            py::arg("alibi_slopes") = std::nullopt,               \
-            py::arg("gen") = std::nullopt);
-
-#define MHA_BATCH_PREFILL_PYBIND                                        \
-      m.def("mha_batch_prefill", &aiter::torch_itfs::mha_batch_prefill, \
-            py::arg("q"), py::arg("k"), py::arg("v"),                   \
-            py::arg("cu_seqlens_q"),                                    \
-            py::arg("kv_indptr"),                                       \
-            py::arg("kv_page_indices"),                                 \
-            py::arg("max_seqlen_q"),                                    \
-            py::arg("max_seqlen_k"),                                    \
-            py::arg("dropout_p"),                                       \
-            py::arg("softmax_scale"),                                   \
-            py::arg("logits_soft_cap"),                                 \
-            py::arg("zero_tensors"),                                    \
-            py::arg("is_causal"),                                       \
-            py::arg("window_size_left"),                                \
-            py::arg("window_size_right"),                               \
-            py::arg("return_softmax_lse"),                              \
-            py::arg("return_dropout_randval"),                          \
-            py::arg("out") = std::nullopt,                              \
-            py::arg("bias") = std::nullopt,                             \
-            py::arg("alibi_slopes") = std::nullopt,                     \
-            py::arg("gen") = std::nullopt);
-
-#define MOE_CK_2STAGES_PYBIND                         \
-      m.def("ck_moe_stage1", &ck_moe_stage1,          \
-            py::arg("hidden_states"),                 \
-            py::arg("w1"),                            \
-            py::arg("w2"),                            \
-            py::arg("sorted_token_ids"),              \
-            py::arg("sorted_expert_ids"),             \
-            py::arg("num_valid_ids"),                 \
-            py::arg("out"),                           \
-            py::arg("topk"),                          \
-            py::arg("w1_scale") = std::nullopt,       \
-            py::arg("a1_scale") = std::nullopt,       \
-            py::arg("block_m") = 32,                  \
-            py::arg("sorted_weights") = std::nullopt, \
-            py::arg("act_op") = 0);                   \
-                                                      \
-      m.def("ck_moe_stage2", &ck_moe_stage2,          \
-            py::arg("inter_states"),                  \
-            py::arg("w1"),                            \
-            py::arg("w2"),                            \
-            py::arg("sorted_token_ids"),              \
-            py::arg("sorted_expert_ids"),             \
-            py::arg("num_valid_ids"),                 \
-            py::arg("out"),                           \
-            py::arg("topk"),                          \
-            py::arg("w2_scale") = std::nullopt,       \
-            py::arg("a2_scale") = std::nullopt,       \
-            py::arg("block_m") = 32,                  \
-            py::arg("sorted_weights") = std::nullopt);
-
-#define MOE_CK_PYBIND                                                               \
-      m.def("ck_moe", &ck_moe,                                                      \
-            py::arg("hidden_states"), py::arg("w1"), py::arg("w2"),                 \
-            py::arg("topk_weights"), py::arg("topk_ids"),                           \
-            py::arg("w1_scale") = std::nullopt, py::arg("w2_scale") = std::nullopt, \
-            py::arg("a1_scale") = std::nullopt, py::arg("a2_scale") = std::nullopt, \
-            py::arg("block_m") = 32,                                                \
-            py::arg("expert_mask") = std::nullopt);
-
-#define MOE_OP_PYBIND                                                            \
-      m.def("topk_softmax", &aiter::topk_softmax,                                       \
-            "Apply topk softmax to the gating outputs.");                        \
-      m.def("grouped_topk", &grouped_topk,                                       \
-            py::arg("gating_output"),                                            \
-            py::arg("topk_weights"), py::arg("topk_ids"),                        \
-            py::arg("num_expert_group"), py::arg("topk_grp"),                    \
-            py::arg("need_renorm"), py::arg("scoring_func") = "softmax",         \
-            py::arg("routed_scaling_factor") = 1.0f,                             \
-            "Apply grouped topk softmax/sigmodd to the gating outputs.");        \
-      m.def("biased_grouped_topk", &biased_grouped_topk,                         \
-            py::arg("gating_output"), py::arg("correction_bias"),                \
-            py::arg("topk_weights"), py::arg("topk_ids"),                        \
-            py::arg("num_expert_group"), py::arg("topk_grp"),                    \
-            py::arg("need_renorm"),                                              \
-            py::arg("routed_scaling_factor") = 1.0f,                             \
-            "Apply biased grouped topk softmax to the gating outputs.");         \
-      m.def("moe_align_block_size", &aiter::moe_align_block_size,                       \
-            "Aligning the number of tokens to be processed by each expert such " \
-            "that it is divisible by the block size.");                          \
-      m.def("fmoe", &fmoe);                                                      \
-      m.def("fmoe_int8_g1u0", &fmoe_int8_g1u0,                                   \
-            py::arg("out"), py::arg("input"),                                    \
-            py::arg("gate"), py::arg("down"),                                    \
-            py::arg("sorted_token_ids"), py::arg("sorted_weights"),              \
-            py::arg("sorted_expert_ids"), py::arg("num_valid_ids"),              \
-            py::arg("topk"), py::arg("input_scale"),                             \
-            py::arg("fc1_scale"), py::arg("fc2_scale"),                          \
-            py::arg("fc2_smooth_scale") = std::nullopt,                          \
-            py::arg("activation") = ActivationType::Silu);                       \
-      m.def("fmoe_g1u1", &fmoe_g1u1,                                             \
-            py::arg("out"), py::arg("input"),                                    \
-            py::arg("gate"), py::arg("down"),                                    \
-            py::arg("sorted_token_ids"), py::arg("sorted_weights"),              \
-            py::arg("sorted_expert_ids"), py::arg("num_valid_ids"),              \
-            py::arg("topk"), py::arg("input_scale"),                             \
-            py::arg("fc1_scale"), py::arg("fc2_scale"),                          \
-            py::arg("fc2_smooth_scale") = std::nullopt,                          \
-            py::arg("activation") = ActivationType::Silu);                       \
-      m.def("fmoe_g1u1_tkw1", &fmoe_g1u1_tkw1,                                   \
-            py::arg("out"), py::arg("input"),                                    \
-            py::arg("gate"), py::arg("down"),                                    \
-            py::arg("sorted_token_ids"), py::arg("sorted_weights"),              \
-            py::arg("sorted_expert_ids"), py::arg("num_valid_ids"),              \
-            py::arg("topk"), py::arg("input_scale"),                             \
-            py::arg("fc1_scale"), py::arg("fc2_scale"),                          \
-            py::arg("fc2_smooth_scale") = std::nullopt,                          \
-            py::arg("activation") = ActivationType::Silu);                       \
-      m.def("fmoe_int8_g1u0_a16", &fmoe_int8_g1u0_a16);                          \
-      m.def("fmoe_g1u1_a16", &fmoe_g1u1_a16);                                    \
-      m.def("fmoe_fp8_blockscale_g1u1", &fmoe_fp8_blockscale_g1u1,               \
-            py::arg("out"), py::arg("input"),                                    \
-            py::arg("gate"), py::arg("down"),                                    \
-            py::arg("sorted_token_ids"), py::arg("sorted_weights"),              \
-            py::arg("sorted_expert_ids"), py::arg("num_valid_ids"),              \
-            py::arg("topk"),                                                     \
-            py::arg("input_scale"),                                              \
-            py::arg("fc1_scale"), py::arg("fc2_scale"),                          \
-            py::arg("fc_scale_blkn") = 128, py::arg("fc_scale_blkk") = 128,      \
-            py::arg("fc2_smooth_scale") = std::nullopt,                          \
-            py::arg("activation") = ActivationType::Silu);                       \
-      m.def("moe_stage1_g1u1", &moe_stage1_g1u1,                                 \
-            py::arg("input"),                                                    \
-            py::arg("w1"), py::arg("w2"),                                        \
-            py::arg("sorted_token_ids"),                                         \
-            py::arg("sorted_expert_ids"), py::arg("num_valid_ids"),              \
-            py::arg("out"),                                                      \
-            py::arg("inter_dim"),                                                \
-            py::arg("kernelName"),                                               \
-            py::arg("block_m"),                                                  \
-            py::arg("ksplit") = 0,                                               \
-            py::arg("activation") = ActivationType::Silu,                        \
-            py::arg("quant_type") = QuantType::No,                               \
-            py::arg("a1_scale") = std::nullopt,                                  \
-            py::arg("w1_scale") = std::nullopt,                                  \
-            py::arg("sorted_weights") = std::nullopt);                           \
-      m.def("moe_sum", &aiter::moe_sum, "moe_sum(Tensor! input, Tensor output) -> ()");
-
-#define MOE_SORTING_PYBIND                                          \
-      m.def("moe_sorting_fwd", &moe_sorting_fwd,                    \
-            py::arg("topk_ids"), py::arg("topk_weights"),           \
-            py::arg("sorted_token_ids"), py::arg("sorted_weights"), \
-            py::arg("sorted_expert_ids"), py::arg("num_valid_ids"), \
-            py::arg("moe_buf"), py::arg("num_experts"),             \
-            py::arg("unit_size"), py::arg("local_expert_mask") = std::nullopt);
-
-#define NORM_PYBIND                                                                      \
-      m.def("layernorm2d_fwd", &layernorm2d,                                             \
-            py::arg("input"), py::arg("weight"), py::arg("bias"),                        \
-            py::arg("epsilon"), py::arg("x_bias") = std::nullopt);                       \
-      m.def("layernorm2d_fwd_with_add", &layernorm2d_with_add,                           \
-            py::arg("out"), py::arg("input"),                                            \
-            py::arg("residual_in"), py::arg("residual_out"),                             \
-            py::arg("weight"), py::arg("bias"),                                          \
-            py::arg("epsilon"), py::arg("x_bias") = std::nullopt);                       \
-      m.def("layernorm2d_fwd_with_smoothquant", &layernorm2d_with_smoothquant,           \
-            py::arg("out"), py::arg("input"),                                            \
-            py::arg("xscale"), py::arg("yscale"),                                        \
-            py::arg("weight"), py::arg("bias"),                                          \
-            py::arg("epsilon"), py::arg("x_bias") = std::nullopt);                       \
-      m.def("layernorm2d_fwd_with_add_smoothquant", &layernorm2d_with_add_smoothquant,   \
-            py::arg("out"), py::arg("input"),                                            \
-            py::arg("residual_in"), py::arg("residual_out"),                             \
-            py::arg("xscale"), py::arg("yscale"),                                        \
-            py::arg("weight"), py::arg("bias"),                                          \
-            py::arg("epsilon"), py::arg("x_bias") = std::nullopt);                       \
-      m.def("layernorm2d_fwd_with_dynamicquant", &layernorm2d_with_dynamicquant,         \
-            py::arg("out"), py::arg("input"),                                            \
-            py::arg("yscale"), py::arg("weight"), py::arg("bias"),                       \
-            py::arg("epsilon"), py::arg("x_bias") = std::nullopt);                       \
-      m.def("layernorm2d_fwd_with_add_dynamicquant", &layernorm2d_with_add_dynamicquant, \
-            py::arg("out"), py::arg("input"),                                            \
-            py::arg("residual_in"), py::arg("residual_out"),                             \
-            py::arg("yscale"), py::arg("weight"), py::arg("bias"),                       \
-            py::arg("epsilon"), py::arg("x_bias") = std::nullopt);                       \
-      m.def("layernorm2d_with_add_asm", &layernorm2d_with_add_asm);                      \
-      m.def("layernorm2d_with_add_smoothquant_asm", &layernorm2d_with_add_smoothquant_asm);
-
-#define POS_ENCODING_PYBIND                                                 \
-      m.def("rotary_embedding_fwd", &rotary_embedding, "rotary_embedding"); \
-      m.def("batched_rotary_embedding", &batched_rotary_embedding, "batched_rotary_embedding");
-
-#define QUANT_PYBIND                                                                  \
-      m.def("static_per_tensor_quant", &aiter::static_per_tensor_quant);              \
-      m.def("dynamic_per_tensor_quant", &aiter::dynamic_per_tensor_quant);            \
-      m.def("dynamic_per_token_scaled_quant", &aiter::dynamic_per_token_scaled_quant, \
-            py::arg("out"), py::arg("input"),                                         \
-            py::arg("scales"), py::arg("scale_ub") = std::nullopt);
-
-#define RMSNORM_PYBIND                                                                                    \
-      m.def("rms_norm_cu", &rms_norm, "Apply Root Mean Square (RMS) Normalization to the input tensor."); \
-      m.def("fused_add_rms_norm_cu", &fused_add_rms_norm, "In-place fused Add and RMS Normalization");    \
-      m.def("rmsnorm2d_fwd", &rmsnorm2d);                                                                 \
-      m.def("rmsnorm2d_fwd_with_add", &rmsnorm2d_with_add);                                               \
-      m.def("rmsnorm2d_fwd_with_smoothquant", &rmsnorm2d_with_smoothquant);                               \
-      m.def("rmsnorm2d_fwd_with_add_smoothquant", &rmsnorm2d_with_add_smoothquant,                        \
-            py::arg("out"), py::arg("input"), py::arg("residual_in"), py::arg("residual_out"),            \
-            py::arg("xscale"), py::arg("yscale"), py::arg("weight"), py::arg("epsilon"),                  \
-            py::arg("out_before_quant") = std::nullopt);                                                  \
-      m.def("rmsnorm2d_fwd_with_dynamicquant", &rmsnorm2d_with_dynamicquant);                             \
-      m.def("rmsnorm2d_fwd_with_add_dynamicquant", &rmsnorm2d_with_add_dynamicquant);
-
-#define ROPE_GENERAL_FWD_PYBIND                                   \
-      m.def("rope_fwd_impl", &rope_fwd_impl);                     \
-      m.def("rope_2c_fwd_impl", &rope_2c_fwd_impl);               \
-      m.def("rope_cached_fwd_impl", &rope_cached_fwd_impl);       \
-      m.def("rope_cached_2c_fwd_impl", &rope_cached_2c_fwd_impl); \
-      m.def("rope_thd_fwd_impl", &rope_thd_fwd_impl);             \
-      m.def("rope_2d_fwd_impl", &rope_2d_fwd_impl);
-
-#define ROPE_GENERAL_BWD_PYBIND                                   \
-      m.def("rope_bwd_impl", &rope_bwd_impl);                     \
-      m.def("rope_2c_bwd_impl", &rope_2c_bwd_impl);               \
-      m.def("rope_cached_bwd_impl", &rope_cached_bwd_impl);       \
-      m.def("rope_cached_2c_bwd_impl", &rope_cached_2c_bwd_impl); \
-      m.def("rope_thd_bwd_impl", &rope_thd_bwd_impl);             \
-      m.def("rope_2d_bwd_impl", &rope_2d_bwd_impl);
-
-#define ROPE_POS_FWD_PYBIND                                                                     \
-      m.def("rope_cached_positions_fwd_impl", &rope_cached_positions_fwd_impl);                 \
-      m.def("rope_cached_positions_2c_fwd_impl", &rope_cached_positions_2c_fwd_impl);           \
-      m.def("rope_cached_positions_offsets_fwd_impl", &rope_cached_positions_offsets_fwd_impl); \
-      m.def("rope_cached_positions_offsets_2c_fwd_impl", &rope_cached_positions_offsets_2c_fwd_impl);
-
-#define SMOOTHQUANT_PYBIND                        \
-      m.def("smoothquant_fwd", &smoothquant_fwd); \
-      m.def("moe_smoothquant_fwd", &moe_smoothquant_fwd);
-
-#define HIPBSOLGEMM_PYBIND                                                           \
-      m.def("hipb_create_extension", &hipb_create_extension, "create_extension");    \
-      m.def("hipb_destroy_extension", &hipb_destroy_extension, "destroy_extension"); \
-      m.def("hipb_mm", &hipb_mm, "hipb_mm", py::arg("mat1"), py::arg("mat2"),        \
-            py::arg("solution_index"), py::arg("bias") = std::nullopt,               \
-            py::arg("out_dtype") = std::nullopt, py::arg("scaleA") = std::nullopt,   \
-            py::arg("scaleB") = std::nullopt, py::arg("scaleOut") = std::nullopt);   \
-      m.def("hipb_findallsols", &hipb_findallsols, "hipb_findallsols",               \
-            py::arg("mat1"), py::arg("mat2"), py::arg("bias") = std::nullopt,        \
-            py::arg("out_dtype") = std::nullopt, py::arg("scaleA") = std::nullopt,   \
-            py::arg("scaleB") = std::nullopt, py::arg("scaleC") = std::nullopt);     \
-      m.def("getHipblasltKernelName", &getHipblasltKernelName);
-
-#define ROCSOLGEMM_PYBIND                                                            \
-      m.def("rocb_create_extension", &rocb_create_extension, "create_extension");    \
-      m.def("rocb_destroy_extension", &rocb_destroy_extension, "destroy_extension"); \
-      m.def("rocb_mm", &RocSolIdxBlas, "mm");                                        \
-      m.def("rocb_findallsols", &RocFindAllSolIdxBlas, "rocblas_find_all_sols");
-
-#define AITER_ENUM_PYBIND                                  \
-      pybind11::enum_<QuantType>(m, "QuantType")           \
-          .value("No", QuantType::No)                      \
-          .value("per_Tensor", QuantType::per_Tensor)      \
-          .value("per_Token", QuantType::per_Token)        \
-          .value("per_1x32", QuantType::per_1x32)          \
-          .value("per_1x128", QuantType::per_1x128)        \
-          .value("per_128x128", QuantType::per_128x128)    \
-          .export_values();                                \
-      pybind11::enum_<ActivationType>(m, "ActivationType") \
-          .value("No", ActivationType::No)                 \
-          .value("Silu", ActivationType::Silu)             \
-          .value("Gelu", ActivationType::Gelu)             \
-          .export_values();
-=======
 #define ACTIVATION_PYBIND                                                               \
     m.def("silu_and_mul", &aiter::silu_and_mul, "Activation function used in SwiGLU."); \
     m.def("scaled_silu_and_mul",                                                        \
@@ -913,6 +287,16 @@
           py::arg("bias"),        \
           py::arg("alpha") = 1.0, \
           py::arg("beta")  = 0.0);
+
+#define GEMM_A4W4_BLOCKSCALE_PYBIND \
+    m.def("gemm_a4w4_blockscale",   \
+          &gemm_a4w4_blockscale,    \
+          "fp4 blockscale gemm",    \
+          py::arg("XQ"),            \
+          py::arg("WQ"),            \
+          py::arg("x_scale"),       \
+          py::arg("w_scale"),       \
+          py::arg("Out"));
 
 #define GEMM_A8W8_BLOCKSCALE_PYBIND \
     m.def("gemm_a8w8_blockscale",   \
@@ -1500,5 +884,4 @@
         .value("No", ActivationType::No)                 \
         .value("Silu", ActivationType::Silu)             \
         .value("Gelu", ActivationType::Gelu)             \
-        .export_values();
->>>>>>> 26e76ec4
+        .export_values();