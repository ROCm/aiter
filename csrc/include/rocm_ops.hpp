--- conflicted
+++ resolved
@@ -1187,8 +1187,11 @@
         .value("No", ActivationType::No)                 \
         .value("Silu", ActivationType::Silu)             \
         .value("Gelu", ActivationType::Gelu)             \
-<<<<<<< HEAD
-        .export_values();
+        .export_values();                                \
+    pybind11::implicitly_convertible<int, QuantType>();  \
+    pybind11::implicitly_convertible<int, ActivationType>();
+#define GEMM_COMMON_PYBIND \
+    m.def("get_padded_m", &getPaddedM, py::arg("M"), py::arg("N"), py::arg("K"), py::arg("gl"));
 
 #define MLA_METADATA_PYBIND                             \
     m.def("get_mla_metadata_v0", &get_mla_metadata_v0); \
@@ -1219,11 +1222,4 @@
           py::arg("reduce_final_map"),                \
           py::arg("reduce_partial_map"),              \
           py::arg("final_output"),                    \
-          py::arg("final_lse")  = std::nullopt);
-=======
-        .export_values();                                \
-    pybind11::implicitly_convertible<int, QuantType>();  \
-    pybind11::implicitly_convertible<int, ActivationType>();
-#define GEMM_COMMON_PYBIND \
-    m.def("get_padded_m", &getPaddedM, py::arg("M"), py::arg("N"), py::arg("K"), py::arg("gl"));
->>>>>>> 6af54538
+          py::arg("final_lse")  = std::nullopt);