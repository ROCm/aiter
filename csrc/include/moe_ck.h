--- conflicted
+++ resolved
@@ -15,9 +15,6 @@
                      std::optional<torch::Tensor> a2_scale, // [e, 1, n], smooth-quant-scale for 2nd gemm input
                      std::optional<int> block_m = 32,
                      std::optional<torch::Tensor> expert_mask = std::nullopt,
-<<<<<<< HEAD
-                     std::optional<std::string> acitvation = std::nullopt);
-=======
                      std::optional<std::string> acitvation = std::nullopt);
 
 void ck_moe_stage1(torch::Tensor &hidden_states,     // [m, k], input token
@@ -43,5 +40,4 @@
                    int topk,
                    std::optional<torch::Tensor> w2_scale, // [e, 1, n], gate(up) scale
                    std::optional<torch::Tensor> a2_scale, // [m, 1], token scale
-                   std::optional<int> block_m);
->>>>>>> bdbbd07b
+                   std::optional<int> block_m);