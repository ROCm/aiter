// SPDX-License-Identifier: MIT
// Copyright (c) 2025, Advanced Micro Devices, Inc. All rights reserved.

#include <ck_tile/ops/fmha.hpp>
#include <ck_tile/core/tensor/tile_scatter_gather.hpp>
#include "fwd_kernels_params.hpp"
#include "fwd_prefill_kernels_pipelines.hpp"

// =====================================================================================================================
// Kernel Functions
//

template <typename Traits>
CK_TILE_DEVICE static auto GetTileIndex(const int32_t num_splits)
{
    const auto f = [](int32_t dividend, int32_t divisor) {
        int32_t quotient = dividend / divisor;
        int32_t modulus  = dividend - quotient * divisor;
        return ck_tile::make_tuple(quotient, modulus);
    };

    const auto [mid, split_id] = f(blockIdx.x, num_splits);
    const int32_t hid          = blockIdx.y;
    const int32_t bid          = blockIdx.z;

    return ck_tile::make_tuple(mid, split_id, hid, bid);
}

template <typename Policy, typename scalar_t = typename Policy::InOutType>
CK_TILE_DEVICE static auto MakeQDram(const scalar_t* p_data,
                                     const int32_t size_s_ori,
                                     const int32_t stride_s,
                                     const int32_t hq_hk_ratio,
                                     const int32_t stride_h)
{
    using Traits = typename Policy::Traits;

    const auto q_dram_naive = [&] {
        if constexpr(Traits::kXqaStrategy == XqaStrategy::Internal)
        {
            const auto view = ck_tile::make_naive_tensor_view<ck_tile::address_space_enum::global>(
                p_data,
                ck_tile::make_tuple(size_s_ori, hq_hk_ratio, Traits::kSizeD),
                ck_tile::make_tuple(stride_s, stride_h, 1),
                ck_tile::number<Policy::GetAlignmentQ()>{},
                ck_tile::number<1>{});
            return ck_tile::transform_tensor_view(
                view,
                ck_tile::make_tuple(
                    ck_tile::make_merge_transform(ck_tile::make_tuple(size_s_ori, hq_hk_ratio)),
                    ck_tile::make_pass_through_transform(Traits::kSizeD)),
                ck_tile::make_tuple(ck_tile::sequence<0, 1>{}, ck_tile::sequence<2>{}),
                ck_tile::make_tuple(ck_tile::sequence<0>{}, ck_tile::sequence<1>{}));
        }
        else
        {
            return ck_tile::make_naive_tensor_view<ck_tile::address_space_enum::global>(
                p_data,
                ck_tile::make_tuple(size_s_ori, Traits::kSizeD),
                ck_tile::make_tuple(stride_s, 1),
                ck_tile::number<Policy::GetAlignmentQ()>{},
                ck_tile::number<1>{});
        }
    }();

    return ck_tile::pad_tensor_view(
        q_dram_naive,
        ck_tile::make_tuple(ck_tile::number<Traits::kBlockM>{}, ck_tile::number<Traits::kBlockK0>{}),
        ck_tile::sequence<false, Traits::kPadHeadDimQ>{});
}

template <typename Policy, typename scalar_t = typename Policy::InOutType>
CK_TILE_DEVICE static auto MakeKDram(
    const scalar_t* p_data,
    const int32_t   height,
    const int32_t   stride_s)
{
    using Traits = typename Policy::Traits;

    const auto k_dram_naive = ck_tile::make_naive_tensor_view<ck_tile::address_space_enum::global>(
        p_data, // will update this pointer if using paged-kvcache
        ck_tile::make_tuple(height, Traits::kSizeD),
        ck_tile::make_tuple(stride_s, 1),
        ck_tile::number<Policy::GetAlignmentK()>{},
        ck_tile::number<1>{});

    return ck_tile::pad_tensor_view(
        k_dram_naive,
        ck_tile::make_tuple(ck_tile::number<Traits::kBlockN0>{}, ck_tile::number<Traits::kBlockK0>{}),
        ck_tile::sequence<true, Traits::kPadHeadDimQ>{});
}

template <typename Policy, typename scalar_t = typename Policy::InOutType>
CK_TILE_DEVICE static auto MakeVDram(
    const scalar_t* p_data,
    const int32_t   length,
    const int32_t   stride_s)
{
    using Traits = typename Policy::Traits;

    // Assuming Value is row-major just like Key.
    const auto v_dram_naive = ck_tile::make_naive_tensor_view<ck_tile::address_space_enum::global>(
        p_data, // will update this pointer if using paged-kvcache
        ck_tile::make_tuple(length, Traits::kSizeDV),
        ck_tile::make_tuple(stride_s, 1),
        ck_tile::number<Policy::GetAlignmentV()>{},
        ck_tile::number<1>{});

    const auto v_dram_transposed = ck_tile::transform_tensor_view(
        v_dram_naive,
        ck_tile::make_tuple(ck_tile::make_pass_through_transform(Traits::kSizeDV),
                            ck_tile::make_pass_through_transform(length)),
        ck_tile::make_tuple(ck_tile::sequence<1>{}, ck_tile::sequence<0>{}),
        ck_tile::make_tuple(ck_tile::sequence<0>{}, ck_tile::sequence<1>{}));

    return ck_tile::pad_tensor_view(
        v_dram_transposed,
        ck_tile::make_tuple(ck_tile::number<Traits::kBlockN1>{},
                            ck_tile::number<Traits::kBlockK1>{}),
        ck_tile::sequence<Traits::kPadHeadDimV, Traits::kPadSeqLenK>{});
}

template <typename Policy, typename Lengths, typename scalar_t>
CK_TILE_DEVICE static auto MakeLseAccDram(scalar_t* p_data,
                                          const Lengths& window_lengths,
                                          const int32_t size_s_ori,
                                          const int32_t hq_hk_ratio,
                                          const int32_t stride_h)
{
    using Traits = typename Policy::Traits;

    const auto lse_acc_dram_naive = [&] {
        if constexpr(Traits::kXqaStrategy == XqaStrategy::Internal)
        {
            // transpose + merge: (hq_hk_ratio, seqlen_q) -> (seqlenq * hq_hk_ratio)
            const auto view = ck_tile::make_naive_tensor_view<ck_tile::address_space_enum::global>(
                p_data,
                ck_tile::make_tuple(hq_hk_ratio, size_s_ori),
                ck_tile::make_tuple(stride_h, 1),
                ck_tile::number<1>{},
                ck_tile::number<1>{});
            return ck_tile::transform_tensor_view(
                view,
                ck_tile::make_tuple(
                    ck_tile::make_merge_transform(ck_tile::make_tuple(size_s_ori, hq_hk_ratio))),
                ck_tile::make_tuple(ck_tile::sequence<1, 0>{}),
                ck_tile::make_tuple(ck_tile::sequence<0>{}));
        }
        else
        {
            return ck_tile::make_naive_tensor_view<ck_tile::address_space_enum::global>(
                p_data,
                ck_tile::make_tuple(size_s_ori),
                ck_tile::make_tuple(1),
                ck_tile::number<1>{},
                ck_tile::number<1>{});
        }
    }();

    return ck_tile::pad_tensor_view(
        lse_acc_dram_naive,
        window_lengths,
        ck_tile::sequence<Traits::kPadSeqLenQ>{});
}

template <typename Policy, typename scalar_t>
CK_TILE_DEVICE static auto MakeOutAccDram(scalar_t* p_data,
                                          const int32_t size_s_ori,
                                          const int32_t stride_s,
                                          const int32_t hq_hk_ratio,
                                          const int32_t stride_h)
{
    using Traits = typename Policy::Traits;

    const auto o_acc_dram_naive = [&] {
        if constexpr(Traits::kXqaStrategy == XqaStrategy::Internal)
        {
            // merge: (seqlen_q, hq_hk_ratio, headdim) -> (seqlen_q*hq_hk_ratio, headdim)
            const auto view = ck_tile::make_naive_tensor_view<ck_tile::address_space_enum::global>(
                p_data,
                ck_tile::make_tuple(size_s_ori, hq_hk_ratio, Traits::kSizeDV),
                ck_tile::make_tuple(stride_s, stride_h, 1),
                ck_tile::number<Policy::GetAlignmentOacc()>{},
                ck_tile::number<1>{});
            return ck_tile::transform_tensor_view(
                view,
                ck_tile::make_tuple(
                    ck_tile::make_merge_transform(ck_tile::make_tuple(size_s_ori, hq_hk_ratio)),
                    ck_tile::make_pass_through_transform(Traits::kSizeDV)),
                ck_tile::make_tuple(ck_tile::sequence<0, 1>{}, ck_tile::sequence<2>{}),
                ck_tile::make_tuple(ck_tile::sequence<0>{}, ck_tile::sequence<1>{}));
        }
        else
        {
            return ck_tile::make_naive_tensor_view<ck_tile::address_space_enum::global>(
                p_data,
                ck_tile::make_tuple(size_s_ori, Traits::kSizeDV),
                ck_tile::make_tuple(stride_s, 1),
                ck_tile::number<Policy::GetAlignmentOacc()>{},
                ck_tile::number<1>{});
        }
    }();

    return ck_tile::pad_tensor_view(
        o_acc_dram_naive,
        ck_tile::make_tuple(ck_tile::number<Traits::kBlockM>{}, ck_tile::number<Traits::kBlockN1>{}),
        ck_tile::sequence<Traits::kPadSeqLenQ, Traits::kPadHeadDimV>{});
}

template <typename Policy, typename Lengths, typename scalar_t>
CK_TILE_DEVICE static auto MakeLseDram(scalar_t* p_data,
                                       const Lengths& window_lenghts,
                                       const int32_t size_s_ori,
                                       const int32_t hq_hk_ratio,
                                       const int32_t stride_h)
{
    using Traits = typename Policy::Traits;

    const auto lse_dram_naive = [&] {
        if constexpr(Traits::kXqaStrategy == XqaStrategy::Internal)
        {
            // transpose + merge: (hq_hk_ratio, seqlen_q) -> (seqlenq * hq_hk_ratio)
            const auto view = ck_tile::make_naive_tensor_view<ck_tile::address_space_enum::global>(
                p_data,
                ck_tile::make_tuple(hq_hk_ratio, size_s_ori),
                ck_tile::make_tuple(stride_h, 1),
                ck_tile::number<Policy::GetAlignmentLse()>{},
                ck_tile::number<1>{});
            return ck_tile::transform_tensor_view(
                view,
                ck_tile::make_tuple(
                    ck_tile::make_merge_transform(ck_tile::make_tuple(size_s_ori, hq_hk_ratio))),
                ck_tile::make_tuple(ck_tile::sequence<1, 0>{}),
                ck_tile::make_tuple(ck_tile::sequence<0>{}));
        }
        else
        {

            return ck_tile::make_naive_tensor_view<ck_tile::address_space_enum::global>(
                p_data,
                ck_tile::make_tuple(size_s_ori),
                ck_tile::make_tuple(1),
                ck_tile::number<Policy::GetAlignmentLse()>{},
                ck_tile::number<1>{});
        }
    }();

    return ck_tile::pad_tensor_view(
        lse_dram_naive, window_lenghts, ck_tile::sequence<Traits::kPadSeqLenQ>{});
}

template <typename Policy, typename scalar_t>
CK_TILE_DEVICE static auto MakeOutDram(scalar_t* p_data,
                                       const int32_t size_s_ori,
                                       const int32_t stride_s,
                                       const int32_t hq_hk_ratio,
                                       const int32_t stride_h)
{
    using Traits = typename Policy::Traits;

    const auto o_dram_naive = [&] {
        if constexpr(Traits::kXqaStrategy == XqaStrategy::Internal)
        {
            // merge: (seqlen_q, hq_hk_ratio, headdim) -> (seqlen_q * hq_hk_ratio, headdim)
            const auto view = ck_tile::make_naive_tensor_view<ck_tile::address_space_enum::global>(
                p_data,
                ck_tile::make_tuple(size_s_ori, hq_hk_ratio, Traits::kSizeDV),
                ck_tile::make_tuple(stride_s, stride_h, 1),
                ck_tile::number<Policy::GetAlignmentO()>{},
                ck_tile::number<1>{});
            return ck_tile::transform_tensor_view(
                view,
                ck_tile::make_tuple(
                    ck_tile::make_merge_transform(ck_tile::make_tuple(size_s_ori, hq_hk_ratio)),
                    ck_tile::make_pass_through_transform(Traits::kSizeDV)),
                ck_tile::make_tuple(ck_tile::sequence<0, 1>{}, ck_tile::sequence<2>{}),
                ck_tile::make_tuple(ck_tile::sequence<0>{}, ck_tile::sequence<1>{}));
        }
        else
        {
            return ck_tile::make_naive_tensor_view<ck_tile::address_space_enum::global>(
                p_data,
                ck_tile::make_tuple(size_s_ori, Traits::kSizeDV),
                ck_tile::make_tuple(stride_s, 1),
                ck_tile::number<Policy::GetAlignmentO()>{},
                ck_tile::number<1>{});
        }
    }();

    return ck_tile::pad_tensor_view(
        o_dram_naive,
        ck_tile::make_tuple(ck_tile::number<Traits::kBlockM>{}, ck_tile::number<Traits::kBlockN1>{}),
        ck_tile::sequence<Traits::kPadSeqLenQ, Traits::kPadHeadDimV>{});
}
// =====================================================================================================================
// Kernel Entry
//

template <typename Traits, typename scalar_t, typename acc_t, typename out_t, bool kIsCausal, bool kDoSplit>
__launch_bounds__(Traits::kNumThreads, Traits::kWaveOccupancy)
__global__ void kn_fmla_fwd_splictkv_prefill(
    const FlashMlaPrefillFwdParams params)
{
    using Policy = FlashMlaPrefillPolicy<Traits, scalar_t, acc_t>;

    // allocate LDS
    __shared__ uint8_t p_smem[Policy::GetSmemSize()];

    const auto [tile_m_id, split_id, hqid, bid] =
        kDoSplit ? GetTileIndex<Traits>(params.num_splits) : GetTileIndex<Traits>(1);
    const auto hqid_xqa =
        (Traits::kXqaStrategy == XqaStrategy::Internal) ? hqid * params.hq_hk_ratio : hqid;
    const auto hkid   = hqid_xqa / params.hq_hk_ratio;
    const int32_t mid = __builtin_amdgcn_readfirstlane(tile_m_id * Traits::kBlockM);

    constexpr bool enableXqa = (Traits::kXqaStrategy != XqaStrategy::Disable);
    // Define causal mask
<<<<<<< HEAD
    using Mask             = ck_tile::SimplifiedGenericAttentionMask<kIsCausal, enableXqa>;
    const int32_t seqlen_k = __builtin_amdgcn_readfirstlane(params.p_seqlens_k[bid]);
    Mask mask              = kIsCausal ? Mask{params.size_s_ori,
                                              seqlen_k - params.size_s_ori + 1,
                                              params.size_s_pk,
                                              seqlen_k,
                                              params.mask_y_ratio_mdiv}
                                       : Mask{params.size_s_pk, seqlen_k};
=======
    using Mask             = std::conditional_t<enableXqa,
                                                ck_tile::SimplifiedRatioAttentionMask<kIsCausal>,
                                                ck_tile::SimplifiedGenericAttentionMask<kIsCausal>>;
    const int32_t seqlen_k = params.p_seqlens_k[bid];
    Mask mask = [&] {
        if constexpr(kIsCausal)
        {
            if constexpr(enableXqa)
            {
                return Mask{params.size_s_ori,
                            seqlen_k - params.size_s_ori + 1,
                            params.size_s_pk,
                            seqlen_k,
                            params.mask_y_ratio_mdiv};
            }
            else
            {
                return Mask{params.size_s_ori,
                            seqlen_k - params.size_s_ori + 1,
                            params.size_s_ori,
                            seqlen_k};
            }
        }
        else
        {
            return Mask{params.size_s_pk, seqlen_k};
        }
    }();
>>>>>>> 62b2e8cc

    constexpr auto q_dram_window_lengths =
        ck_tile::make_tuple(ck_tile::number<Traits::kBlockM>{}, ck_tile::number<Traits::kBlockK0>{});
    constexpr auto q_nope_dram_window_lengths =
        ck_tile::make_tuple(ck_tile::number<Traits::kBlockM>{}, ck_tile::number<Traits::kSizeNope>{});
    constexpr auto q_rope_dram_window_lengths =
        ck_tile::make_tuple(ck_tile::number<Traits::kBlockM>{}, ck_tile::number<Traits::kSizeRope>{});
    constexpr auto k_dram_window_lengths =
        ck_tile::make_tuple(ck_tile::number<Traits::kBlockN0>{}, ck_tile::number<Traits::kBlockK0>{});
    constexpr auto v_dram_window_lengths =
        ck_tile::make_tuple(ck_tile::number<Traits::kBlockN1>{}, ck_tile::number<Traits::kBlockK1>{});

    const scalar_t* p_query = reinterpret_cast<const scalar_t*>(params.p_query) +
                              int64_t(hqid_xqa) * params.stride_h_q +   // head offset
                              int64_t(bid) * params.stride_b_q;     // batch offset
    const scalar_t* p_key   = reinterpret_cast<const scalar_t*>(params.p_key) +
                              int64_t(hkid) * params.stride_h_k;    // head offset
    const scalar_t* p_value = reinterpret_cast<const scalar_t*>(params.p_value) +
                              int64_t(hkid) * params.stride_h_v;    // head offset
    const int32_t*  p_block_table = params.p_block_table +
                                    int64_t(bid) * params.block_table_batch_stride; // batch offset

    const int32_t kv_cache_width = params.num_page_blocks * params.page_block_size;

    const auto q_dram = MakeQDram<Policy>(
        p_query, params.size_s_tr, params.stride_s_q, params.hq_hk_ratio, params.stride_h_q);
    const auto k_dram = MakeKDram<Policy>(p_key,   kv_cache_width, params.stride_s_k);
    const auto v_dram = MakeVDram<Policy>(p_value, kv_cache_width, params.stride_s_v);    

    auto q_dram_window = ck_tile::make_tile_window(q_dram, q_dram_window_lengths, {mid, 0});
    auto k_dram_window = ck_tile::make_tile_window(k_dram, k_dram_window_lengths, {0, 0});
    auto v_dram_window = ck_tile::make_tile_window(v_dram, v_dram_window_lengths, {0, 0});

    if constexpr (kDoSplit)
    {
        acc_t* p_lse_acc = reinterpret_cast<acc_t*>(params.p_softmax_lseaccum) +
                           int64_t(hqid_xqa) * params.stride_h_lseacc +     // head offset
                           int64_t(bid) * params.stride_b_lseacc +      // batch offset
                           int64_t(split_id) * params.stride_sp_lseacc; // split offset
        out_t* p_out_acc = reinterpret_cast<out_t*>(params.p_output_accum) +
                           int64_t(hqid_xqa) * params.stride_h_oacc +      // head offset
                           int64_t(bid) * params.stride_b_oacc +       // batch offset
                           int64_t(split_id) * params.stride_sp_oacc;  // split offset

        auto lse_acc_dram_window_lengths =
            ck_tile::make_tuple(ck_tile::number<Traits::kBlockM>{});
        auto out_acc_dram_window_lengths =
            ck_tile::make_tuple(ck_tile::number<Traits::kBlockM>{}, ck_tile::number<Traits::kBlockN1>{});

        const auto lse_acc_dram = MakeLseAccDram<Policy>(p_lse_acc,
                                                         lse_acc_dram_window_lengths,
                                                         params.size_s_tr,
                                                         params.hq_hk_ratio,
                                                         params.stride_h_lseacc);
        const auto out_acc_dram = MakeOutAccDram<Policy>(p_out_acc,
                                                         params.size_s_tr,
                                                         params.stride_s_oacc,
                                                         params.hq_hk_ratio,
                                                         params.stride_h_oacc);

        auto lse_acc_dram_window =
            ck_tile::make_tile_window(lse_acc_dram, lse_acc_dram_window_lengths, {mid});
        auto out_acc_dram_window =
            ck_tile::make_tile_window(out_acc_dram, out_acc_dram_window_lengths, {mid, 0});


        if constexpr (Traits::kKVLoadOnce == false) {
            kn_fmla_fwd_splitkv_prefill_tile<Traits, scalar_t, acc_t, out_t>(
                q_dram_window,
                k_dram_window,
                v_dram_window,
                lse_acc_dram_window,
                out_acc_dram_window,
                p_block_table,
                __builtin_amdgcn_readfirstlane(params.page_block_size),
                __builtin_amdgcn_readfirstlane(params.stride_s_k),
                __builtin_amdgcn_readfirstlane(params.stride_s_v),
                seqlen_k,
                params.num_splits,
                split_id,
                mask,
#if FMLA_FWD_FAST_EXP2
                static_cast<float>(params.scale_softmax * ck_tile::log2e_v<>),
#else
                params.scale_softmax,
#endif
                p_smem);
        }
        else
        {
            const auto q_nope_dram_window = ck_tile::make_tile_window(
                q_dram,
                q_nope_dram_window_lengths,
                {mid, 0});
            const auto q_rope_dram_window = ck_tile::make_tile_window(
                q_dram,
                q_rope_dram_window_lengths,
                {mid, Traits::kSizeNope});
            kn_fmla_fwd_splitkv_prefill_load_once_tile<Traits, scalar_t, acc_t, out_t>(
                q_nope_dram_window,
                q_rope_dram_window,
                k_dram,
                lse_acc_dram_window,
                out_acc_dram_window,
                p_block_table,
                __builtin_amdgcn_readfirstlane(params.page_block_size),
                __builtin_amdgcn_readfirstlane(params.stride_s_k),
                __builtin_amdgcn_readfirstlane(params.stride_s_v),
                seqlen_k,
                params.num_splits,
                split_id,
                mask,
#if FMLA_FWD_FAST_EXP2
                static_cast<float>(params.scale_softmax * ck_tile::log2e_v<>),
#else
                params.scale_softmax,
#endif
                p_smem);
        }
    }
    else
    {
        // Assuming lse is in shape [b, h, s] and is contiguous
        acc_t* p_lse =
            reinterpret_cast<acc_t*>(params.p_softmax_lse) +
            (int64_t(bid) * params.size_h_tr + hqid_xqa) * params.size_s_tr; // batch+head offset
        out_t* p_out = reinterpret_cast<out_t*>(params.p_output) +
                       int64_t(hqid_xqa) * params.stride_h_o + // head offset
                       int64_t(bid) * params.stride_b_o;       // batch offset

        auto lse_dram_window_lengths =
            ck_tile::make_tuple(ck_tile::number<Traits::kBlockM>{});
        auto out_dram_window_lengths =
            ck_tile::make_tuple(ck_tile::number<Traits::kBlockM>{}, ck_tile::number<Traits::kBlockN1>{});

        const auto lse_dram = MakeLseDram<Policy>(p_lse,
                                                  lse_dram_window_lengths,
                                                  params.size_s_tr,
                                                  params.hq_hk_ratio,
                                                  params.stride_h_lse);
        const auto out_dram = MakeOutDram<Policy>(
            p_out, params.size_s_tr, params.stride_s_o, params.hq_hk_ratio, params.stride_h_o);

        auto lse_dram_window =
            ck_tile::make_tile_window(lse_dram, lse_dram_window_lengths, {mid});
        auto out_dram_window =
            ck_tile::make_tile_window(out_dram, out_dram_window_lengths, {mid, 0});

        if constexpr (Traits::kKVLoadOnce == false)
        {
            kn_fmla_fwd_splitkv_prefill_tile<Traits, scalar_t, acc_t, out_t>(
                q_dram_window,
                k_dram_window,
                v_dram_window,
                lse_dram_window,
                out_dram_window,
                p_block_table,
                __builtin_amdgcn_readfirstlane(params.page_block_size),
                __builtin_amdgcn_readfirstlane(params.stride_s_k),
                __builtin_amdgcn_readfirstlane(params.stride_s_v),
                seqlen_k,
                1, // num_splits
                0, // split_id
                mask,
#if FMLA_FWD_FAST_EXP2
                static_cast<float>(params.scale_softmax * ck_tile::log2e_v<>),
#else
                params.scale_softmax,
#endif
                p_smem);
        }
        else
        {
            const auto q_nope_dram_window = ck_tile::make_tile_window(
                q_dram,
                q_nope_dram_window_lengths,
                {mid, 0});
            const auto q_rope_dram_window = ck_tile::make_tile_window(
                q_dram,
                q_rope_dram_window_lengths,
                {mid, Traits::kSizeNope});
            kn_fmla_fwd_splitkv_prefill_load_once_tile<Traits, scalar_t, acc_t, out_t>(
                q_nope_dram_window,
                q_rope_dram_window,
                k_dram,
                lse_dram_window,
                out_dram_window,
                p_block_table,
                __builtin_amdgcn_readfirstlane(params.page_block_size),
                __builtin_amdgcn_readfirstlane(params.stride_s_k),
                __builtin_amdgcn_readfirstlane(params.stride_s_v),
                seqlen_k,
                1, // num_splits
                0, // split_id
                mask,
#if FMLA_FWD_FAST_EXP2
                static_cast<float>(params.scale_softmax * ck_tile::log2e_v<>),
#else
                params.scale_softmax,
#endif
                p_smem);
        }
    }
}

template <typename Traits, int32_t kMaxSplits, typename out_t, typename in_t>
__global__ void kn_fmla_fwd_splictkv_prefill_combine(
    const FlashMlaPrefillFwdParams params)
{
    using Policy  = FlashMlaCombineKernelPolicy<Traits, out_t, in_t>;
    using index_t = int64_t;

    __shared__ in_t lds_lse_scale[kMaxSplits];

    const int32_t bidx = blockIdx.z;

    const int32_t num_splits   = params.num_splits;
    const int32_t split_offset = bidx * params.num_splits;
    assert((num_splits > 1) && (num_splits <= kMaxSplits));

    const int32_t lane_id          = ck_tile::get_lane_id();
    const int32_t hidx             = blockIdx.y;
    const int32_t sidx             = blockIdx.x;
    const int32_t hsidx            = hidx * params.size_s_tr + sidx;
    const int32_t shidx            = hidx + sidx * params.size_h_tr;
    const int32_t size_hs          = params.size_h_tr * params.size_s_tr;
    const index_t offset_lse_accum = split_offset * size_hs + hsidx; // offset to split 0
    const index_t offset_lse       = bidx * size_hs + hsidx;

    if (ck_tile::get_warp_id() == 0)
    {
        const in_t* p_lse_accum = reinterpret_cast<in_t*>(params.p_softmax_lseaccum) + offset_lse_accum;
        in_t* p_lse             = reinterpret_cast<in_t*>(params.p_softmax_lse) + offset_lse;

        constexpr int32_t kNumLsePerThr = ck_tile::integer_divide_ceil(kMaxSplits, ck_tile::get_warp_size());
        in_t local_lse[kNumLsePerThr];

        // Load thread local LSE and get local max LSE
        in_t max_lse = -ck_tile::numeric<in_t>::infinity();
        #pragma unroll
        for (int32_t i = 0; i < kNumLsePerThr; ++i)
        {
            const int32_t split_idx = i * ck_tile::get_warp_size() + lane_id;
            const in_t lse =
                (split_idx < num_splits) ? p_lse_accum[split_idx * size_hs] : -ck_tile::numeric<in_t>::infinity();
            local_lse[i] = lse;
            max_lse = ck_tile::max(max_lse, lse);
        }

        // Get global max LSE
        #pragma unroll
        for (int32_t offset = ck_tile::get_warp_size() / 2; offset > 0; offset /= 2)
        {
            max_lse = ck_tile::max(max_lse, __shfl_xor(max_lse, offset));
        }

        // Get sum of LSE
        in_t sum_lse = 0.f;
        #pragma unroll
        for (int32_t i = 0; i < kNumLsePerThr; ++i)
        {
#ifdef FMLA_FWD_FAST_EXP2
            static_assert(0, "have not figured out if need exp2 here");
#endif
            sum_lse += ck_tile::exp(local_lse[i] - max_lse);
        }
        #pragma unroll
        for (int32_t offset = ck_tile::get_warp_size() / 2; offset > 0; offset /= 2)
        {
            sum_lse += __shfl_xor(sum_lse, offset);
        }

        // Get global LSE
        const auto [global_lse, output_lse] = [&]() {
            if ((sum_lse == 0.f) || (sum_lse != sum_lse))
            {
                return ck_tile::make_tuple(ck_tile::numeric<in_t>::infinity(), -ck_tile::numeric<in_t>::infinity());
            }
            else
            {
                const in_t lse = ck_tile::log(sum_lse) + max_lse;
                return ck_tile::make_tuple(lse, lse);
            }
        } ();

        if (lane_id == 0)
        {
            *p_lse = output_lse;
        }

        // Write LSE to LDS
        #pragma unroll
        for (int32_t i = 0; i < kNumLsePerThr; ++i)
        {
            const int32_t split_idx = i * ck_tile::get_warp_size() + lane_id;
            if (split_idx < num_splits)
            {
                lds_lse_scale[split_idx] = ck_tile::exp(local_lse[i] - global_lse);
            }
        }
    }

    __builtin_amdgcn_sched_barrier(0);
    ck_tile::block_sync_lds();

    static_assert(Traits::kSizeDV % Traits::kNumThreadsCombine == 0);

    auto oaccu_window =
        Policy::MakeOaccuTileWindow(params.p_output_accum, shidx, size_hs, split_offset, num_splits);

    auto reg_out = ck_tile::make_static_distributed_tensor<in_t>(
        decltype(ck_tile::load_tile(oaccu_window))::get_tile_distribution());
    ck_tile::set_tile(reg_out, 0.f);

    for (int32_t split_idx = 0; split_idx < num_splits; ++split_idx)
    {
        const in_t lse_scale = lds_lse_scale[split_idx];
        auto oaccu = ck_tile::load_tile(oaccu_window);
        ck_tile::sweep_tile(oaccu, [&](auto idx) {
            reg_out(idx) += lse_scale * oaccu(idx);
        });
        ck_tile::move_tile_window(oaccu_window, {size_hs, 0});
    }

    auto dram_out = Policy::MakeOutputTileWindow(
        static_cast<out_t*>(params.p_output) +
        bidx * params.stride_b_o + hidx * params.stride_h_o + sidx * params.stride_s_o);
    ck_tile::store_tile(dram_out, ck_tile::cast_tile<out_t>(reg_out));
}

// =====================================================================================================================
// Dispatch
//

template <typename Traits, typename scalar_t, typename acc_t, typename out_t, bool kIsCausal>
void dispatch_fmla_fwd_splictkv_prefill(
    const FlashMlaPrefillFwdParams& params)
{
    const cudaStream_t stream = at::cuda::getCurrentCUDAStream();

    const int32_t num_blk =
        ck_tile::integer_divide_ceil(params.size_s_pk, Traits::kBlockM) * params.num_splits;
    const dim3 grid_attn = dim3(num_blk, params.size_h_pk, params.size_b);
    const dim3 grid_comb = dim3(params.size_s_tr, params.size_h_tr, params.size_b);


    if (params.num_splits > 1)
    {
        // out_t is not take into consideration when doing splits because combine shader is always expected to do
        // the final output type conversion.
        auto kn_attn = &kn_fmla_fwd_splictkv_prefill<Traits, scalar_t, acc_t, acc_t, kIsCausal, true>;
        auto kn_comb =
            (params.num_splits <= 32)  ? &kn_fmla_fwd_splictkv_prefill_combine<Traits, 32,  scalar_t, acc_t> :
            // (params.num_splits <= 64)  ? &kn_fmla_fwd_splictkv_prefill_combine<Traits, 64,  scalar_t, acc_t> :
            // (params.num_splits <= 96)  ? &kn_fmla_fwd_splictkv_prefill_combine<Traits, 96,  scalar_t, acc_t> :
            // (params.num_splits <= 128) ? &kn_fmla_fwd_splictkv_prefill_combine<Traits, 128, scalar_t, acc_t> :
            static_cast<decltype(kn_fmla_fwd_splictkv_prefill_combine<Traits, 32, scalar_t, acc_t>)*>(nullptr);
        TORCH_CHECK(kn_comb != nullptr, "num_splits is larger than expected (<=128) !");
        kn_attn<<<grid_attn, Traits::kNumThreads, 0, stream>>>(params);
        kn_comb<<<grid_comb, Traits::kNumThreadsCombine, 0, stream>>>(params);
    }
    else
    {
        auto kn_attn = &kn_fmla_fwd_splictkv_prefill<Traits, scalar_t, acc_t, out_t, kIsCausal, false>;
        kn_attn<<<grid_attn, Traits::kNumThreads, 0, stream>>>(params);
    }
}

// =====================================================================================================================
// Interfaces
//
#define DISPATCH_FMLA_TYPES(TYPE, IS_CAUSAL, NAME, ...)                      \
    switch ((TYPE))                                                          \
    {                                                                        \
        case at::ScalarType::BFloat16:                                       \
        {                                                                    \
            using scalar_t = ck_tile::bf16_t;                                \
            using out_t = std::conditional_t<kForceOutAcc, acc_t, scalar_t>; \
            if ((IS_CAUSAL))                                                 \
            {                                                                \
                constexpr bool Is_causal = true;                             \
                __VA_ARGS__;                                                 \
            }                                                                \
            else                                                             \
            {                                                                \
                constexpr bool Is_causal = false;                            \
                __VA_ARGS__;                                                 \
            }                                                                \
            break;                                                           \
        }                                                                    \
        case at::ScalarType::Half:                                           \
        {                                                                    \
            using scalar_t = ck_tile::fp16_t;                                \
            using out_t = std::conditional_t<kForceOutAcc, acc_t, scalar_t>; \
            if ((IS_CAUSAL))                                                 \
            {                                                                \
                constexpr bool Is_causal = true;                             \
                __VA_ARGS__;                                                 \
            }                                                                \
            else                                                             \
            {                                                                \
                constexpr bool Is_causal = false;                            \
                __VA_ARGS__;                                                 \
            }                                                                \
            break;                                                           \
        }                                                                    \
        default:                                                             \
            TORCH_CHECK(false, NAME " does't support ",                      \
                        toString((TYPE)), ".");                              \
    }

int num_splits_heuristic(int batch_nhead_mblocks, int num_SMs, int num_n_blocks, int max_splits)
{
    int32_t result = 1;

    if (batch_nhead_mblocks < 0.8f * num_SMs)
    {
        max_splits = std::min(max_splits, std::min(num_SMs, num_n_blocks));
        float max_efficiency = 0.f;
        std::vector<float> efficiency;
        efficiency.reserve(max_splits);

        // Some splits are not eligible. For example, if we have 64 blocks and choose 11 splits,
        // we'll have 6 * 10 + 4 blocks. If we choose 12 splits, we'll have 6 * 11 + (-2) blocks
        // (i.e. it's 11 splits anyway).
        // So we check if the number of blocks per split is the same as the previous num_splits.
        auto is_split_eligible = [&num_n_blocks](int num_splits) {
            return (num_splits == 1) ||
                (ck_tile::integer_divide_ceil(num_n_blocks, num_splits) !=
                 ck_tile::integer_divide_ceil(num_n_blocks, num_splits - 1));
        };

        for(int num_splits = 1; num_splits <= max_splits; num_splits++)
        {
            if(!is_split_eligible(num_splits))
            {
                efficiency.push_back(0.f);
            }
            else
            {
                float n_waves = float(batch_nhead_mblocks * num_splits) / num_SMs;
                float eff     = n_waves / ceil(n_waves);
                if(eff > max_efficiency)
                {
                    max_efficiency = eff;
                }
                efficiency.push_back(eff);
            }
        }

        for(int num_splits = 1; num_splits <= max_splits; num_splits++)
        {
            if(!is_split_eligible(num_splits))
            {
                continue;
            }

            if(efficiency[num_splits - 1] >= 0.85 * max_efficiency)
            {
                result = num_splits;
                break;
            }
        }
    }

    return result;
}

template <typename Traits>
int32_t calculate_num_splits(
    const int32_t size_b,
    const int32_t size_h,
    const int32_t size_s)
{
    hipDevice_t dev;
    hipDeviceProp_t dev_prop;
    ck_tile::hip_check_error(hipGetDevice(&dev));
    ck_tile::hip_check_error(hipGetDeviceProperties(&dev_prop, dev));
    const int32_t cu_count = dev_prop.multiProcessorCount;

    const int32_t num_m_blocks = ck_tile::integer_divide_ceil(size_s, Traits::kBlockM);
    const int32_t num_n_blocks = ck_tile::integer_divide_ceil(Traits::kSizeDV, Traits::kBlockN1);

    return num_splits_heuristic(size_b * size_h * num_m_blocks, cu_count * Traits::kCuReuse, num_n_blocks, 128);
}

std::vector<torch::Tensor> flash_mla_fwd_prefill_with_kvcache_impl(
    torch::Tensor&       query,
    const torch::Tensor& key_cache,
    const torch::Tensor& value_cache,
    const int32_t        head_size_v,
    const torch::Tensor& cache_seqlens,
    const torch::Tensor& block_table,
    const float          softmax_scale,
    const bool           is_causal)
{
    constexpr bool kKVLoadOnce         = false;
    constexpr XqaStrategy kXqaStrategy = XqaStrategy::Internal;
    //TODO:
    // cases need maintenance:
    //     warp4 + load_once=false + occ=2
    //     warp8 + load_once=true  + occ=1
    // targe case:
    // warp4 + load_once=true + occ=1
    //                             dqk  dv   m0  n0  n1   #warp  wave_occu
    using Traits = std::conditional_t<kKVLoadOnce,
        FlashMlaPrefillKernelTrait<576, 512, 64, 16, 512, 8,     1,   kKVLoadOnce, kXqaStrategy>,
        FlashMlaPrefillKernelTrait<576, 512, 64, 64, 256, 4,     2,   kKVLoadOnce, kXqaStrategy>>;
    constexpr bool kForceOutAcc = false;
    using acc_t                 = float;

    torch::Tensor vcache = value_cache.data_ptr() ? value_cache : key_cache;

    auto opts = query.options();
    static_assert(std::is_same_v<acc_t, float>);
    auto opts_acc = opts.dtype(torch::kFloat32);

    const int32_t batch_size      = query.size(0);
    const int32_t seqlen_q_ori    = query.size(1);
    const int32_t num_heads_q_ori = query.size(2);
    int32_t seqlen_q              = seqlen_q_ori;
    int32_t num_heads_q           = num_heads_q_ori;

    const int32_t head_size = query.size(3);
    TORCH_CHECK((head_size == 576) && (head_size_v == 512), "Only support QK head dim 576 and V head dim 512!");

    const int32_t num_blocks      = key_cache.size(0);
    const int32_t page_block_size = key_cache.size(1);
    const int32_t num_heads_k     = key_cache.size(2);

    TORCH_CHECK(num_heads_q % num_heads_k == 0,
                "Number of heads in key/value must divide number of heads in query");

    const int32_t hq_hk_ratio_ori = num_heads_q_ori / num_heads_k;
    int32_t hq_hk_ratio = hq_hk_ratio_ori;
    int32_t mask_y_ratio      = 1;

    if constexpr(Traits::kXqaStrategy != XqaStrategy::Disable)
    {
        seqlen_q     = seqlen_q_ori * hq_hk_ratio_ori;
        num_heads_q  = num_heads_k;
        mask_y_ratio = hq_hk_ratio_ori;
        if constexpr(Traits::kXqaStrategy == XqaStrategy::External) {
            hq_hk_ratio = 1;
            if(num_heads_k == 1)
            {
                query = query.reshape({batch_size, seqlen_q, num_heads_q, head_size});
            }
            else
            {
                query = query.view({batch_size, seqlen_q_ori, num_heads_q, hq_hk_ratio_ori, head_size})
                            .transpose(2, 3)
                            .reshape({batch_size, seqlen_q, num_heads_q, head_size});
            }
        }
    }

    const int32_t num_splits = calculate_num_splits<Traits>(batch_size, num_heads_q, seqlen_q);
    const bool    do_splits = num_splits > 1;

    int32_t seqlen_q_tr = Traits::kXqaStrategy == XqaStrategy::Internal ? seqlen_q_ori : seqlen_q;
    int32_t num_heads_q_tr = Traits::kXqaStrategy == XqaStrategy::Internal ? num_heads_q_ori : num_heads_q;
    // Combine shader, which only exists when num_splits > 1, will conduct type convert by default and force.
    // Thus, kForceOutAcc doesn't work in this case.
    auto output = torch::empty({batch_size, seqlen_q_tr, num_heads_q_tr, head_size_v},
                               (kForceOutAcc && !do_splits) ? opts_acc : opts);
    auto softmax_lse = torch::empty({batch_size, num_heads_q_tr, seqlen_q_tr}, opts_acc);

    FlashMlaPrefillFwdParams params = {};

    params.num_splits    = num_splits;
    params.p_seqlens_k   = cache_seqlens.data_ptr<int32_t>();
    params.p_block_table = block_table.data_ptr<int32_t>();

    params.p_query            = query.data_ptr();
    params.p_key              = key_cache.data_ptr();
    params.p_value            = vcache.data_ptr();
    params.p_output           = output.data_ptr();
    params.p_softmax_lse      = softmax_lse.data_ptr();

    params.size_b                   = batch_size;
    params.size_s_pk                = seqlen_q;
    params.size_s_ori               = seqlen_q_ori;
    params.size_s_tr                = seqlen_q_tr;
    params.size_h_pk                = num_heads_q;
    params.size_h_ori               = num_heads_q_ori;
    params.size_h_tr                = num_heads_q_tr;
    params.hq_hk_ratio              = hq_hk_ratio;
    params.block_table_batch_stride = block_table.stride(0);
    params.num_page_blocks          = num_blocks;
    params.page_block_size          = page_block_size;
    params.scale_softmax            = softmax_scale;

    params.mask_y_ratio_mdiv = ck_tile::mdiv{static_cast<uint32_t>(mask_y_ratio)};

    params.stride_b_q   = query.stride(0);
    params.stride_s_q   = query.stride(1);
    params.stride_h_q   = query.stride(2);
    params.stride_b_k   = key_cache.stride(0);
    params.stride_s_k   = key_cache.stride(1); // size_hk * size_d
    params.stride_h_k   = key_cache.stride(2);
    params.stride_b_v   = vcache.stride(0);
    params.stride_s_v   = vcache.stride(1); // size_hk * size_d
    params.stride_h_v   = vcache.stride(2);
    params.stride_b_o   = output.stride(0);
    params.stride_s_o   = output.stride(1);
    params.stride_h_o   = output.stride(2);
    params.stride_h_lse = softmax_lse.stride(1);

    if(num_splits > 1)
    {
        auto output_accum =
            torch::empty({batch_size, num_splits, seqlen_q_tr, num_heads_q_tr, head_size_v}, opts_acc);
        auto softmax_lseaccum =
            torch::empty({batch_size, num_splits, num_heads_q_tr, seqlen_q_tr}, opts_acc);

        params.p_softmax_lseaccum = softmax_lseaccum.data_ptr();
        params.p_output_accum     = output_accum.data_ptr();
        params.stride_b_oacc      = output_accum.stride(0);
        params.stride_h_oacc      = output_accum.stride(3);
        params.stride_sp_oacc     = output_accum.stride(1);
        params.stride_s_oacc      = output_accum.stride(2);
        params.stride_b_lseacc    = softmax_lseaccum.stride(0);
        params.stride_h_lseacc    = softmax_lseaccum.stride(2);
        params.stride_sp_lseacc   = softmax_lseaccum.stride(1);
    }

    DISPATCH_FMLA_TYPES(
        query.scalar_type(),
        is_causal,
        "fmla_fwd",
        [&](){
            dispatch_fmla_fwd_splictkv_prefill<Traits, scalar_t, acc_t, out_t, Is_causal>(params);
        }();
    );
    // assert(is_causal == false);
    // assert(query.scalar_type() == at::ScalarType::BFloat16);
    // using scalar_t = ck_tile::bf16_t;
    // using out_t = std::conditional_t<kForceOutAcc, acc_t, scalar_t>;
    // dispatch_fmla_fwd_splictkv_prefill<Traits, scalar_t, acc_t, out_t, false>(params);

    if constexpr(Traits::kXqaStrategy == XqaStrategy::External)
    {
        // post process for out and softmax_lse
        if(num_heads_k == 1)
        {
            output = output.reshape({batch_size, seqlen_q_ori, num_heads_q_ori, head_size_v});
        }
        else
        {
            output = output.view({batch_size, seqlen_q_ori, hq_hk_ratio_ori, num_heads_q, head_size_v})
                         .transpose(2, 3)
                         .reshape({batch_size, seqlen_q_ori, num_heads_q_ori, head_size_v});
        }
        softmax_lse = softmax_lse.view({batch_size, num_heads_q, seqlen_q_ori, hq_hk_ratio_ori})
                          .transpose(2, 3)
                          .reshape({batch_size, num_heads_q_ori, seqlen_q_ori});
    }

    return {output.to(opts), softmax_lse};
}<|MERGE_RESOLUTION|>--- conflicted
+++ resolved
@@ -315,16 +315,6 @@
 
     constexpr bool enableXqa = (Traits::kXqaStrategy != XqaStrategy::Disable);
     // Define causal mask
-<<<<<<< HEAD
-    using Mask             = ck_tile::SimplifiedGenericAttentionMask<kIsCausal, enableXqa>;
-    const int32_t seqlen_k = __builtin_amdgcn_readfirstlane(params.p_seqlens_k[bid]);
-    Mask mask              = kIsCausal ? Mask{params.size_s_ori,
-                                              seqlen_k - params.size_s_ori + 1,
-                                              params.size_s_pk,
-                                              seqlen_k,
-                                              params.mask_y_ratio_mdiv}
-                                       : Mask{params.size_s_pk, seqlen_k};
-=======
     using Mask             = std::conditional_t<enableXqa,
                                                 ck_tile::SimplifiedRatioAttentionMask<kIsCausal>,
                                                 ck_tile::SimplifiedGenericAttentionMask<kIsCausal>>;
@@ -353,7 +343,6 @@
             return Mask{params.size_s_pk, seqlen_k};
         }
     }();
->>>>>>> 62b2e8cc
 
     constexpr auto q_dram_window_lengths =
         ck_tile::make_tuple(ck_tile::number<Traits::kBlockM>{}, ck_tile::number<Traits::kBlockK0>{});
