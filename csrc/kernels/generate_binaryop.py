# SPDX-License-Identifier: MIT
# Copyright (C) 2023-2025, Advanced Micro Devices, Inc. All rights reserved.
# generate kernel instances to speed up compilation

import argparse
from pathlib import Path
from typing import List, Any
from dataclasses import dataclass


def get_if_str(idx, total, last_else=True):
    if idx == 0:
        return "if"
    else:
        return "else if"


DATA_TYPE_MAP = {
    "float32": "float",
    "float64": "double",
    "int32": "int",
    "int64": "long long",
    "bool": "bool",
    "float16": "torch::Half",
    "bfloat16": "torch::BFloat16",
}

TORCH_TYPE_MAP = {
    "float32": "torch::kFloat32",
    "float64": "torch::kFloat64",
    "int32": "torch::kInt32",
    "int64": "torch::kInt64",
    "bool": "torch::kBool",
    "float16": "torch::kHalf",
    "bfloat16": "torch::kBFloat16",
}

OPERATOR_MAP = {
    "add": "aiter::AddOp",
    "sub": "aiter::SubOp",
    "mul": "aiter::MulOp",
    "div": "aiter::DivOp",
}


class BinaryOpCodegen:
    API_COMMON_HEADER = """
// SPDX-License-Identifier: MIT
// Copyright (c) 2023, Advanced Micro Devices, Inc. All rights reserved.
#pragma once
#include <torch/extension.h>
#include "binary_operator.cuh"

template <typename Op, typename T0, typename T1>
void binary_op_impl(torch::Tensor &input, torch::Tensor &other, torch::Tensor &output)
{
  const at::cuda::OptionalCUDAGuard device_guard(device_of(input));
  int dim = input.dim();

  bool is_support = false;
  bool order_flag = true;
  int pattern = 0;
  constexpr uint32_t PATTERN_TRANSPOSE = 1;
  constexpr uint32_t PATTERN_BROADCAST_0 = 2;   // (m, n, k), (1, n, k)
  constexpr uint32_t PATTERN_BROADCAST_1 = 3;   // (m, n, k), (m, 1, k)
  constexpr uint32_t PATTERN_CONTIGUOUS = 4;
  constexpr uint32_t PATTERN_BROADCAST_2 = 5;   // (m, n, k), (m, n, 1)
  constexpr uint32_t PATTERN_BROADCAST_3 = 6;   // (m, n, k), (   n, 1)
  constexpr uint32_t PATTERN_BROADCAST_4 = 7;   // (m, n, k), (m, 1, 1)

  // contiguous case
  if (!is_support)
  {
    is_support = true;
    is_support &= (input.dim() == other.dim());
    is_support &= input.is_contiguous() == other.is_contiguous();
    is_support &= input.is_contiguous() == true;
    if (input.dim() == 1)
    {
      is_support &= input.numel() % 128 == 0;
    }
    for (int i = 0; i < input.dim() && is_support; ++i)
    {
      is_support &= (input.size(i) == other.size(i));
    }
    pattern = is_support ? PATTERN_CONTIGUOUS : 0;
  }

  if (!is_support && (dim == 3 || other.dim() == 3))
  {
    // transpose case
    if (input.is_contiguous() != other.is_contiguous())
    {
      auto tensor_not_conti = input.is_contiguous() ? other : input;
      order_flag = !input.is_contiguous() ? true : false;
      is_support = true;
      // avoid broadcast
      is_support &= input.dim() == other.dim();
      is_support &= input.size(0) == other.size(0);
      is_support &= input.size(1) == other.size(1);
      is_support &= input.size(2) == other.size(2);
      is_support &= tensor_not_conti.stride(1) == 1;
      pattern = is_support ? PATTERN_TRANSPOSE : 0;
    }
    // broadcast case
    else if (input.is_contiguous() && other.is_contiguous())
    {
      is_support = false;
      // input tensor dim and other tensor dim both equal to 3
      if (input.dim() == other.dim())
      {
        // broadcast at dim0 or dim1 or dim2
        auto broadcast_3d_case = [&] (int bcast_dim)
        {
          constexpr int bcast_pattern[3] = {PATTERN_BROADCAST_0, PATTERN_BROADCAST_1, PATTERN_BROADCAST_2};
          if (!is_support && (input.size(bcast_dim) == 1 || other.size(bcast_dim)) && input.size(bcast_dim) != other.size(bcast_dim))
          {
            is_support = true;
            for (int i = 0; i < 3; ++i)
            {
              if (bcast_dim != i) is_support &= input.size(i) == other.size(i);
            }
            is_support &= input.size(bcast_dim) == 1 ? other.size(bcast_dim) != 1 : true;
            pattern = is_support ? bcast_pattern[bcast_dim] : 0;
            order_flag = input.size(bcast_dim) != 1 ? true : false;
            // if (bcast_dim == 1) order_flag = !order_flag;
          }
        };
        // (m, n, k), (1, n, k) or (1, n, k), (m, n, k)
        broadcast_3d_case(0);
        // (m, n, k), (m, 1, k) or (m, 1, k), (m, n, k)
        broadcast_3d_case(1);
        // (m, n, k), (m, n, 1) or (m, n, 1), (m, n, k)
        broadcast_3d_case(2);


        bool first_dim_eq = input.size(0) == other.size(0);
        bool input_bcast_last2dim = input.size(1) == 1 && input.size(2) == 1;
        bool other_bcast_last2dim = other.size(1) == 1 && other.size(2) == 1;
        if (first_dim_eq && (input_bcast_last2dim || other_bcast_last2dim)) // broadcast in last 2 dim
        {
          is_support = true;
          order_flag = other_bcast_last2dim ? true : false;
          pattern = PATTERN_BROADCAST_4;
        }
      }
      // (m, n, k), (n, 1) or (n, 1), (m, n, k)
      else if (input.dim() == 2 || other.dim() == 2)
      {
        is_support = true;
        if (input.dim() == 2)
        {
          is_support &= input.size(0) == other.size(1);
          is_support &= input.size(1) == 1;
          pattern = is_support ? PATTERN_BROADCAST_3 : 0;
          order_flag = false;
        }
        else
        {
          is_support &= other.size(0) == input.size(1);
          is_support &= other.size(1) == 1;
          pattern = is_support ? PATTERN_BROADCAST_3 : 0;
          order_flag = true;
        }
      }
      // (m, n, k), (k) or (k), (m, n, k)
      // (m, n, k), (1) or (1), (m, n, k)
      else if (input.dim() == 1 || other.dim() == 1)
      {
        if (other.dim() == 1)
        {
          if (other.size(0) == 1 || (other.size(0) == input.size(2) && input.size(2) % (128 / input.element_size()) == 0))
          {
            if (input.numel() % (256 * 8 * 16 / input.element_size()) == 0)
            {
              is_support = true;
              pattern = PATTERN_BROADCAST_0;
              order_flag = true;
            }
          }
        }
        else
        {
          if (input.size(0) == 1 || (input.size(0) == other.size(2) && other.size(2) % (128 / other.element_size()) == 0))
          {
            if (other.numel() % (256 * 8 * 16 / other.element_size()) == 0)
            {
              is_support = true;
              pattern = PATTERN_BROADCAST_0;
              order_flag = false;
            }
          }
        }
      }
    }
  }

  if (!is_support && input.dim() != 3 && other.dim() != 3)
  {
    if (input.dim() == other.dim())
    {
      std::vector<int> bcast_dim_index = {};
      for (int i = 0; i < input.dim(); ++i)
      {
        // broadcast condition
        if (input.size(i) != other.size(i) && (input.size(i) == 1 || other.size(i) == 1))
        {
          bcast_dim_index.push_back(i);
        }
      }
      if (bcast_dim_index.size() == 1 && bcast_dim_index[0] != 0 && bcast_dim_index[0] != input.dim() - 1)
      {
        is_support = true;
        pattern = PATTERN_BROADCAST_1;
        order_flag = other.size(bcast_dim_index[0]) == 1 ? true : false;
      }
    }
  }

  // hip does not support double
  if (input.dtype() == torch::kDouble || other.dtype() == torch::kDouble)
  {
    is_support = false;
  }

  if (is_support)
  {
    switch (pattern)
    {
      case PATTERN_TRANSPOSE:
        binary_operation_process<1, Op, T0, T1>(input, other, output, order_flag);
        break;
      case PATTERN_BROADCAST_0:
        binary_operation_process<2, Op, T0, T1>(input, other, output, order_flag);
        break;
      case PATTERN_BROADCAST_1:
        binary_operation_process<3, Op, T0, T1>(input, other, output, order_flag);
        break;
      case PATTERN_CONTIGUOUS:
        binary_operation_process<4, Op, T0, T1>(input, other, output, order_flag);
        break;
      case PATTERN_BROADCAST_2:
        binary_operation_process<5, Op, T0, T1>(input, other, output, order_flag);
        break;
      case PATTERN_BROADCAST_3:
        binary_operation_process<6, Op, T0, T1>(input, other, output, order_flag);
        break;
      case PATTERN_BROADCAST_4:
        binary_operation_process<7, Op, T0, T1>(input, other, output, order_flag);
        break;
      default:
        return ;
    }
    return ;
  }
  else
  {
  output = aiter::aten_compute<Op>(input, other);
  return ;
  }
}
"""

    API_BASE = """
// SPDX-License-Identifier: MIT
// Copyright (c) 2023, Advanced Micro Devices, Inc. All rights reserved.

#include "binary_op_api_common.hpp"
<<<<<<< HEAD
=======

template <typename Op, typename T0, typename T1>
void binary_op_impl(torch::Tensor &input, torch::Tensor &other, torch::Tensor &output);

>>>>>>> d032efa5
void binary_op_dispatch(const std::string& op_type,
                       torch::Tensor &input,
                       torch::Tensor &other,
                       torch::Tensor &output) {{
    // Dispatch based on operator and input types
{F_dispatch}
    //AT_ERROR("Unsupported operator or dtype combination");
}}
"""

    API_PER_OPERATOR = """    {F_if}(op_type == "{F_op_type}") {{
{F_per_dtype}
    }}
"""

    API_PER_DTYPE = """        {F_if}(input.scalar_type() == {F_in0_type} && other.scalar_type() == {F_in1_type}) {{
            binary_op_impl<{F_op_cpp}, {F_in0_cpp}, {F_in1_cpp}>(input, other, output);
        }}
"""

    INSTANCE_BASE = """
// SPDX-License-Identifier: MIT
// Copyright (c) 2023, Advanced Micro Devices, Inc. All rights reserved.

#include "binary_op_api_common.hpp"

// Explicit instantiation
{F_instance_def}
"""

    def __init__(self, working_path, dtypes, optype):
        self.working_path = working_path
        self.dtype_cmb = []
        for i in dtypes:
            input_dtype = i.split("_")[0]
            other_dtype = i.split("_")[1]
            self.dtype_cmb.append((str(input_dtype), str(other_dtype)))
        self.op_type = optype

    @dataclass
    class h_traits:
        F_op_type: str
        F_in0_type: str
        F_in1_type: str

        @property
        def trait_name(self) -> str:
            return f"{OPERATOR_MAP[self.F_op_type]}, {DATA_TYPE_MAP[self.F_in0_type]}, {DATA_TYPE_MAP[self.F_in1_type]}"

        @property
        def call_name(self) -> str:
            return f"binary_op_impl<{self.trait_name}>"

        @property
        def def_name(self) -> str:
            return f"template void binary_op_impl<{self.trait_name}>(torch::Tensor&, torch::Tensor&, torch::Tensor&);"

    @dataclass
    class h_instance:
        F_op_type: str
        F_dtype_pair: str  # "in0_type,in1_type"
        instance_list: List[Any]

        @property
        def name(self) -> str:
            in0, in1 = self.F_dtype_pair.split(",")
            return f"binary_op_{self.F_op_type}_{in0}_{in1}"

        @property
        def content(self) -> str:
            instance_defs = "\n".join(ins.def_name for ins in self.instance_list)
            return BinaryOpCodegen.INSTANCE_BASE.format(F_instance_def=instance_defs)

    def content_api(self) -> str:
        op_dict = {}
        blobs = self.get_blobs()

        for blob in blobs:
            if blob.F_op_type not in op_dict:
                op_dict[blob.F_op_type] = {}
            if blob.F_dtype_pair not in op_dict[blob.F_op_type]:
                op_dict[blob.F_op_type][blob.F_dtype_pair] = blob

        dispatch_str = ""
        for i_op, (op_type, dtype_blobs) in enumerate(op_dict.items()):
            dtype_str = ""
            for i_dtype, (dtype_key, blob) in enumerate(dtype_blobs.items()):
                in0, in1 = dtype_key.split(",")
                dtype_str += self.API_PER_DTYPE.format(
                    F_if=get_if_str(i_dtype, len(dtype_blobs)),
                    F_in0_type=TORCH_TYPE_MAP[in0],
                    F_in1_type=TORCH_TYPE_MAP[in1],
                    F_op_cpp=OPERATOR_MAP[op_type],
                    F_in0_cpp=DATA_TYPE_MAP[in0],
                    F_in1_cpp=DATA_TYPE_MAP[in1],
                )

            dispatch_str += self.API_PER_OPERATOR.format(
                F_if=get_if_str(i_op, len(op_dict)),
                F_op_type=op_type,
                F_per_dtype=dtype_str,
            )

        return self.API_BASE.format(F_traits_define="", F_dispatch=dispatch_str)

    def get_blobs(self):
        operators = self.op_type
        dtype_combinations = self.dtype_cmb

        blobs = []
        for op in operators:
            for in0, in1 in dtype_combinations:
                traits = self.h_traits(op, in0, in1)
                dtype_key = f"{in0},{in1}"
                blobs.append(self.h_instance(op, dtype_key, [traits]))

        return blobs

    def gen_blobs(self):
        w_p = Path(self.working_path)

        # Generate API files
        (w_p / "binary_op_api.cpp").write_text(self.content_api())
        (w_p / "binary_op_api_common.hpp").write_text(self.API_COMMON_HEADER)

        # Generate kernel instance files
        blobs = self.get_blobs()
        for b in blobs:
            (w_p / f"{b.name}.cpp").write_text(b.content)


if __name__ == "__main__":
    parser = argparse.ArgumentParser(
        prog="generate", description="Generate binary operation kernels"
    )
    parser.add_argument(
        "-w",
        "--working_path",
        default="./generated",
        help="Output directory for generated files",
    )

    parser.add_argument("-o", "--optype", default="add", help="binary operator optype")

    parser.add_argument(
        "-t",
        "--dtypes",
        default="float32_float32",
        help="input tensor, other tensor dtype",
    )

    args = parser.parse_args()

    p = Path(args.working_path)
    if not p.exists():
        p.mkdir()
    optype_str = args.optype
    dtype_str = args.dtypes
    if args.optype == "all":
        optype_str = "add, sub, mul, div"
    if dtype_str == "all":
        all_type = [
            "float32",
            "bfloat16",
            "float16",
            "float64",
            "bool",
            "int32",
            "int64",
        ]
        tmp_str = ""
        for input_dtype in all_type:
            for other_dtype in all_type:
                tmp_str += input_dtype + "_" + other_dtype + ","
        dtype_str = tmp_str
    op_list = optype_str.split(",")
    op_list = [x.strip() for x in op_list if x.strip()]
    dtype_list = dtype_str.split(",")
    dtype_list = [x.strip() for x in dtype_list if x.strip()]
    BinaryOpCodegen(args.working_path, dtype_list, op_list).gen_blobs()<|MERGE_RESOLUTION|>--- conflicted
+++ resolved
@@ -266,13 +266,6 @@
 // Copyright (c) 2023, Advanced Micro Devices, Inc. All rights reserved.
 
 #include "binary_op_api_common.hpp"
-<<<<<<< HEAD
-=======
-
-template <typename Op, typename T0, typename T1>
-void binary_op_impl(torch::Tensor &input, torch::Tensor &other, torch::Tensor &output);
-
->>>>>>> d032efa5
 void binary_op_dispatch(const std::string& op_type,
                        torch::Tensor &input,
                        torch::Tensor &other,
