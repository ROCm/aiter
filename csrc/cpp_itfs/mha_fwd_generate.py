# SPDX-License-Identifier: MIT
# Copyright (C) 2018-2025, Advanced Micro Devices, Inc. All rights reserved.
# generate kernel instances to speed up compilation

import argparse
import sys
import os
from pathlib import Path
from typing import Optional

this_dir = os.path.dirname(os.path.abspath(__file__))
AITER_CORE_DIR = os.path.abspath(f"{this_dir}/../../../")
if os.path.exists(os.path.join(AITER_CORE_DIR, "aiter_meta")):
    AITER_CORE_DIR = os.path.join(AITER_CORE_DIR, "aiter/jit/utils")  # pip install mode
else:
    AITER_CORE_DIR = os.path.abspath(
        f"{this_dir}/../../aiter/jit/utils"
    )  # develop mode
sys.path.insert(0, AITER_CORE_DIR)

from chip_info import get_gfx_list  # noqa: E402

GEN_DIR = ""  # in Cmake, have to generate files in same folder

AITER_API_FILENAME = "mha_fwd.cpp"

AITER_CPP_API = """#include "mha_fwd.h"
#include <iostream>

namespace aiter {{
mha_fwd_traits get_mha_fwd_traits(int head_size_q,
                                  int head_size_v,
                                  std::string dtype,
                                  bool is_group_mode,
                                  bool has_logits_soft_cap,
                                  mask_enum mask_type,
                                  bias_enum bias_type,
                                  bool has_lse,
                                  bool has_dropout,
                                  quant_scale_enum qscale_type,
                                  bool use_ext_asm,
                                  bool has_sink = false,
                                  int how_v3_bf16_cvt = 1,
                                  bool skip_min_seqlen_q = false)
{{
    return mha_fwd_traits(head_size_q,
                          head_size_v,
                          dtype,
                          is_group_mode,
                          has_logits_soft_cap,
                          mask_type,
                          bias_type,
                          has_lse,
                          has_dropout,
                          qscale_type,
                          use_ext_asm,
                          how_v3_bf16_cvt,
                          skip_min_seqlen_q,
                          has_sink);
}}

mha_batch_prefill_traits get_mha_batch_prefill_traits(int head_size_q,
                                  int head_size_v,
                                  std::string dtype,
                                  bool is_group_mode,
                                  bool has_logits_soft_cap,
                                  mask_enum mask_type,
                                  bias_enum bias_type,
                                  bool has_lse,
                                  bool has_dropout,
                                  ck_tile::BlockAttentionKVCacheLookupTableEnum kv_lookup_table,
                                  int page_size,
                                  bool skip_min_seqlen_q = false)
{{
    return mha_batch_prefill_traits(head_size_q,
                          head_size_v,
                          dtype,
                          is_group_mode,
                          has_logits_soft_cap,
                          mask_type,
                          bias_type,
                          has_lse,
                          has_dropout,
                          skip_min_seqlen_q,
                          kv_lookup_table,
                          page_size);
}}

mha_fwd_splitkv_traits get_mha_fwd_splitkv_traits(int head_size_q,
                                                  int head_size_v,
                                                  std::string dtype,
                                                  bool is_group_mode,
                                                  bool has_logits_soft_cap,
                                                  mask_enum mask_type,
                                                  bias_enum bias_type,
                                                  bool has_lse,
                                                  bool has_sink)
{{
    return mha_fwd_splitkv_traits(head_size_q,
                                  head_size_v,
                                  dtype,
                                  is_group_mode,
                                  has_logits_soft_cap,
                                  mask_type,
                                  bias_type,
                                  has_lse,
                                  has_sink);
}}
{F_dispatch}

}} // namespace aiter

"""

FMHA_FWD_API = """
float mha_fwd(mha_fwd_args args,
              const ck_tile::stream_config& stream_config,
              std::string q_dtype_str,
              bool is_group_mode,
              mask_enum mask_type,
              bias_enum bias_type,
              bool has_lse,
              quant_scale_enum qscale_type,
              bool use_ext_asm,
              bool has_sink,
              int how_v3_bf16_cvt,
              const void* seqstart_q_padding_ptr,
              const void* seqstart_k_padding_ptr,
              bool is_v3_api_check)
{{
    int head_size_q = args.hdim_q;
    int head_size_v = args.hdim_v;
    bool has_dropout = args.p_drop > 0.f;
    auto traits = get_mha_fwd_traits(head_size_q,
                                     head_size_v,
                                     q_dtype_str,
                                     is_group_mode,
                                     args.logits_soft_cap > 0.f,
                                     mask_type,
                                     bias_type,
                                     has_lse,
                                     has_dropout,
                                     qscale_type,
                                     use_ext_asm,
                                     has_sink,
                                     how_v3_bf16_cvt,
                                     args.min_seqlen_q != 0);
    float t = -1;
    {F_inner_dispatch}
    return t;
}}"""

FMHA_FWD_SPLITKV_API = """
float mha_fwd_splitkv(mha_fwd_splitkv_args args,
                      const ck_tile::stream_config& stream_config,
                      std::string q_dtype_str,
                      bool is_group_mode,
                      mask_enum mask_type,
                      bias_enum bias_type,
                      bool has_lse,
                      bool has_sink)
{
    int head_size_q = args.hdim_q;
    int head_size_v = args.hdim_v;
    auto traits = get_mha_fwd_splitkv_traits(head_size_q,
                                             head_size_v,
                                             q_dtype_str,
                                             is_group_mode,
                                             args.logits_soft_cap > 0.f,
                                             mask_type,
                                             bias_type,
                                             has_lse,
                                             has_sink);
    return fmha_fwd_splitkv(traits, args, stream_config);
}"""

FMHA_BATCH_PREFILL_API = """
float mha_batch_prefill(mha_batch_prefill_args args,
              const ck_tile::stream_config& stream_config,
              std::string q_dtype_str,
              bool is_group_mode,
              mask_enum mask_type,
              bias_enum bias_type,
              bool has_lse,
              quant_scale_enum qscale_type,
              bool use_ext_asm)
{
    int head_size_q = args.hdim_q;
    int head_size_v = args.hdim_v;
    bool has_dropout = args.p_drop > 0.f;
    auto kv_lookup_table = args.block_table_ptr != nullptr
                               ? ck_tile::BlockAttentionKVCacheLookupTableEnum::VLLM_BLOCK_TABLE_2D
                               : ck_tile::BlockAttentionKVCacheLookupTableEnum::SGLANG_PAGE_TABLE_1D;
    auto traits = get_mha_batch_prefill_traits(head_size_q,
                                     head_size_v,
                                     q_dtype_str,
                                     is_group_mode,
                                     args.logits_soft_cap > 0.f,
                                     mask_type,
                                     bias_type,
                                     has_lse,
                                     has_dropout,
<<<<<<< HEAD
                                     kv_lookup_table,
                                     args.page_block_size);
=======
                                     qscale_type,
                                     use_ext_asm);
>>>>>>> 71464341
    return fmha_batch_prefill(traits, args, stream_config);
}"""

V2_API = """t = fmha_fwd(traits, args, stream_config);"""


def get_v3_api():
    v3_call = "fmha_fwd_v3(traits, args, stream_config, is_v3_api_check)"
    gfx_list = get_gfx_list()
    v3_arch_list = [arch for arch in ["gfx942", "gfx950"] if arch in gfx_list]

    if len(v3_arch_list) == 0:
        return ""  # no v3 support
    if len(gfx_list) == 1:
        return f"t = {gfx_list[0]}::{v3_call};"

    api = """{
        const std::string gpu_arch = get_gpu_arch();"""
    for arch in v3_arch_list:
        api = (
            api
            + f"""
        if (gpu_arch == "{arch}") {{ t = {arch}::{v3_call}; }}"""
        )
    api = (
        api
        + """
    }"""
    )
    return api


V3_API = get_v3_api()

COMBINED_API = (
    V3_API
    + r"""
    if (t == -1 && !is_v3_api_check) {
        if (seqstart_q_padding_ptr == nullptr && seqstart_k_padding_ptr == nullptr) {
            t = fmha_fwd(traits, args, stream_config);
        } else {
            std::cout << "\n this two args(seqstart_q_padding and seqstart_k_padding) currently not support on ck side!" << std::endl;
        }
    }
"""
)

API_MAP = {
    1: FMHA_FWD_API.format(F_inner_dispatch=V3_API),
    2: FMHA_FWD_API.format(F_inner_dispatch=V2_API),
    3: FMHA_FWD_API.format(F_inner_dispatch=V2_API) + FMHA_FWD_SPLITKV_API,
    4: FMHA_BATCH_PREFILL_API,
    5: FMHA_FWD_API.format(F_inner_dispatch=COMBINED_API)
    + FMHA_FWD_SPLITKV_API
    + FMHA_BATCH_PREFILL_API,
    6: FMHA_FWD_API.format(F_inner_dispatch=COMBINED_API) + FMHA_FWD_SPLITKV_API,
}


def write_blobs(output_dir: Optional[str], receipt) -> None:
    if output_dir is None:
        output_dir = Path(__file__).parent
    else:
        output_dir = Path(output_dir) / GEN_DIR

    output_dir.mkdir(parents=True, exist_ok=True)

    api = AITER_CPP_API.format(F_dispatch=API_MAP[receipt])
    (output_dir / AITER_API_FILENAME).write_text(api)


if __name__ == "__main__":
    parser = argparse.ArgumentParser(
        prog="generate",
        description="gen API for CK fmha kernel",
    )
    parser.add_argument(
        "-o",
        "--output_dir",
        required=False,
        help="write all the blobs into a directory",
    )
    parser.add_argument(
        "-r",
        "--receipt",
        default=0,
        required=False,
        help="codegen receipt. 1: generate mha_fwd asm c++ api\n"
        + "  2: generate mha_fwd v2(ck) c++ api\n"
        + "  3: generate fmha varlen fwd c++ api\n"
        + "  4: generate mha_batch_prefill c++ api\n"
        + "  5: generate all fmha fwd c++ api, also can be use for PREBUILD",
    )

    args = parser.parse_args()

    write_blobs(args.output_dir, int(args.receipt))<|MERGE_RESOLUTION|>--- conflicted
+++ resolved
@@ -68,6 +68,7 @@
                                   bias_enum bias_type,
                                   bool has_lse,
                                   bool has_dropout,
+                                  quant_scale_enum qscale_type,
                                   ck_tile::BlockAttentionKVCacheLookupTableEnum kv_lookup_table,
                                   int page_size,
                                   bool skip_min_seqlen_q = false)
@@ -81,6 +82,7 @@
                           bias_type,
                           has_lse,
                           has_dropout,
+                          qscale_type,
                           skip_min_seqlen_q,
                           kv_lookup_table,
                           page_size);
@@ -200,13 +202,9 @@
                                      bias_type,
                                      has_lse,
                                      has_dropout,
-<<<<<<< HEAD
+                                     qscale_type,
                                      kv_lookup_table,
                                      args.page_block_size);
-=======
-                                     qscale_type,
-                                     use_ext_asm);
->>>>>>> 71464341
     return fmha_batch_prefill(traits, args, stream_config);
 }"""
 
