#pragma once

/*
 * Copyright © Advanced Micro Devices, Inc. All rights reserved.
 * Copyright (C) 2024-2025, The vLLM team.
 *
 * Licensed under the Apache License, Version 2.0 (the "License");
 * you may not use this file except in compliance with the License.
 * You may obtain a copy of the License at
 *
 *     http://www.apache.org/licenses/LICENSE-2.0
 *
 * Unless required by applicable law or agreed to in writing, software
 * distributed under the License is distributed on an "AS IS" BASIS,
 * WITHOUT WARRANTIES OR CONDITIONS OF ANY KIND, either express or implied.
 * See the License for the specific language governing permissions and
 * limitations under the License.
 */

#include "dtype_fp8.cuh"
#include "float.h"
#include "hip_compat.h"
#include "pa_common.cuh"
#include "pa_kernels.cuh"
#include "quant_utils.cuh"
#include <algorithm>
#include <hip/hip_bf16.h>
#include <type_traits>

#if defined(__HIPCC__) && (defined(__gfx90a__) || defined(__gfx942__) || defined(__gfx950__))
#define __HIP__GFX9__
#endif

#if defined(NDEBUG)
#undef NDEBUG
#include <assert.h>
#define UNREACHABLE_CODE assert(false);
#define NDEBUG
#else
#define UNREACHABLE_CODE assert(false);
#endif

#define MAX(a, b) ((a) > (b) ? (a) : (b))
#define MIN(a, b) ((a) < (b) ? (a) : (b))
#define DIVIDE_ROUND_UP(a, b) (((a) + (b)-1) / (b))

#if defined(__HIP__GFX9__)
// grid (num_seqs, max_num_partitions, num_kv_heads)
// block (256)
// clang-format off
template <typename scalar_t, typename output_t, typename cache_t,
          vllm::Fp8KVCacheDataType KV_DTYPE, int BLOCK_SIZE,
          int HEAD_SIZE, int NUM_THREADS, bool ALIBI_ENABLED, int GQA_RATIO, int MTP=1, vllm::Fp8QuantMethod QUANT_METHOD=vllm::Fp8QuantMethod::kPerTensor, bool V_SHUFFLE=false>
__global__
__launch_bounds__(NUM_THREADS) void paged_attention_ll4mi_QKV_mfma16_kernel(
    const scalar_t* __restrict__ q,         // [num_seqs*mtp, num_heads, head_size]
    const cache_t* __restrict__ k_cache,    // [num_blocks, num_kv_heads, head_size/x, block_size, x]
    const cache_t* __restrict__ v_cache,    // [num_blocks, num_kv_heads, head_size, block_size]
    const float scale,    
    const int* __restrict__ block_tables,   // [num_seqs, max_num_blocks_per_seq]
    const int* __restrict__ context_lens,   // [num_seqs]
    const int* __restrict__ query_start_loc_ptr,   // [num_seqs]
    const int max_num_blocks_per_seq,
    const float* __restrict__ alibi_slopes, // [num_heads]
    const int q_stride,
    const int kv_block_stride,
    const int kv_head_stride,
    float* __restrict__ exp_sums,           // [num_seqs*mtp, num_heads, max_num_partitions]
    float* __restrict__ max_logits,         // [num_seqs*mtp, num_heads, max_num_partitions]
    output_t* __restrict__ out,             // [num_seqs*mtp, num_heads, max_num_partitions, head_size]
    const float* q_scale_ptr,               // [num_seqs*mtp, num_heads]
    const float* k_scale_ptr, const float* v_scale_ptr) {
    // clang-format on
    constexpr int NWARPS             = NUM_THREADS / WARP_SIZE;
    // constexpr int HEAD_LOOP          = DIVIDE_ROUND_UP(HEAD_SIZE, 128);
    constexpr int HEAD_LOOP          = DIVIDE_ROUND_UP(HEAD_SIZE, 256 / sizeof(scalar_t));
    constexpr int HEAD_SIZE_PER_LOOP = DIVIDE_ROUND_UP(HEAD_SIZE, HEAD_LOOP);
    const auto warpid                = threadIdx.x / WARP_SIZE;
    const auto laneid                = threadIdx.x % WARP_SIZE;
    const int lane4id                = laneid % 4;
    const int lane16id               = laneid % 16;
    const int rowid                  = laneid / 16;

    const auto seq_idx   = blockIdx.x;
    const int num_blocks = max_num_blocks_per_seq * gridDim.x;
    // NOTE queries with sequence len > 1 are prefills and taken care by another
    // kernel.
    if(query_start_loc_ptr != nullptr &&
       (query_start_loc_ptr[seq_idx + 1] - query_start_loc_ptr[seq_idx]) != 1)
    {
        return;
    }

    const auto partition_idx = blockIdx.y;

    constexpr int T_PAR_SIZE = 256; // token partition size set to 256

    const auto max_num_partitions = gridDim.y;

    const int context_len = context_lens[seq_idx];

    const int partition_start_token_idx = partition_idx * T_PAR_SIZE; // partition_size;
    // exit if partition is out of context for seq
    if(partition_start_token_idx >= context_len)
    {
        return;
    }

    constexpr int MAX_ELEMENTS_PER_QUERY = 16 / GQA_RATIO;
    // constexpr int MTP_PER_THREAD         = DIVIDE_ROUND_UP(MTP, MAX_ELEMENTS_PER_QUERY);
    constexpr int MTP_PER_THREAD = MTP;

    constexpr int MTP_PARALLEL_THREADS   = MTP / MTP_PER_THREAD;
    constexpr int GQA_RATIO_LOOP         = DIVIDE_ROUND_UP(GQA_RATIO, 16);
    constexpr int GQA_RATIO_PER_LOOP     = GQA_RATIO / GQA_RATIO_LOOP;
    constexpr int GQA_RATIO_MTP_PARALLEL = GQA_RATIO_PER_LOOP * MTP_PARALLEL_THREADS;
    constexpr int GQA_RATIO4             = DIVIDE_ROUND_UP(GQA_RATIO_MTP_PARALLEL, 4);

    // shared_logits is used for multiple purposes
    __shared__ _B16x4 shared_logits[GQA_RATIO_LOOP][HEAD_LOOP][MTP_PER_THREAD][NWARPS][4][16][4];

    // for QK mfma16x16, layout is QHead/Tokenx16 across every 16 lanes, 16 Bytes
    // HeadElements in each lane, 4x16B HeadElements across 4 rows of warp
    constexpr int ROWS_PER_WARP = WARP_SIZE / 16; // rows refers to 16 lanes; refer DDP (Data
                                                  // Parallel Processing) terminology
    constexpr int CONTIGUOUS_KV_ELEMS_16B_LOAD =
        16 / sizeof(cache_t); // 8 for 16 bit cache type, 16 for 8 bit types
    constexpr int QKHE_PER_FETCH =
        CONTIGUOUS_KV_ELEMS_16B_LOAD *
        ROWS_PER_WARP; // each fetch across a warp fetches these many elements
    constexpr int QK_SIZE_RATIO = sizeof(scalar_t) / sizeof(cache_t); // 1 for 16bit types, 2 for 8bit types
    constexpr int QKHELOOP = HEAD_SIZE_PER_LOOP / QKHE_PER_FETCH; // 4xQKHE_16B across
                                                                  // warp

    _B16x8 Qlocal[GQA_RATIO_LOOP][HEAD_LOOP][MTP_PER_THREAD][QKHELOOP]
                 [QK_SIZE_RATIO]; // note that 16 contiguous elements of Q should
                                  // be fetched per lane for 8 bit cache types :
                                  // QK_SIZE_RATIO changes for this

    constexpr int CONTIGUOUS_SCALAR_ELEMS_16B = 16 / sizeof(scalar_t);

    constexpr int TOKENS_PER_WARP =
        T_PAR_SIZE / NWARPS; // sub partition of tokens per warp for qk calculation
    constexpr int TLOOP = TOKENS_PER_WARP / 16; // each mfma16x16x16 instruction processes 16 tokens

    // can be interpreted as B8x16 for 8 bit types
    _B16x8 Klocal[HEAD_LOOP][TLOOP][QKHELOOP];

    const auto wg_start_head_idx    = blockIdx.z * GQA_RATIO_PER_LOOP;
    const auto wg_start_kv_head_idx = blockIdx.z;
    const auto total_num_heads      = gridDim.z * GQA_RATIO;

    // for QK mfma, tokens in multiples of TOKENS_PER_WARP are spread across warps
    // each mfma takes QH16xT16x16HE across warp
    // repeat mfmas across QKHELOOP dimension
    // output layout from QKmfma : QH16xT4x4 16 qheads across 16 lanes, 16 tokens
    // across 4 rows x 4 tokens per lane

    const int num_context_blocks = DIVIDE_ROUND_UP(context_len, BLOCK_SIZE);
    const int last_ctx_block     = num_context_blocks - 1;

    const int* block_table_seq = block_tables + seq_idx * max_num_blocks_per_seq;

    int kphysical_block_number[TLOOP];
    int kphysical_block_offset[TLOOP];

    float q_max = 0;

    // fetch k physical block numbers
    for(int token_depth = 0; token_depth < TLOOP; token_depth++)
    {
        const int klocal_token_idx  = TOKENS_PER_WARP * warpid + token_depth * 16 + lane16id;
        const int kglobal_token_idx = partition_start_token_idx + klocal_token_idx;
        const int kblock_idx =
            (kglobal_token_idx < context_len) ? kglobal_token_idx / BLOCK_SIZE : last_ctx_block;
        kphysical_block_number[token_depth] = block_table_seq[kblock_idx];
        kphysical_block_offset[token_depth] = kglobal_token_idx % BLOCK_SIZE;
    }

    // fetch Q in shared across warps and then write to registers
    const int warp_mtp_idx = warpid / (4 / MTP_PARALLEL_THREADS);
    const int warp_row_idx = warpid % (4 / MTP_PARALLEL_THREADS);

    const int local_qhead_idx     = 4 * warpid + rowid;
    const int local_mtp_qhead_idx = 4 * warp_row_idx + rowid;
    const int global_qhead_idx    = wg_start_head_idx + local_mtp_qhead_idx;
    const int64_t query_start_off = static_cast<int64_t>(
        query_start_loc_ptr ? query_start_loc_ptr[seq_idx] : seq_idx * MTP + warp_mtp_idx);

    for(int mtp = 0; mtp < MTP_PER_THREAD; mtp++)
    {
        for(int gqa_ratio_loop = 0; gqa_ratio_loop < GQA_RATIO_LOOP; gqa_ratio_loop++)
        {
            const scalar_t* q_ptr =
                q + (query_start_off + mtp * MTP_PARALLEL_THREADS) * q_stride +
                (global_qhead_idx + gqa_ratio_loop * GQA_RATIO_PER_LOOP) * HEAD_SIZE;

            for(int head_loop = 0; head_loop < HEAD_LOOP; head_loop++)
            {
                const int qhead_element =
                    lane16id * CONTIGUOUS_SCALAR_ELEMS_16B + head_loop * HEAD_SIZE_PER_LOOP;
                if(((global_qhead_idx + gqa_ratio_loop * GQA_RATIO_PER_LOOP) < total_num_heads) && (qhead_element < HEAD_SIZE))
                {

                    const scalar_t* q_fetch_ptr   = q_ptr + qhead_element;
                    if constexpr(KV_DTYPE == vllm::Fp8KVCacheDataType::kAuto || std::is_same<scalar_t, uint8_t>::value)
                    {
                        const _B16x8* q_fetch_ptr_16B = reinterpret_cast<const _B16x8*>(q_fetch_ptr);
                        _B16x8 tmp                    = *q_fetch_ptr_16B;
                        const int offset1 =
                            lane16id /
                            4; // 16 contiguous chunks of head elems are spread across 4x4lanes
                        shared_logits[gqa_ratio_loop][head_loop][mtp][offset1][lane4id]
                                     [local_qhead_idx][0] = tmp.xy[0];
                        shared_logits[gqa_ratio_loop][head_loop][mtp][offset1][lane4id]
                                     [local_qhead_idx][1] = tmp.xy[1];
                    }
                    else
                    {
                        for (int i = 0; i < 2; i++) {
                            const _B16x8* q_fetch_ptr_16B = reinterpret_cast<const _B16x8*>(q_fetch_ptr);
                            _B16x8 tmp                    = *q_fetch_ptr_16B;
                            const int head_elem = lane16id * 2 + i; // element id in _B16x4 terms
                            const int offset3   = head_elem % 4;
                            const int offset2   = (head_elem / 4) % 4;
                            const int offset1   = head_elem / 4 / 4;
                            shared_logits[gqa_ratio_loop][head_loop][mtp][offset1][offset2]
                                        [local_qhead_idx][offset3] = tmp.xy[i];
                        }
                    }
                }
            }
        }
    }
    __syncthreads();
    for(int qkhe_depth = 0; qkhe_depth < QKHELOOP; qkhe_depth++)
    {
        for(int qkratio = 0; qkratio < QK_SIZE_RATIO; qkratio++)
        {
            for(int i = 0; i < 2; i++)
            {
                for(int mtp = 0; mtp < MTP_PER_THREAD; mtp++)
                {
                    for(int gqa_ratio_loop = 0; gqa_ratio_loop < GQA_RATIO_LOOP; gqa_ratio_loop++)
                    {
                        for(int head_loop = 0; head_loop < HEAD_LOOP; head_loop++)
                        {
                            Qlocal[gqa_ratio_loop][head_loop][mtp][qkhe_depth][qkratio].xy[i] =
                                shared_logits[gqa_ratio_loop][head_loop][mtp][qkhe_depth][rowid]
                                             [lane16id % GQA_RATIO_MTP_PARALLEL][2 * qkratio + i];
                            if constexpr (KV_DTYPE != vllm::Fp8KVCacheDataType::kAuto && q_scale_ptr == nullptr) {
                            scalar_t* qptr =
                            reinterpret_cast<scalar_t*>(&Qlocal[gqa_ratio_loop][head_loop][mtp][qkhe_depth][qkratio].xy[i]);
                            for (int k = 0; k < 4; k++)
                                 q_max = fmax(fabs(to_float<scalar_t>(qptr[k])), q_max);
                            }
                        }
                    }
                }
            }
        }
    }

    const cache_t* k_ptr = k_cache + wg_start_kv_head_idx * kv_head_stride;

    const int row_head_elem = rowid * CONTIGUOUS_KV_ELEMS_16B_LOAD;
    // fetch K values
    for(int token_depth = 0; token_depth < TLOOP; token_depth++)
    {
        const int64_t kblock_number = static_cast<int64_t>(kphysical_block_number[token_depth]);
        const cache_t* k_ptr2       = k_ptr + kblock_number * kv_block_stride;
        const cache_t* k_ptr3 =
            k_ptr2 + kphysical_block_offset[token_depth] * CONTIGUOUS_KV_ELEMS_16B_LOAD;

        for(int qkhe_depth = 0; qkhe_depth < QKHELOOP; qkhe_depth++)
        {
            for(int head_loop = 0; head_loop < HEAD_LOOP; head_loop++)
            {
                const int head_elem =
                    row_head_elem + qkhe_depth * QKHE_PER_FETCH + head_loop * HEAD_SIZE_PER_LOOP;
                const int offset1 = head_elem / CONTIGUOUS_KV_ELEMS_16B_LOAD;
                const int offset2 = head_elem % CONTIGUOUS_KV_ELEMS_16B_LOAD;
                const cache_t* k_fetch_ptr =
                    k_ptr3 + offset1 * BLOCK_SIZE * CONTIGUOUS_KV_ELEMS_16B_LOAD + offset2;
                const _B16x8* k_fetch_ptr_16B = reinterpret_cast<const _B16x8*>(k_fetch_ptr);
                Klocal[head_loop][token_depth][qkhe_depth] = *k_fetch_ptr_16B;
            }
        }
    }

    float alibi_slope[GQA_RATIO_LOOP];
    if constexpr(ALIBI_ENABLED)
    {
        for(int gqa_ratio_loop = 0; gqa_ratio_loop < GQA_RATIO_LOOP; gqa_ratio_loop++)
        {
            const int alibi_head_idx =
                wg_start_head_idx + lane16id + gqa_ratio_loop * GQA_RATIO_PER_LOOP;
            alibi_slope[gqa_ratio_loop] =
                (lane16id < GQA_RATIO_PER_LOOP) ? alibi_slopes[alibi_head_idx] : 0.f;
        }
    }

    constexpr int VTOKENS_PER_LANE =
        TOKENS_PER_WARP / ROWS_PER_WARP; // 64/4 = 16 contiguous vtokens per lane

    constexpr int VTLOOP = NWARPS; // corresponds to tokens across warps
    constexpr int VTLANELOOP =
        DIVIDE_ROUND_UP(VTOKENS_PER_LANE,
                        CONTIGUOUS_KV_ELEMS_16B_LOAD); // optimized for 16B fetches; assumes
                                                       // minimum block size is 16
    constexpr int VHELOOP = HEAD_SIZE / 16 / NWARPS;

    int vphysical_block_number[VTLOOP];
    int vphysical_block_offset[VTLOOP];

    // fetch v physical block numbers
    for(int vtoken_depth = 0; vtoken_depth < VTLOOP; vtoken_depth++)
    {
        const int vlocal_token_idx =
            vtoken_depth * VTOKENS_PER_LANE * ROWS_PER_WARP + rowid * VTOKENS_PER_LANE;
        // Safe to use an int32_t here assuming we are working with < 2 billion
        // tokens
        const int vglobal_token_idx = partition_start_token_idx + vlocal_token_idx;
        const int vblock_idx =
            (vglobal_token_idx < context_len) ? vglobal_token_idx / BLOCK_SIZE : last_ctx_block;
        vphysical_block_number[vtoken_depth] = block_table_seq[vblock_idx];
        vphysical_block_offset[vtoken_depth] = vglobal_token_idx % BLOCK_SIZE;
    }

    _B16x8 Vlocal[VTLOOP][VHELOOP][VTLANELOOP]; // this could be B8x16 too

    const cache_t* v_ptr = v_cache + wg_start_kv_head_idx * kv_head_stride;

    // v fetches are 16head elems across lanes x 16 tokens per lane
    for(int vhe_depth = 0; vhe_depth < VHELOOP; vhe_depth++)
    {
        const int vhead_elem = vhe_depth * NWARPS * 16 + warpid * 16 + lane16id;
        if constexpr(V_SHUFFLE)
        {
            const cache_t* v_ptr2 = v_ptr + vhead_elem * CONTIGUOUS_KV_ELEMS_16B_LOAD;
            for(int vtoken_depth = 0; vtoken_depth < VTLOOP; vtoken_depth++)
            {
                const int64_t vblock_number =
                    static_cast<int64_t>(vphysical_block_number[vtoken_depth]);
                const int offset =
                    vphysical_block_offset[vtoken_depth] / CONTIGUOUS_KV_ELEMS_16B_LOAD;
                const cache_t* v_ptr3 = v_ptr2 + vblock_number * kv_block_stride;
                for(int vfetch_depth = 0; vfetch_depth < VTLANELOOP; vfetch_depth++)
                {
                    const cache_t* v_fetch_ptr =
                        v_ptr3 + (offset + vfetch_depth) * HEAD_SIZE * CONTIGUOUS_KV_ELEMS_16B_LOAD;
                    const _B16x8* v_fetch_ptr_16B = reinterpret_cast<const _B16x8*>(v_fetch_ptr);
                    Vlocal[vtoken_depth][vhe_depth][vfetch_depth] = *v_fetch_ptr_16B;
                }
            }
        }
        else
        {
            const cache_t* v_ptr2 = v_ptr + vhead_elem * BLOCK_SIZE;
            for(int vtoken_depth = 0; vtoken_depth < VTLOOP; vtoken_depth++)
            {
                const int64_t vblock_number =
                    static_cast<int64_t>(vphysical_block_number[vtoken_depth]);
                const cache_t* v_ptr3 = v_ptr2 + (vblock_number * kv_block_stride) +
                                        vphysical_block_offset[vtoken_depth];
                for(int vfetch_depth = 0; vfetch_depth < VTLANELOOP; vfetch_depth++)
                {
                    const cache_t* v_fetch_ptr =
                        v_ptr3 + vfetch_depth * CONTIGUOUS_KV_ELEMS_16B_LOAD;
                    const _B16x8* v_fetch_ptr_16B = reinterpret_cast<const _B16x8*>(v_fetch_ptr);
                    Vlocal[vtoken_depth][vhe_depth][vfetch_depth] = *v_fetch_ptr_16B;
                }
            }
        }
    }

    // calculate post qk mfma scale
    const int qkout_token_idx = partition_start_token_idx + TOKENS_PER_WARP * warpid + rowid * 4;
    floatx4 d_out[GQA_RATIO_LOOP][MTP_PER_THREAD][TLOOP];
    // qk mfma
    for(int mtp = 0; mtp < MTP_PER_THREAD; mtp++)
    {
        for(int gqa_ratio_loop = 0; gqa_ratio_loop < GQA_RATIO_LOOP; gqa_ratio_loop++)
        {
            float q_scale = 1.0;
            if constexpr(std::is_same<scalar_t, uint8_t>::value) {
                if constexpr(QUANT_METHOD == vllm::Fp8QuantMethod::kPerTensor)
                {
                    q_scale = q_scale_ptr != nullptr ? *q_scale_ptr : float(1.0);
                }
                else if constexpr(QUANT_METHOD == vllm::Fp8QuantMethod::kPerHead)
                {
                    const int q_scale_idx = (query_start_off + mtp * MTP_PARALLEL_THREADS) *
                                    total_num_heads + global_qhead_idx + gqa_ratio_loop * GQA_RATIO_PER_LOOP;
                    const bool is_valid = (global_qhead_idx + gqa_ratio_loop * GQA_RATIO_PER_LOOP) < total_num_heads;
                    const float default_scale = is_valid ? 1.0 : q_scale_ptr[0];
                    q_scale =
                        q_scale_ptr != nullptr && is_valid
                            ? *(q_scale_ptr + q_scale_idx)
                            : default_scale;
                }
            }
            for(int token_depth = 0; token_depth < TLOOP; token_depth++)
            {
                d_out[gqa_ratio_loop][mtp][token_depth] = {0};
                for(int head_loop = 0; head_loop < HEAD_LOOP; head_loop++)
                {
                    for(int qkhe_depth = 0; qkhe_depth < QKHELOOP; qkhe_depth++)
                    {
                        if constexpr(KV_DTYPE == vllm::Fp8KVCacheDataType::kAuto)
                        {
                            for(int qkratio = 0; qkratio < QK_SIZE_RATIO; qkratio++)
                            {
#if defined(__gfx950__)
                                d_out[gqa_ratio_loop][mtp][token_depth] =
                                    gcn_mfma16x16x32_instr<scalar_t, 0, 0, 0>(
                                        Klocal[head_loop][token_depth][qkhe_depth],
                                        Qlocal[gqa_ratio_loop][head_loop][mtp][qkhe_depth][qkratio],
                                        d_out[gqa_ratio_loop][mtp][token_depth]);
#else
                                for(int i = 0; i < 2; i++)
                                {
                                    d_out[gqa_ratio_loop][mtp][token_depth] =
                                        gcn_mfma16x16x16_instr<scalar_t, 0, 0, 0>(
                                            Klocal[head_loop][token_depth][qkhe_depth].xy[i],
                                            Qlocal[gqa_ratio_loop][head_loop][mtp][qkhe_depth]
                                                  [qkratio]
                                                      .xy[i],
                                            d_out[gqa_ratio_loop][mtp][token_depth]);
                                }
#endif
                            }
                        }
                        else
                        { // kv cache dtype fp8
                            auto Ktmp       = Klocal[head_loop][token_depth][qkhe_depth];
                            _B8x16 Ktmp8x16 = *reinterpret_cast<_B8x16*>(&Ktmp);
<<<<<<< HEAD
                            float q_scale;
                            if constexpr(QUANT_METHOD == vllm::Fp8QuantMethod::kPerTensor)
                            {
                                q_scale = q_scale_ptr != nullptr ? *q_scale_ptr : float(1.0);
                            }
                            else if constexpr(QUANT_METHOD == vllm::Fp8QuantMethod::kPerHead)
                            {
                                q_scale =
                                    q_scale_ptr != nullptr
                                        ? *(q_scale_ptr +
                                            (query_start_off + mtp * MTP_PARALLEL_THREADS) *
                                                total_num_heads +
                                            global_qhead_idx + gqa_ratio_loop * GQA_RATIO_PER_LOOP)
                                        : float(1.0);
                                if(q_scale_ptr == nullptr)
                                {
                                    q_max = warpReduceMax(q_max);
                                    constexpr float FP8_E4M3_SCALE_TARGET = 224.0f;
                                    if constexpr (MFMA_TYPE == MFMAType::Fp8) {
                                        q_scale = q_max > 0 ? FP8_E4M3_SCALE_TARGET / q_max : 1.0f;
                                    }
                                }
                            }
                            for(int qkratio = 0; qkratio < QK_SIZE_RATIO; qkratio++)
=======

                            for(int qkratio = 0; qkratio < 2; qkratio++)
>>>>>>> be1e8ae2
                            {
                                _T8x8 Ktmp8x8, Qtmp8x8;
                                Ktmp8x8.b8x8 = Ktmp8x16.xy[qkratio];
                                if constexpr(std::is_same<scalar_t, uint8_t>::value) {
                                    Qtmp8x8.b8x8 = *reinterpret_cast<_B8x8*>(&Qlocal[gqa_ratio_loop][head_loop][mtp][qkhe_depth][0].xy[qkratio]);
                                } else {
                                    for(int i = 0; i < 2; i++)
                                    {
                                        scalar_t* qptr = reinterpret_cast<scalar_t*>(
                                            &Qlocal[gqa_ratio_loop][head_loop][mtp][qkhe_depth][qkratio]
                                                .xy[i]);
                                        Qtmp8x8.b16x4[i * 2] = __builtin_amdgcn_cvt_pk_fp8_f32(
                                            to_float<scalar_t>(qptr[0]),
                                            to_float<scalar_t>(qptr[1]),
                                            0,
                                            false);
                                        Qtmp8x8.b16x4[i * 2 + 1] = __builtin_amdgcn_cvt_pk_fp8_f32(
                                            to_float<scalar_t>(qptr[2]),
                                            to_float<scalar_t>(qptr[3]),
                                            0,
                                            false);
                                    }
                                }
                                d_out[gqa_ratio_loop][mtp][token_depth] =
                                    gcn_mfma16x16x32_instr<__hip_fp8_e4m3, 0, 0, 0>(
                                        Ktmp8x8.i64,
                                        Qtmp8x8.i64,
                                        d_out[gqa_ratio_loop][mtp][token_depth]);
                            }
                        }
                    }
                }
                d_out[gqa_ratio_loop][mtp][token_depth] *= scale * q_scale;
                if constexpr(KV_DTYPE != vllm::Fp8KVCacheDataType::kAuto)
                {
                    if constexpr(QUANT_METHOD == vllm::Fp8QuantMethod::kPerTensor)
                    {
                        d_out[gqa_ratio_loop][mtp][token_depth] *=
                            k_scale_ptr ? *k_scale_ptr : float(1.0);
                    }
                    else if constexpr(QUANT_METHOD == vllm::Fp8QuantMethod::kPerHead)
                    {
                        const int klocal_token_idx =
                            TOKENS_PER_WARP * warpid + token_depth * 16 + lane16id;
                        const int kglobal_token_idx = partition_start_token_idx + klocal_token_idx;
                        const int k_scale_idx =
                            wg_start_kv_head_idx * num_blocks * BLOCK_SIZE + kglobal_token_idx;
                        d_out[gqa_ratio_loop][mtp][token_depth] *=
                            k_scale_ptr ? *(k_scale_ptr + k_scale_idx) : float(1.0);
                    }
                }
            }
        }
    }

    // apply alibi
    if constexpr(ALIBI_ENABLED)
    {
        for(int token_depth = 0; token_depth < TLOOP; token_depth++)
        {
            const int local_token_idx = qkout_token_idx + token_depth * 16;
            const int alibi_offset    = local_token_idx - context_len + 1;
            for(int mtp = 0; mtp < MTP_PER_THREAD; mtp++)
            {
                for(int gqa_ratio_loop = 0; gqa_ratio_loop < GQA_RATIO_LOOP; gqa_ratio_loop++)
                {
                    for(int i = 0; i < 4; i++)
                    {
                        d_out[gqa_ratio_loop][mtp][token_depth][i] +=
                            alibi_slope[gqa_ratio_loop] * (alibi_offset + i);
                    }
                }
            }
        }
    }

    // calculate qk_max and exp_sum per warp and write to shared memory
    float qk_max[GQA_RATIO_LOOP][MTP_PER_THREAD]  = {-FLT_MAX};
    float exp_sum[GQA_RATIO_LOOP][MTP_PER_THREAD] = {0.0f};

    for(int mtp = 0; mtp < MTP_PER_THREAD; mtp++)
    {
        const int q_token_idx = warp_mtp_idx + mtp * MTP_PARALLEL_THREADS;
        for(int gqa_ratio_loop = 0; gqa_ratio_loop < GQA_RATIO_LOOP; gqa_ratio_loop++)
        {
            for(int token_depth = 0; token_depth < TLOOP; token_depth++)
            {
                const int local_token_idx = qkout_token_idx + token_depth * 16;
                for(int i = 0; i < 4; i++)
                {
                    const float tmp             = ((local_token_idx + i) <
                                       (context_len * (warp_mtp_idx + 1) - MTP + q_token_idx + 1))
                                                      ? d_out[gqa_ratio_loop][mtp][token_depth][i]
                                                      : -FLT_MAX;

                    qk_max[gqa_ratio_loop][mtp] = fmaxf(qk_max[gqa_ratio_loop][mtp], tmp);
                }
            }

            for(int mask = WARP_SIZE / 2; mask >= 16; mask /= 2)
            {
                qk_max[gqa_ratio_loop][mtp] = fmaxf(qk_max[gqa_ratio_loop][mtp],
                                                    __shfl_xor(qk_max[gqa_ratio_loop][mtp], mask));
            }

            for(int token_depth = 0; token_depth < TLOOP; token_depth++)
            {
                const int local_token_idx = qkout_token_idx + token_depth * 16;
                for(int i = 0; i < 4; i++)
                {
                    const float diff = d_out[gqa_ratio_loop][mtp][token_depth][i] - qk_max[gqa_ratio_loop][mtp];
                    const float tmp                            = ((local_token_idx + i) <
                                       (context_len * (warp_mtp_idx + 1) - MTP + q_token_idx + 1))
                                                                     ? __expf(diff)
                                                                     : 0.0f;

                    d_out[gqa_ratio_loop][mtp][token_depth][i] = tmp;
                    exp_sum[gqa_ratio_loop][mtp] += tmp;
                }
            }


            
            for(int mask = WARP_SIZE / 2; mask >= 16; mask /= 2)
            {
                exp_sum[gqa_ratio_loop][mtp] += __shfl_xor(exp_sum[gqa_ratio_loop][mtp], mask);
            }

        }
    }
    __syncthreads(); // sync before writing to shared mem

    float* shared_mem = reinterpret_cast<float*>(shared_logits);
    if(laneid < 16)
    {
        for(int mtp = 0; mtp < MTP_PER_THREAD; mtp++)
        {
            for(int gqa_ratio_loop = 0; gqa_ratio_loop < GQA_RATIO_LOOP; gqa_ratio_loop++)
            {
                if((lane16id + gqa_ratio_loop * GQA_RATIO_PER_LOOP) < GQA_RATIO){
                    const int qk_max_offset =
                        warpid * 16 * GQA_RATIO_LOOP * MTP_PER_THREAD +
                        (lane16id + gqa_ratio_loop * GQA_RATIO_PER_LOOP) * MTP_PER_THREAD + mtp;
                    shared_mem[qk_max_offset] = qk_max[gqa_ratio_loop][mtp];
                    const int exp_sum_offset =
                        NWARPS * 16 * GQA_RATIO_LOOP * MTP_PER_THREAD + qk_max_offset;
                    shared_mem[exp_sum_offset] = exp_sum[gqa_ratio_loop][mtp];
                }

            }
        }
    }

    __syncthreads();

    // calculate partition qk_max and exp_sum
    float inv_sum_scale[GQA_RATIO_LOOP][MTP_PER_THREAD]     = {0.0f};
    float partition_qk_max[GQA_RATIO_LOOP][MTP_PER_THREAD]  = {-FLT_MAX};
    float partition_exp_sum[GQA_RATIO_LOOP][MTP_PER_THREAD] = {0.0f};

    for(int mtp = 0; mtp < MTP_PER_THREAD; mtp++)
    {
        for(int gqa_ratio_loop = 0; gqa_ratio_loop < GQA_RATIO_LOOP; gqa_ratio_loop++)
        {
            float warp_qk_max_exp[NWARPS];
            for(int w = 0; w < NWARPS; w++)
            {
                warp_qk_max_exp[w] =
                    shared_mem[w * 16 * GQA_RATIO_LOOP * MTP_PER_THREAD +
                            (lane16id + gqa_ratio_loop * GQA_RATIO_PER_LOOP) * MTP_PER_THREAD +
                            mtp];
                partition_qk_max[gqa_ratio_loop][mtp] =
                    fmaxf(partition_qk_max[gqa_ratio_loop][mtp], warp_qk_max_exp[w]);
            }

            for(int w = 0; w < NWARPS; w++)
            {
                warp_qk_max_exp[w] =
                    __expf(warp_qk_max_exp[w] - partition_qk_max[gqa_ratio_loop][mtp]);
                partition_exp_sum[gqa_ratio_loop][mtp] +=
                    shared_mem[NWARPS * 16 * GQA_RATIO_LOOP * MTP_PER_THREAD +
                            w * 16 * GQA_RATIO_LOOP * MTP_PER_THREAD +
                            (lane16id + gqa_ratio_loop * GQA_RATIO_PER_LOOP) * MTP_PER_THREAD +
                            mtp] *
                    warp_qk_max_exp[w];
            }
            inv_sum_scale[gqa_ratio_loop][mtp] =
                __fdividef(1.f, partition_exp_sum[gqa_ratio_loop][mtp] + 1e-6f) *
                warp_qk_max_exp[warpid];
        }
    }
    __syncthreads();
    // disable rtz conversion due to its impact on accuracy.
    constexpr bool LOGITS_RTZ_CONVERSION = false;

    // write logits to shared mem
    for(int token_depth = 0; token_depth < TLOOP; token_depth++)
    {
        for(int mtp = 0; mtp < MTP_PER_THREAD; mtp++)
        {
            for(int gqa_ratio_loop = 0; gqa_ratio_loop < GQA_RATIO_LOOP; gqa_ratio_loop++)
            {
                d_out[gqa_ratio_loop][mtp][token_depth] *= inv_sum_scale[gqa_ratio_loop][mtp];
                if constexpr(KV_DTYPE == vllm::Fp8KVCacheDataType::kAuto)
                {
                    if constexpr(LOGITS_RTZ_CONVERSION)
                    {
                        // use rtz conversion for better performance, with negligible impact on
                        // accuracy
                        shared_logits[gqa_ratio_loop][0][mtp][warpid][token_depth][lane16id]
                                     [rowid] = from_floatx4_rtz<output_t>(
                                         d_out[gqa_ratio_loop][mtp][token_depth]);
                    }
                    else
                    {
                        shared_logits[gqa_ratio_loop][0][mtp][warpid][token_depth][lane16id]
                                     [rowid] = from_floatx4<output_t>(
                                         d_out[gqa_ratio_loop][mtp][token_depth]);
                    }
                } else {
                    int rowid_8x8 = rowid / 2;
                    int offset    = rowid % 2;
                    // cast _B16x4* to _B8x8*
                    _T8x8& logits_8x8 =
                        *reinterpret_cast<_T8x8*>(&shared_logits[gqa_ratio_loop][0][mtp][warpid]
                                                                [token_depth][lane16id][rowid_8x8]);
                    logits_8x8.b16x4[offset * 2] =
                        __builtin_amdgcn_cvt_pk_fp8_f32(d_out[gqa_ratio_loop][mtp][token_depth][0],
                                                        d_out[gqa_ratio_loop][mtp][token_depth][1],
                                                        0,
                                                        false);
                    logits_8x8.b16x4[offset * 2 + 1] =
                        __builtin_amdgcn_cvt_pk_fp8_f32(d_out[gqa_ratio_loop][mtp][token_depth][2],
                                                        d_out[gqa_ratio_loop][mtp][token_depth][3],
                                                        0,
                                                        false);
                }
            }
        }
    }

    // write out partition max_logits and exp_sum
    if(threadIdx.x < GQA_RATIO_MTP_PARALLEL)
    {
        for(int mtp = 0; mtp < MTP_PER_THREAD; mtp++)
        {
            for(int gqa_ratio_loop = 0; gqa_ratio_loop < GQA_RATIO_LOOP; gqa_ratio_loop++)
            {
                const int qhead_idx = lane16id + gqa_ratio_loop * GQA_RATIO_PER_LOOP;
                // if(qhead_idx < GQA_RATIO){
                const int64_t offset =
                    static_cast<int64_t>(query_start_off + mtp * MTP_PARALLEL_THREADS) *
                        static_cast<int64_t>(total_num_heads) *
                        static_cast<int64_t>(max_num_partitions) +
                    (static_cast<int64_t>(wg_start_head_idx) + static_cast<int64_t>(qhead_idx)) *
                        static_cast<int64_t>(max_num_partitions) +
                    static_cast<int64_t>(partition_idx);
                max_logits[offset] = partition_qk_max[gqa_ratio_loop][mtp];
                exp_sums[offset]   = partition_exp_sum[gqa_ratio_loop][mtp];
                // }
            }
        }
    }

    __syncthreads();

    constexpr int ELEMS8_ELEMS4_RATIO  = 8 / 4;
    constexpr int ELEMS16_ELEMS8_RATIO = 16 / 8;

    _B16x4 outelems[GQA_RATIO_LOOP][MTP_PER_THREAD][VHELOOP];
    // Softmax V mfma
    // v layout: 16he across lanes x 16 tokens per lane
    for(int mtp = 0; mtp < MTP_PER_THREAD; mtp++)
    {
        for(int gqa_ratio_loop = 0; gqa_ratio_loop < GQA_RATIO_LOOP; gqa_ratio_loop++)
        {
            for(int vhe_depth = 0; vhe_depth < VHELOOP; vhe_depth++)
            {
                floatx4 tmp_out = {0};
                for(int vtoken_depth = 0; vtoken_depth < VTLOOP; vtoken_depth++)
                {
                    if constexpr(KV_DTYPE == vllm::Fp8KVCacheDataType::kAuto)
                    {
                        for(int vfetch_depth = 0; vfetch_depth < VTLANELOOP; vfetch_depth++)
                        {
#if defined(__gfx950__)
                            _B16x8 tmp_in;
                            for(int i = 0; i < ELEMS8_ELEMS4_RATIO; i++)
                            {
                                const int offset = rowid * VTLANELOOP * ELEMS8_ELEMS4_RATIO +
                                                   vfetch_depth * ELEMS8_ELEMS4_RATIO + i;
                                const int offset1 = offset % ROWS_PER_WARP;
                                const int offset2 = offset / ROWS_PER_WARP;
                                tmp_in.xy[i] = shared_logits[gqa_ratio_loop][0][mtp][vtoken_depth]
                                                            [offset2][lane16id][offset1];
                            }
                            tmp_out = gcn_mfma16x16x32_instr<scalar_t, 0, 0, 0>(
                                Vlocal[vtoken_depth][vhe_depth][vfetch_depth], tmp_in, tmp_out);
#else
                            for(int i = 0; i < ELEMS8_ELEMS4_RATIO; i++)
                            {
                                const int offset = rowid * VTLANELOOP * ELEMS8_ELEMS4_RATIO +
                                                   vfetch_depth * ELEMS8_ELEMS4_RATIO + i;
                                const int offset1 = offset % ROWS_PER_WARP;
                                const int offset2 = offset / ROWS_PER_WARP;
                                // output format is 16 qheads across 16 lanes, 16 head elems spread
                                // across 4 rows
                                tmp_out = gcn_mfma16x16x16_instr<scalar_t, 0, 0, 0>(
                                    Vlocal[vtoken_depth][vhe_depth][vfetch_depth].xy[i],
                                    shared_logits[gqa_ratio_loop][0][mtp][vtoken_depth][offset2]
                                                 [lane16id][offset1],
                                    tmp_out);
                            }
#endif
                        }
                    }
                    else
                    {
                        floatx4 tmp_out_depth = {0};
                        float v_scale = 1.0;
                        if constexpr(QUANT_METHOD == vllm::Fp8QuantMethod::kPerTensor)
                        {
                            v_scale = v_scale_ptr ? *v_scale_ptr : float(1.0);
                        }
                        else if constexpr(QUANT_METHOD == vllm::Fp8QuantMethod::kPerHead)
                        {
                            const int vlocal_token_idx =
                                vtoken_depth * VTOKENS_PER_LANE * ROWS_PER_WARP +
                                rowid * VTOKENS_PER_LANE;
                            // Safe to use an int32_t here assuming we are working with < 2 billion
                            // tokens
                            const int vglobal_token_idx =
                                partition_start_token_idx + vlocal_token_idx;
                            const int v_scale_idx =
                                wg_start_kv_head_idx * num_blocks * BLOCK_SIZE + vglobal_token_idx;
                            v_scale = v_scale_ptr ? *(v_scale_ptr + v_scale_idx) : float(1.0);
                        }

                        // KV cache fp8
                        for(int vfetch_depth = 0; vfetch_depth < VTLANELOOP; vfetch_depth++)
                        {
                            _B16x8 Vtmp = Vlocal[vtoken_depth][vhe_depth][vfetch_depth];
                            // reinterpret V format as 16 elements of 8bits
                            _B8x16 Vtmp8x16 = *reinterpret_cast<_B8x16*>(&Vtmp);
                            for(int j = 0; j < ELEMS16_ELEMS8_RATIO; j++)
                            {
                                _B8x8 Vtmp8x8 = Vtmp8x16.xy[j];
                                for(int i = 0; i < ELEMS8_ELEMS4_RATIO / 2; i++)
                                {
                                    const int offset =
                                        rowid * ELEMS16_ELEMS8_RATIO * ELEMS8_ELEMS4_RATIO +
                                        j * ELEMS8_ELEMS4_RATIO + i;
                                    const int offset1 = (offset % ROWS_PER_WARP) / 2;
                                    const int offset2 = offset / ROWS_PER_WARP;
                                    // output format is 16 qheads across 16 lanes, 16 head elems
                                    // spread across 4 rows
                                    tmp_out_depth = gcn_mfma16x16x32_instr<__hip_fp8_e4m3, 0, 0, 0>(
                                        reinterpret_cast<_T8x8*>(&Vtmp8x8)->i64,
                                        reinterpret_cast<_T8x8*>(
                                            &shared_logits[gqa_ratio_loop][0][mtp][vtoken_depth]
                                                          [offset2][lane16id][offset1])
                                            ->i64,
                                        tmp_out_depth);
                                }
                            }
                        }

                        tmp_out += tmp_out_depth * v_scale;
                    }
                }

                // apply post Softmax V mfma v_scale
                outelems[gqa_ratio_loop][mtp][vhe_depth] = from_floatx4<output_t>(tmp_out);
            }
        }
    }

    __syncthreads();

    // store Softmax-V mfma output to shared mem
    for(int vhe_depth = 0; vhe_depth < VHELOOP; vhe_depth++)
    {
        // lane16 id head dimension; rowid head element dimension
        for(int mtp = 0; mtp < MTP_PER_THREAD; mtp++)
        {
            for(int gqa_ratio_loop = 0; gqa_ratio_loop < GQA_RATIO_LOOP; gqa_ratio_loop++)
            {
                shared_logits[gqa_ratio_loop][0][mtp][warpid][vhe_depth][lane16id][rowid] =
                    outelems[gqa_ratio_loop][mtp][vhe_depth];
            }
        }
    }

    __syncthreads();

    // write to tmp_out with coalesced writes after reading from shared mem
    if(warpid == 0)
    {
        for(int mtp = 0; mtp < MTP_PER_THREAD; mtp++)
        {
            for(int gqa_ratio_loop = 0; gqa_ratio_loop < GQA_RATIO_LOOP; gqa_ratio_loop++)
            {
                for(int head_loop = 0; head_loop < HEAD_LOOP; head_loop++)
                {
                    _B16x8 vout[GQA_RATIO4];
                    // each lane writes out 16Bytes of tmp_out along head elem dimension
                    const int head_elem_idx = lane16id * 8 + head_loop * HEAD_SIZE_PER_LOOP;
                    if(head_elem_idx < HEAD_SIZE)
                    {
                        for(int h = 0; h < GQA_RATIO4; h++)
                        {
                            const int local_head_idx = 4 * h + rowid;
                            const int offset1        = (head_elem_idx / 16) % 4;
                            const int offset2        = head_elem_idx / 16 / NWARPS;
                            const int offset3        = (head_elem_idx / 4) % 4;
                            for(int i = 0; i < 2; i++)
                            {
                                vout[h].xy[i] = shared_logits[gqa_ratio_loop][0][mtp][offset1]
                                                             [offset2][local_head_idx][offset3 + i];
                            }
                        }

                        const int64_t hsz_maxp_mult =
                            static_cast<int64_t>(HEAD_SIZE * max_num_partitions);

                        output_t* out_ptr = out +
                                            (query_start_off + mtp * MTP_PARALLEL_THREADS) *
                                                total_num_heads * hsz_maxp_mult +
                                            partition_idx * HEAD_SIZE;
                        for(int h = 0; h < GQA_RATIO4; h++)
                        {
                            const int local_head_idx = 4 * h + rowid;
                            if(local_head_idx < GQA_RATIO_MTP_PARALLEL)
                            {
                                const int64_t out_head_idx =
                                    static_cast<int64_t>(wg_start_head_idx + local_head_idx +
                                                         gqa_ratio_loop * GQA_RATIO_PER_LOOP);
                                output_t* out_ptr2    = out_ptr + out_head_idx * hsz_maxp_mult;
                                output_t* out_ptr3    = out_ptr2 + head_elem_idx;
                                _B16x8* out_ptr_B16x8 = reinterpret_cast<_B16x8*>(out_ptr3);
                                *out_ptr_B16x8        = vout[h];
                            }
                        }
                    }
                }
            }
        }
    }
}

// Grid: (num_heads, num_seqs, mtp).
template <typename scalar_t,
          typename OUTT,
          int HEAD_SIZE,
          int NUM_THREADS,
          int PARTITION_SIZE,
          int NPAR_LOOPS>
__global__ __launch_bounds__(NUM_THREADS) void paged_attention_ll4mi_reduce_kernel(
    OUTT* __restrict__ out,                      // [num_seqs*mtp, num_heads, head_size]
    const float* __restrict__ exp_sums,          // [num_seqs*mtp, num_heads,
                                                 // max_num_partitions]
    const float* __restrict__ max_logits,        // [num_seqs*mtp, num_heads,
                                                 // max_num_partitions]
    const scalar_t* __restrict__ tmp_out,        // [num_seqs*mtp, num_heads,
                                                 // max_num_partitions, head_size]
    const int* __restrict__ context_lens,        // [num_seqs]
    const int* __restrict__ query_start_loc_ptr, // [num_seqs]
    const int max_num_partitions,
    const float* __restrict__ fp8_out_scale_ptr)
{
    const auto MTP     = gridDim.z;
    const auto seq_idx = blockIdx.y;
    // NOTE queries with sequence len > 1 are prefills and taken care by another
    // kernel.
    if(query_start_loc_ptr != nullptr &&
       (query_start_loc_ptr[seq_idx + 1] - query_start_loc_ptr[seq_idx] != 1))
    {
        return;
    }

    const int context_len = context_lens[seq_idx];
    const int64_t query_start_off =
        static_cast<int64_t>(query_start_loc_ptr ? query_start_loc_ptr[seq_idx] : seq_idx * MTP);
    _paged_attention_ll4mi_reduce_kernel<scalar_t,
                                         OUTT,
                                         HEAD_SIZE,
                                         NUM_THREADS,
                                         PARTITION_SIZE,
                                         NPAR_LOOPS>(query_start_off,
                                                     context_len,
                                                     out,
                                                     exp_sums,
                                                     max_logits,
                                                     tmp_out,
                                                     max_num_partitions,
                                                     fp8_out_scale_ptr);
}
#else
// clang-format off
template <typename scalar_t, typename output_t, typename cache_t,
          vllm::Fp8KVCacheDataType KV_DTYPE, int BLOCK_SIZE,
          int HEAD_SIZE, int NUM_THREADS, bool ALIBI_ENABLED,
          int GQA_RATIO, int MTP=1, vllm::Fp8QuantMethod QUANT_METHOD=vllm::Fp8QuantMethod::kPerTensor, bool V_SHUFFLE=false>
__global__
__launch_bounds__(NUM_THREADS) void paged_attention_ll4mi_QKV_mfma16_kernel(
    const scalar_t* __restrict__ q,         // [num_seqs, num_heads, head_size]
    const cache_t* __restrict__ k_cache,    // [num_blocks, num_kv_heads, head_size/x, block_size, x]
    const cache_t* __restrict__ v_cache,    // [num_blocks, num_kv_heads, head_size, block_size]
    const float scale,
    const int* __restrict__ block_tables,    // [num_seqs, max_num_blocks_per_seq]
    const int* __restrict__ context_lens,    // [num_seqs]
    const int* __restrict__ query_start_loc_ptr,  // [num_seqs]
    const int max_num_blocks_per_seq,
    const float* __restrict__ alibi_slopes,  // [num_heads]
    const int q_stride,
    const int kv_block_stride,
    const int kv_head_stride,
    float* __restrict__ exp_sums,             // [num_seqs, num_heads, max_num_partitions]
    float* __restrict__ max_logits,           // [num_seqs, num_heads, max_num_partitions]
    output_t* __restrict__ out,               // [num_seqs, num_heads, max_num_partitions, head_size]
    const float* q_scale_ptr,
    const float* k_scale_ptr, const float* v_scale_ptr) {
  UNREACHABLE_CODE
}

// Grid: (num_heads, num_seqs).
template <typename scalar_t, typename OUTT, int HEAD_SIZE, int NUM_THREADS,
          int PARTITION_SIZE, int NPAR_LOOPS>
__global__
__launch_bounds__(NUM_THREADS) void paged_attention_ll4mi_reduce_kernel(
    OUTT* __restrict__ out,                // [num_seqs, num_heads, head_size]
    const float* __restrict__ exp_sums,    // [num_seqs, num_heads, max_num_partitions]
    const float* __restrict__ max_logits,  // [num_seqs, num_heads, max_num_partitions]
    const scalar_t* __restrict__ tmp_out,  // [num_seqs, num_heads, max_num_partitions, head_size]
    const int* __restrict__ context_lens,  // [num_seqs]
    const int* __restrict__ query_start_loc_ptr,  // [num_seqs]
    const int max_num_partitions, const float* __restrict__ fp8_out_scale_ptr) {
  UNREACHABLE_CODE
}
#endif<|MERGE_RESOLUTION|>--- conflicted
+++ resolved
@@ -398,6 +398,14 @@
                         q_scale_ptr != nullptr && is_valid
                             ? *(q_scale_ptr + q_scale_idx)
                             : default_scale;
+                    if(q_scale_ptr == nullptr)
+                    {
+                       q_max = warpReduceMax(q_max);
+                       constexpr float FP8_E4M3_SCALE_TARGET = 224.0f;
+                       if constexpr (MFMA_TYPE == MFMAType::Fp8) {
+                          q_scale = q_max > 0 ? FP8_E4M3_SCALE_TARGET / q_max : 1.0f;
+                       }
+                    }
                 }
             }
             for(int token_depth = 0; token_depth < TLOOP; token_depth++)
@@ -435,35 +443,8 @@
                         { // kv cache dtype fp8
                             auto Ktmp       = Klocal[head_loop][token_depth][qkhe_depth];
                             _B8x16 Ktmp8x16 = *reinterpret_cast<_B8x16*>(&Ktmp);
-<<<<<<< HEAD
-                            float q_scale;
-                            if constexpr(QUANT_METHOD == vllm::Fp8QuantMethod::kPerTensor)
-                            {
-                                q_scale = q_scale_ptr != nullptr ? *q_scale_ptr : float(1.0);
-                            }
-                            else if constexpr(QUANT_METHOD == vllm::Fp8QuantMethod::kPerHead)
-                            {
-                                q_scale =
-                                    q_scale_ptr != nullptr
-                                        ? *(q_scale_ptr +
-                                            (query_start_off + mtp * MTP_PARALLEL_THREADS) *
-                                                total_num_heads +
-                                            global_qhead_idx + gqa_ratio_loop * GQA_RATIO_PER_LOOP)
-                                        : float(1.0);
-                                if(q_scale_ptr == nullptr)
-                                {
-                                    q_max = warpReduceMax(q_max);
-                                    constexpr float FP8_E4M3_SCALE_TARGET = 224.0f;
-                                    if constexpr (MFMA_TYPE == MFMAType::Fp8) {
-                                        q_scale = q_max > 0 ? FP8_E4M3_SCALE_TARGET / q_max : 1.0f;
-                                    }
-                                }
-                            }
-                            for(int qkratio = 0; qkratio < QK_SIZE_RATIO; qkratio++)
-=======
 
                             for(int qkratio = 0; qkratio < 2; qkratio++)
->>>>>>> be1e8ae2
                             {
                                 _T8x8 Ktmp8x8, Qtmp8x8;
                                 Ktmp8x8.b8x8 = Ktmp8x16.xy[qkratio];
