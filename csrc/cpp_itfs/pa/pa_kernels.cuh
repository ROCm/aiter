--- conflicted
+++ resolved
@@ -454,11 +454,7 @@
                     for(int i = 0; i < 4; i++)
                     {
                         float tmp = d_out[gqa_ratio_loop][mtp][token_depth][i];
-<<<<<<< HEAD
-                        if (local_token_idx + i < context_len - sliding_window)
-=======
                         if(local_token_idx + i < context_len - sliding_window)
->>>>>>> f4e41883
                             tmp = -FLT_MAX;
                         d_out[gqa_ratio_loop][mtp][token_depth][i] = tmp;
                     }
