#pragma once

/*
 * Copyright (C) 2024-2025, The vLLM team.
 *
 * Licensed under the Apache License, Version 2.0 (the "License");
 * you may not use this file except in compliance with the License.
 * You may obtain a copy of the License at
 *
 *     http://www.apache.org/licenses/LICENSE-2.0
 *
 * Unless required by applicable law or agreed to in writing, software
 * distributed under the License is distributed on an "AS IS" BASIS,
 * WITHOUT WARRANTIES OR CONDITIONS OF ANY KIND, either express or implied.
 * See the License for the specific language governing permissions and
 * limitations under the License.
 */

#include "pa_kernels.cuh"

#if defined(__HIPCC__) && \
    (defined(__gfx90a__) || defined(__gfx942__) || defined(__gfx950__))
  #define __HIP__GFX9__
#endif

#if defined(__HIP__GFX9__)

///////////////////////////////////////
// grid (num_seqs, num_partitions, num_kv_heads)
// block (256)
template <int VERSION_ID,
          typename scalar_t,
          typename cache_t,
          vllm::Fp8KVCacheDataType KV_DTYPE,
          int BLOCK_SIZE,
          int HEAD_SIZE,
          int NUM_THREADS,
          bool ALIBI_ENABLED,
          int GQA_RATIO,
          int MTP,
          typename AttentionVariant>
__global__ __launch_bounds__(NUM_THREADS) void paged_attention_ll4mi_QKV_mfma16_kernel(
    const scalar_t* __restrict__ q,      // [num_seqs, num_heads, head_size]
    const cache_t* __restrict__ k_cache, // [num_blocks, block_size, num_kv_heads,
                                         // head_size]
    const cache_t* __restrict__ v_cache, // [num_blocks, block_size, num_kv_heads,
                                         // head_size]
    const float scale,
    const int* __restrict__ kv_indptr,         // [num_seqs + 1]
    const int* __restrict__ kv_page_indices,   // [max_num_blocks]
    const int* __restrict__ kv_last_page_lens, // [num_seqs]
    const float* __restrict__ alibi_slopes,    // [num_heads]
    const int q_stride,
    const int kv_block_stride,
    const int kv_head_stride,
    const int kv_seq_stride,
    float* __restrict__ exp_sums,   // [num_seqs, num_heads, max_num_partitions]
    float* __restrict__ max_logits, // [num_seqs, num_heads,
                                    // max_num_partitions]
    scalar_t* __restrict__ out,     // [num_seqs, num_heads, max_num_partitions,
                                    // head_size]
    float logits_soft_cap,
    float logits_soft_cap_rcp,
    const float* q_scale_ptr,
    const float* k_scale_ptr,
    const float* v_scale_ptr,
    const AttentionVariant* variant)
{
    const int seq_idx       = blockIdx.x;
    const int partition_idx = blockIdx.y;

    constexpr int T_PAR_SIZE = 256; // token partition size set to 256

    int context_len;
    if constexpr(BLOCK_SIZE > 1)
    {
        context_len = (kv_indptr[seq_idx + 1] - kv_indptr[seq_idx] - 1) * BLOCK_SIZE +
                      kv_last_page_lens[seq_idx];
    }
    else
    {
        context_len = kv_indptr[seq_idx + 1] - kv_indptr[seq_idx];
    }

    const int partition_start_token_idx = partition_idx * T_PAR_SIZE; // partition_size;
    // exit if partition is out of context for seq
    if(partition_start_token_idx >= context_len)
    {
        return;
    }
    const int64_t query_loc = static_cast<int64_t>(seq_idx * MTP);
    const int* block_table_seq = kv_page_indices + kv_indptr[seq_idx];
<<<<<<< HEAD
    _paged_attention_kernel<scalar_t, cache_t, KV_DTYPE, BLOCK_SIZE, HEAD_SIZE, NUM_THREADS, ALIBI_ENABLED, GQA_RATIO, MTP, AttentionVariant, false>(block_table_seq, query_loc, context_len, partition_start_token_idx, q, k_cache, v_cache, scale, alibi_slopes, q_stride, kv_block_stride, kv_head_stride, kv_seq_stride, exp_sums, max_logits, out, logits_soft_cap, logits_soft_cap_rcp, q_scale_ptr, k_scale_ptr, v_scale_ptr, variant, 0);
=======
    
    if constexpr (VERSION_ID == 0) // 0: GOLDEN VERSION
    {
        _paged_attention_kernel<scalar_t, cache_t, KV_DTYPE, BLOCK_SIZE, HEAD_SIZE, NUM_THREADS, ALIBI_ENABLED, GQA_RATIO, MTP, AttentionVariant, false>
        (block_table_seq, query_loc, context_len, partition_start_token_idx, q, k_cache, v_cache, scale, alibi_slopes, q_stride, kv_block_stride, kv_head_stride, kv_seq_stride, exp_sums, max_logits, out, logits_soft_cap, logits_soft_cap_rcp, q_scale_ptr, k_scale_ptr, v_scale_ptr, variant, 0);
    }
    else // Experimental VERSION: head_dim 128
    {
        _paged_attention_kernel_EXPERIMENTAL<scalar_t, cache_t, KV_DTYPE, BLOCK_SIZE, HEAD_SIZE, NUM_THREADS, ALIBI_ENABLED, GQA_RATIO, MTP, AttentionVariant, false>
        (block_table_seq, query_loc, context_len, partition_start_token_idx, q, k_cache, v_cache, scale, alibi_slopes, q_stride, kv_block_stride, kv_head_stride, kv_seq_stride, exp_sums, max_logits, out, logits_soft_cap, logits_soft_cap_rcp, q_scale_ptr, k_scale_ptr, v_scale_ptr, variant, 0);
    }
>>>>>>> f4e41883
}

// Grid: (num_heads, num_seqs, mtp).
template <typename scalar_t,
          typename OUTT,
          int HEAD_SIZE,
          int NUM_THREADS,
          int PARTITION_SIZE,
          int NPAR_LOOPS,
          bool ENABLE_LAST_PAGE_LENS>
__global__ __launch_bounds__(NUM_THREADS) void paged_attention_ll4mi_reduce_kernel(
    OUTT* __restrict__ out,                    // [num_seqs, num_heads, head_size]
    const float* __restrict__ exp_sums,        // [num_seqs, num_heads,
                                               // max_num_partitions]
    const float* __restrict__ max_logits,      // [num_seqs, num_heads,
                                               // max_num_partitions]
    const scalar_t* __restrict__ tmp_out,      // [num_seqs, num_heads,
                                               // max_num_partitions, head_size]
    const int* __restrict__ kv_indptr,         // [num_seqs + 1]
    const int* __restrict__ kv_last_page_lens, // [num_seqs]
    const int block_size,
    const int max_num_partitions,
    const float* __restrict__ fp8_out_scale_ptr)
{
    const int num_heads = gridDim.x;
    const auto MTP = gridDim.z;
    const int head_idx  = blockIdx.x;
    const int seq_idx   = blockIdx.y;
    int context_len;
    if constexpr(ENABLE_LAST_PAGE_LENS)
    {
        context_len = (kv_indptr[seq_idx + 1] - kv_indptr[seq_idx] - 1) * block_size +
                      kv_last_page_lens[seq_idx];
    }
    else
    {
        context_len = kv_indptr[seq_idx + 1] - kv_indptr[seq_idx];
    }
    const int64_t query_loc = static_cast<int64_t>(seq_idx * MTP);
    _paged_attention_ll4mi_reduce_kernel<scalar_t, OUTT, HEAD_SIZE, NUM_THREADS, PARTITION_SIZE, NPAR_LOOPS>(query_loc, context_len, out, exp_sums, max_logits, tmp_out, max_num_partitions, fp8_out_scale_ptr);
}

#else // !defined(__HIP__MI3XX_MI250__) TODO: Add NAVI support


template <int VERSION_ID,
          typename scalar_t,
          typename cache_t,
          vllm::Fp8KVCacheDataType KV_DTYPE,
          int BLOCK_SIZE,
          int HEAD_SIZE,
          int NUM_THREADS,
          bool ALIBI_ENABLED,
          int GQA_RATIO,
          int MTP,
          typename AttentionVariant>
__global__ __launch_bounds__(NUM_THREADS) void paged_attention_ll4mi_QKV_mfma16_kernel(
    const scalar_t* __restrict__ q,      // [num_seqs, num_heads, head_size]
    const cache_t* __restrict__ k_cache, // [num_blocks, block_size, num_kv_heads,
                                         // head_size]
    const cache_t* __restrict__ v_cache, // [num_blocks, block_size, num_kv_heads,
                                         // head_size]
    const float scale,
    const int* __restrict__ kv_indptr,         // [num_seqs + 1]
    const int* __restrict__ kv_page_indices,   // [max_num_blocks]
    const int* __restrict__ kv_last_page_lens, // [num_seqs]
    const float* __restrict__ alibi_slopes,    // [num_heads]
    const int q_stride,
    const int kv_block_stride,
    const int kv_head_stride,
    const int kv_seq_stride,
    float* __restrict__ exp_sums,   // [num_seqs, num_heads, max_num_partitions]
    float* __restrict__ max_logits, // [num_seqs, num_heads,
                                    // max_num_partitions]
    scalar_t* __restrict__ out,     // [num_seqs, num_heads, max_num_partitions,
                                    // head_size]
    float logits_soft_cap,
    float logits_soft_cap_rcp,
    const float* q_scale_ptr,
    const float* k_scale_ptr,
    const float* v_scale_ptr,
    const AttentionVariant* variant)
{
    UNREACHABLE_CODE
}

// Grid: (num_heads, num_seqs).
template <typename scalar_t,
          typename OUTT,
          int HEAD_SIZE,
          int NUM_THREADS,
          int PARTITION_SIZE,
          int NPAR_LOOPS,
          bool ENABLE_LAST_PAGE_LENS>
__global__ __launch_bounds__(NUM_THREADS) void paged_attention_ll4mi_reduce_kernel(
    OUTT* __restrict__ out,                    // [num_seqs, num_heads, head_size]
    const float* __restrict__ exp_sums,        // [num_seqs, num_heads,
                                               // max_num_partitions]
    const float* __restrict__ max_logits,      // [num_seqs, num_heads,
                                               // max_num_partitions]
    const scalar_t* __restrict__ tmp_out,      // [num_seqs, num_heads,
                                               // max_num_partitions, head_size]
    const int* __restrict__ kv_indptr,         // [num_seqs + 1]
    const int* __restrict__ kv_last_page_lens, // [num_seqs]
    const int block_size,
    const int max_num_partitions,
    const float* __restrict__ fp8_out_scale_ptr)
{
    UNREACHABLE_CODE
}

#endif // defined(__HIP__MI3XX_MI250__) TODO: Add NAVI support<|MERGE_RESOLUTION|>--- conflicted
+++ resolved
@@ -90,9 +90,6 @@
     }
     const int64_t query_loc = static_cast<int64_t>(seq_idx * MTP);
     const int* block_table_seq = kv_page_indices + kv_indptr[seq_idx];
-<<<<<<< HEAD
-    _paged_attention_kernel<scalar_t, cache_t, KV_DTYPE, BLOCK_SIZE, HEAD_SIZE, NUM_THREADS, ALIBI_ENABLED, GQA_RATIO, MTP, AttentionVariant, false>(block_table_seq, query_loc, context_len, partition_start_token_idx, q, k_cache, v_cache, scale, alibi_slopes, q_stride, kv_block_stride, kv_head_stride, kv_seq_stride, exp_sums, max_logits, out, logits_soft_cap, logits_soft_cap_rcp, q_scale_ptr, k_scale_ptr, v_scale_ptr, variant, 0);
-=======
     
     if constexpr (VERSION_ID == 0) // 0: GOLDEN VERSION
     {
@@ -104,7 +101,6 @@
         _paged_attention_kernel_EXPERIMENTAL<scalar_t, cache_t, KV_DTYPE, BLOCK_SIZE, HEAD_SIZE, NUM_THREADS, ALIBI_ENABLED, GQA_RATIO, MTP, AttentionVariant, false>
         (block_table_seq, query_loc, context_len, partition_start_token_idx, q, k_cache, v_cache, scale, alibi_slopes, q_stride, kv_block_stride, kv_head_stride, kv_seq_stride, exp_sums, max_logits, out, logits_soft_cap, logits_soft_cap_rcp, q_scale_ptr, k_scale_ptr, v_scale_ptr, variant, 0);
     }
->>>>>>> f4e41883
 }
 
 // Grid: (num_heads, num_seqs, mtp).
