--- conflicted
+++ resolved
@@ -387,40 +387,23 @@
     int sub_X_cnt = sorted_expert_ids.size(0);
     if (gate.dtype() == at::ScalarType::UInt32 || gate.dtype() == at::ScalarType::Int)
     {
-<<<<<<< HEAD
-        impl_ptr->set_int4(true);
-        // int selectedTile = get_heuristic_tile(inter_dim, sub_X_cnt, {512, 256, 128}); // todo,add tune interface here
-        if (sub_X_cnt < 16) 
-=======
         int selectedTile = get_heuristic_tile(inter_dim, sub_X_cnt, {512, 256, 128}); // todo,add tune interface here
         if (sub_X_cnt >= 32) 
->>>>>>> 0a854f51
+        {
+            static FMoeKernel impl_int4_512("fmoe_int4fp8_g1u1_subGU_512_gelu", "fmoe_int4fp8_g1u1_subGU_512_gelu.co", 512);
+            impl_ptr = &impl_int4_512;
+        }
+        else if (sub_X_cnt >= 16) 
+        {
+            static FMoeKernel impl_int4_256("fmoe_int4fp8_g1u1_subGU_256_gelu", "fmoe_int4fp8_g1u1_subGU_256_gelu.co", 256);
+            impl_ptr = &impl_int4_256;
+        }
+        else 
         {
             static FMoeKernel impl_int4_128("fmoe_int4fp8_g1u1_subGU_128_gelu", "fmoe_int4fp8_g1u1_subGU_128_gelu.co", 128);
             impl_ptr = &impl_int4_128;
         }
-<<<<<<< HEAD
-        else if (sub_X_cnt < 32)
-=======
-        else if (sub_X_cnt >= 16) 
->>>>>>> 0a854f51
-        {
-            
-            static FMoeKernel impl_int4_256("fmoe_int4fp8_g1u1_subGU_256_gelu", "fmoe_int4fp8_g1u1_subGU_256_gelu.co", 256);
-            impl_ptr = &impl_int4_256;
-        }
-        else 
-        {
-<<<<<<< HEAD
-            static FMoeKernel impl_int4_512("fmoe_int4fp8_g1u1_subGU_512_gelu", "fmoe_int4fp8_g1u1_subGU_512_gelu.co", 512);
-            impl_ptr = &impl_int4_512;
-        }
-=======
-            static FMoeKernel impl_int4_128("fmoe_int4fp8_g1u1_subGU_128_gelu", "fmoe_int4fp8_g1u1_subGU_128_gelu.co", 128);
-            impl_ptr = &impl_int4_128;
-        }
         impl_ptr->set_int4(true);
->>>>>>> 0a854f51
     }
     else if (input.dtype() == at::ScalarType::Char || input.dtype() == at::ScalarType::Byte)
     {
