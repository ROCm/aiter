--- conflicted
+++ resolved
@@ -317,13 +317,9 @@
                                  mask.type,
                                  bias_type,
                                  has_lse,
-<<<<<<< HEAD
                                  false,
-                                 true);
-=======
                                  true,
                                  how_v3_bf16_cvt);
->>>>>>> 684bdab1
         TORCH_CHECK(t >= 0, "invalid argument for fmha_fwd");
     }
     else {
