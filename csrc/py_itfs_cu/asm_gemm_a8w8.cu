--- conflicted
+++ resolved
@@ -1,6 +1,5 @@
 // SPDX-License-Identifier: MIT
 // Copyright (C) 2024-2025, Advanced Micro Devices, Inc. All rights reserved.
-<<<<<<< HEAD
 #include "aiter_hip_common.h"
 #include "asm_i8gemm_configs.hpp"
 #include "py_itfs_common.h"
@@ -9,14 +8,8 @@
 #include <hip/hip_fp16.h>
 #include <hip/hip_runtime.h>
 #include <torch/all.h>
-=======
-#include <hip/hip_runtime.h>
-#include <hip/hip_fp16.h>
-#include <torch/all.h>
 #include <ATen/hip/HIPContext.h>
 #include <ATen/hip/impl/HIPGuardImplMasqueradingAsCUDA.h>
-#include "aiter_hip_common.h"
->>>>>>> 049117d9
 
 // start to prepare the input and output buffer
 struct __attribute__((packed)) KernelArgs
@@ -176,7 +169,6 @@
     args.ldc = stride_c;
     args.ks  = ks;
 
-<<<<<<< HEAD
     const at::cuda::OptionalCUDAGuard device_guard(device_of(A));
     const cudaStream_t stream = at::cuda::getCurrentCUDAStream();
     CFG* config_map           = get_cfg(A, out);
@@ -278,18 +270,6 @@
     else
         TORCH_CHECK(false, __func__, " not find kernel " + kernelName);
 
-=======
-    const at::hip::OptionalHIPGuardMasqueradingAsCUDA device_guard(device_of(A));
-    const hipStream_t stream = at::hip::getCurrentHIPStream();
-    static AiterAsmKernel splitK_impl("gemm_kernel_func", "gemm_a8w8_m128_splitK.co");
-    static AiterAsmKernel noSplitK_impl("gemm_kernel_func", "gemm_a8w8_m128_noSplitK.co");
-    AiterAsmKernel *impl_ptr = &noSplitK_impl;
-    if (ks > 0)
-        impl_ptr = &splitK_impl;
-
-    int sub_m_v = sub_m.value();
-    int sub_n_v = sub_n.value();
->>>>>>> 049117d9
     impl_ptr->launch_kernel({&args,
                              &arg_size,
                              gdx / blockSizeX, // gdx
