--- conflicted
+++ resolved
@@ -47,11 +47,7 @@
                 {topk_ids.data_ptr(),     // p_topk_ids
                  topk_weights.data_ptr(), // p_weights
                  local_expert_mask.has_value() ? local_expert_mask.value().data_ptr() : nullptr,
-<<<<<<< HEAD
-                 nullptr,                      // p_local_tokens
-=======
                  num_local_tokens.has_value() ? num_local_tokens.value().data_ptr() : nullptr,
->>>>>>> ed4a6efd
                  sorted_token_ids.data_ptr(),  // p_sorted_token_ids
                  sorted_weights.data_ptr(),    // p_sorted_weights
                  sorted_expert_ids.data_ptr(), // p_sorted_expert_ids
