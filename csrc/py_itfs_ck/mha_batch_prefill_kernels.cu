--- conflicted
+++ resolved
@@ -148,10 +148,12 @@
 
     fmha_batch_prefill_args args;
 
-<<<<<<< HEAD
     args.q_ptr             = q.data_ptr();
     args.k_ptr             = k.data_ptr();
     args.v_ptr             = v.data_ptr();
+    args.q_descale_ptr     = q_descale.has_value() ? q_descale.value().data_ptr() : nullptr;
+    args.k_descale_ptr     = k_descale.has_value() ? k_descale.value().data_ptr() : nullptr;
+    args.v_descale_ptr     = v_descale.has_value() ? v_descale.value().data_ptr() : nullptr;
     args.bias_ptr          = bias_ptr;
     args.rand_val_ptr      = has_dropout_randval ? dropout_randval.data_ptr() : nullptr;
     args.lse_ptr           = has_lse ? softmax_lse.data_ptr() : nullptr;
@@ -176,33 +178,6 @@
     args.scale_s           = softmax_scale;
     args.scale_p           = 1;
     args.scale_o           = 1;
-=======
-    args.q_ptr           = q.data_ptr();
-    args.k_ptr           = k.data_ptr();
-    args.v_ptr           = v.data_ptr();
-    args.bias_ptr        = bias_ptr;
-    args.q_descale_ptr   = q_descale.has_value() ? q_descale.value().data_ptr() : nullptr;
-    args.k_descale_ptr   = k_descale.has_value() ? k_descale.value().data_ptr() : nullptr;
-    args.v_descale_ptr   = v_descale.has_value() ? v_descale.value().data_ptr() : nullptr;
-    args.rand_val_ptr    = has_dropout_randval ? dropout_randval.data_ptr() : nullptr;
-    args.lse_ptr         = has_lse ? softmax_lse.data_ptr() : nullptr;
-    args.o_ptr           = out.data_ptr();
-    args.seqstart_q_ptr  = seqlens_q.data_ptr();
-    args.seqlen_q        = total_q;
-    args.seqlen_k        = total_k;
-    args.batch           = b;
-    args.max_seqlen_q    = max_seqlen_q;
-    args.hdim_q          = d;
-    args.hdim_v          = d_v;
-    args.nhead_q         = h;
-    args.nhead_k         = h_k;
-    args.num_total_pages = total_k;
-    args.kv_indptr       = kv_indptr.data_ptr();
-    args.kv_page_indices = kv_page_indices.data_ptr();
-    args.scale_s         = softmax_scale;
-    args.scale_p         = 1;
-    args.scale_o         = 1;
->>>>>>> 1629216d
 
     args.logits_soft_cap = logits_soft_cap;
 
@@ -257,17 +232,14 @@
                   std::optional<at::Tensor> out_,                // [total_q, hq, d]
                   std::optional<const at::Tensor> bias_,         // [total_q, max_seqlen_k]
                   std::optional<const at::Tensor> alibi_slopes_, // [hq] or [b, hq]
-<<<<<<< HEAD
-                  std::optional<at::Generator> gen_,
-                  std::optional<const at::Tensor> kv_last_page_lens_,
-                  std::optional<const at::Tensor> block_table_,
-                  std::optional<const at::Tensor> seqlen_k_)
-=======
                   std::optional<const at::Tensor> q_descale,     // [1]
                   std::optional<const at::Tensor> k_descale,     // [1]
                   std::optional<const at::Tensor> v_descale,     // [1]
-                  std::optional<at::Generator> gen_)
->>>>>>> 1629216d
+                  std::optional<const at::Tensor> kv_last_page_lens_,
+                  std::optional<const at::Tensor> block_table_,
+                  std::optional<const at::Tensor> seqlen_k_,
+                  std::optional<at::Generator> gen_
+                )
 {
     auto q_dtype = q.scalar_type();
     bool is_qkv_fp8 =
@@ -281,10 +253,6 @@
     TORCH_CHECK(cu_seqlens_q.dtype() == torch::kInt32, "cu_seqlens_q must have dtype int32");
     TORCH_CHECK(kv_indptr.dtype() == torch::kInt32, "kv_indptr must have dtype int32");
 
-<<<<<<< HEAD
-    std::string q_dtype_str = q_dtype == torch::kFloat16 ? "fp16" : "bf16";
-    const int k_vector_size = 16 / static_cast<int>(q.element_size());
-=======
     std::string dtype_str = torchDTypeToStr(c10::scalarTypeToTypeMeta(q_dtype));
     if(is_qkv_fp8)
     {
@@ -301,7 +269,8 @@
 
     quant_scale_enum qscale_type =
         q_descale.has_value() ? quant_scale_enum::pertensor : quant_scale_enum::no_scale;
->>>>>>> 1629216d
+
+    const int k_vector_size = 16 / static_cast<int>(q.element_size());
 
     CHECK_DEVICE(q);
     CHECK_DEVICE(k);
@@ -565,11 +534,7 @@
                                            has_lse,
                                            qscale_type,
                                            false);
-<<<<<<< HEAD
-        TORCH_CHECK(t >= 0, "invalid argument for fmha_batch_prefill");
-=======
         TORCH_CHECK(t >= 0, "invalid argument for batch_prefill");
->>>>>>> 1629216d
     }
     else
     {
