// SPDX-License-Identifier: MIT
// Copyright (c) 2024, Advanced Micro Devices, Inc. All rights reserved.

#include <torch/all.h>
#include <ATen/cuda/CUDAContext.h>
#include "py_itfs_common.h"
#include "mha_common.h"

#include "fmha_fwd.hpp"
#include "mask.hpp"

fmha_fwd_traits get_ck_fmha_fwd_traits(const mask_info &mask,
                                       std::string dtype,
                                       int head_size_q,
                                       int head_size_v,
                                       bool has_dropout,
                                       bool has_lse,
                                       bias_enum bias_type)
{
    return fmha_fwd_traits{head_size_q,
                           head_size_v,
                           dtype,
                           false, // is_group_mode
                           true,  // is_v_rowmajor
                           mask.type,
                           bias_type,
                           has_lse,
                           has_dropout,
                           false}; // do_fp8_static_quant
}

fmha_fwd_args get_ck_fmha_fwd_args(bool has_lse,
                                   bool has_dropout_randval,
                                   const mask_info &mask,
                                   // sizes
                                   const int b,
                                   const int seqlen_q,
                                   const int seqlen_k,
                                   const int h,
                                   const int h_k,
                                   const int d,
                                   const int d_v,
                                   // device pointers
                                   const at::Tensor q,
                                   const at::Tensor k,
                                   const at::Tensor v,
                                   std::optional<const at::Tensor> &bias_,
                                   std::optional<const at::Tensor> &alibi_slopes_,
                                   at::Tensor out,
                                   at::Tensor softmax_lse,
                                   at::Tensor dropout_randval,
                                   float softmax_scale,
                                   float p_dropout,
                                   std::pair<uint64_t*, uint64_t*> drop_seed_offset)
{
    // q: (batch_size, seqlen_q, nheads, d)
    // k: (batch_size, seqlen_k, nheads_k, d)
    // v: (batch_size, seqlen_k, nheads_k, d_v)
    // o: (batch_size, seqlen_q, nheads, d_v)

    // bias:(seqlen_q, seqlen_k)
    // alibi_slopes:(batch_size, nheads) or (nhead)
    // lse: (batch_size, nheads, seqlen_q)
    // randval: (batch_size, nheads, seqlen_q, seqlen_k)

    ck_tile::index_t stride_q = q.stride(1);
    ck_tile::index_t stride_k = k.stride(1);
    ck_tile::index_t stride_v = v.stride(1);
    ck_tile::index_t stride_o = out.stride(1);
    ck_tile::index_t stride_randval = has_dropout_randval ? dropout_randval.stride(2) : 0;

    ck_tile::index_t nhead_stride_q = q.stride(2);
    ck_tile::index_t nhead_stride_k = k.stride(2);
    ck_tile::index_t nhead_stride_v = v.stride(2);
    ck_tile::index_t nhead_stride_o = out.stride(2);
    ck_tile::index_t nhead_stride_lse = has_lse ? softmax_lse.stride(1) : 0;
    ck_tile::index_t nhead_stride_randval = has_dropout_randval ? dropout_randval.stride(1) : 0;

    ck_tile::index_t batch_stride_q = q.stride(0);
    ck_tile::index_t batch_stride_k = k.stride(0);
    ck_tile::index_t batch_stride_v = v.stride(0);
    ck_tile::index_t batch_stride_o = out.stride(0);

    ck_tile::index_t batch_stride_lse = has_lse ? softmax_lse.stride(0) : 0;
    ck_tile::index_t batch_stride_randval = has_dropout_randval ? dropout_randval.stride(0) : 0;

    void *bias_ptr = nullptr;
    ck_tile::index_t stride_bias = 0;

    if (bias_.has_value()) {
        auto bias = bias_.value();
        CHECK_DEVICE(bias);
        TORCH_CHECK(bias.stride(-1) == 1, "bias tensor must have contiguous last dimension");
        TORCH_CHECK(bias.sizes() == torch::IntArrayRef({seqlen_q, seqlen_k}), "bias shape should be [sq, sk]");
        bias_ptr = bias.data_ptr();
        stride_bias = bias.stride(0);
    }
    else if (alibi_slopes_.has_value()) {
        auto alibi_slopes = alibi_slopes_.value();
        CHECK_DEVICE(alibi_slopes);
        TORCH_CHECK(alibi_slopes.stride(-1) == 1, "ALiBi slopes tensor must have contiguous last dimension");
        TORCH_CHECK(alibi_slopes.sizes() == torch::IntArrayRef({h}) || alibi_slopes.sizes() == torch::IntArrayRef({b, h}));
        bias_ptr = alibi_slopes.data_ptr();
        stride_bias = alibi_slopes.dim() == 2 ? alibi_slopes.stride(0) : 0;
    }

    return fmha_fwd_args{q.data_ptr(),
                         k.data_ptr(),
                         v.data_ptr(),
                         bias_ptr,
                         has_dropout_randval ? dropout_randval.data_ptr() : nullptr,
                         has_lse ? softmax_lse.data_ptr() : nullptr,
                         out.data_ptr(),
                         nullptr, // seqstart_q
                         nullptr, // seqstart_k
                         nullptr,
                         seqlen_q,
                         seqlen_k,
                         b,
                         seqlen_q,      // max_seqlen_q
                         d,             // hdim_q
                         d_v,           // hdim_v
                         h,             // nhead
                         h_k,           // nhead_k
                         softmax_scale, // scale_s
                         1,             // scale_p
                         1,             // scale_o
                         stride_q,
                         stride_k,
                         stride_v,
                         stride_bias,
                         stride_randval,
                         stride_o,
                         nhead_stride_q,
                         nhead_stride_k,
                         nhead_stride_v,
                         0, // nhead_stride_bias, FA without bias
                         nhead_stride_randval,
                         nhead_stride_lse,
                         nhead_stride_o,
                         batch_stride_q,
                         batch_stride_k,
                         batch_stride_v,
                         0, // batch_stride_bias, FA without bias
                         batch_stride_randval,
                         batch_stride_lse,
                         batch_stride_o,
                         mask.left,
                         mask.right,
                         static_cast<ck_tile::index_t>(mask.type),
                         p_dropout,
                         has_dropout_randval,
                         drop_seed_offset};
}

std::vector<at::Tensor>
mha_fwd(at::Tensor &q, // [b, sq, hq, d]
        const at::Tensor &k, // [b, sk, hk, d]
        const at::Tensor &v, // [b, sk, hk, d_v]
        float p_dropout,
        float softmax_scale,
        bool is_causal,
        int window_size_left,
        int window_size_right,
        bool return_softmax_lse,
        bool return_dropout_randval,
<<<<<<< HEAD
        std::optional<at::Tensor> out_,          // [b, sq, hq, d]
        std::optional<const at::Tensor> bias_,   // [sq, sk]
=======
        std::optional<at::Tensor> out_,          // [b, sq, hq, d_v]
>>>>>>> 3d1add22
        std::optional<const at::Tensor> alibi_slopes_, // [hq] or [b, hq]
        std::optional<at::Generator> gen_)
{
    auto q_dtype = q.dtype();
    TORCH_CHECK(q_dtype == torch::kFloat16 || q_dtype == torch::kBFloat16,
                "FlashAttention only support fp16 and bf16 data type");

    TORCH_CHECK(k.dtype() == q_dtype, "query and key must have the same dtype");
    TORCH_CHECK(v.dtype() == q_dtype, "query and value must have the same dtype");

    std::string q_dtype_str = q_dtype == torch::kFloat16 ? "fp16" : "bf16";

    CHECK_DEVICE(q); CHECK_DEVICE(k); CHECK_DEVICE(v);

    TORCH_CHECK(q.stride(-1) == 1, "Input tensor must have contiguous last dimension");
    TORCH_CHECK(k.stride(-1) == 1, "Input tensor must have contiguous last dimension");
    TORCH_CHECK(v.stride(-1) == 1, "Input tensor must have contiguous last dimension");

    const auto sizes = q.sizes();

    const int batch_size = sizes[0];
    int seqlen_q = sizes[1];
    int num_heads = sizes[2];
    const int head_size_q = sizes[3];
    const int head_size_v = v.sizes()[3];
    const int seqlen_k = k.size(1);
    const int num_heads_k = k.size(2);
    TORCH_CHECK(batch_size > 0, "batch size must be positive");
    TORCH_CHECK(head_size_q <= 256, "CK only supports head dimension at most 256");
    TORCH_CHECK(head_size_v <= 256, "CK only supports head dimension at most 256");
    TORCH_CHECK(head_size_q % 8 == 0, "query, key, value, and out_ must have a head_size_q that is a multiple of 8");
    TORCH_CHECK(head_size_v % 8 == 0, "query, key, value, and out_ must have a head_size_q that is a multiple of 8");
    TORCH_CHECK(num_heads % num_heads_k == 0, "Number of heads in key/value must divide number of heads in query");

    if (window_size_left >= seqlen_k) { window_size_left = -1; }
    if (window_size_right >= seqlen_k) { window_size_right = -1; }

    // causal=true is the same as causal=false in this case
    if (seqlen_q == 1 && !alibi_slopes_.has_value()) { is_causal = false; }

    mask_info mask;
    if (is_causal) {
        // Causal is the special case where window_size_right == 0 and window_size_left < 0.
        window_size_right = 0;
        std::string mask_identify = "b:" + std::to_string(window_size_left) + "," + "0";
        mask = mask_info::decode(mask_identify, seqlen_q, seqlen_k); // casual
    }
    else if (window_size_left == -1 && window_size_right == -1) {
        mask = mask_info::decode("0", seqlen_q, seqlen_k); // no mask
    }
    else {
        // Local is the more general case where window_size_right >= 0 or window_size_left >= 0.
        std::string mask_identify = "b:" + std::to_string(window_size_left) + "," + std::to_string(window_size_right);
        mask = mask_info::decode(mask_identify, seqlen_q, seqlen_k); // local
    }

    TORCH_CHECK(!(bias_.has_value() && alibi_slopes_.has_value()), "cannot apply bias and alibi at the same time");
    bias_enum bias_type = bias_.has_value() ? bias_enum::elementwise_bias :
        alibi_slopes_.has_value() ? bias_type = bias_enum::alibi : bias_enum::no_bias;

    // Faster to transpose q from (b, 1, (nheads_kv ngroups), d) to (b, ngroups, nheads_kv, d) in this case
    // H/t Daniel Haziza
<<<<<<< HEAD
    const int seqlenq_ngroups_swapped = seqlen_q == 1 && num_heads > num_heads_k &&
        window_size_left < 0 && window_size_right < 0 && p_dropout == 0.f && head_size % 8 == 0 &&
        !alibi_slopes_.has_value() && !bias_.has_value();
=======
    const int seqlenq_ngroups_swapped = seqlen_q == 1 && num_heads > num_heads_k && window_size_left < 0 && window_size_right < 0 && p_dropout == 0.f && head_size_q % 8 == 0 && !alibi_slopes_.has_value();
>>>>>>> 3d1add22
    const int ngroups = num_heads / num_heads_k;
    if (seqlenq_ngroups_swapped) {
        q = q.reshape({batch_size, num_heads_k, ngroups, head_size_q}).transpose(1, 2);
        seqlen_q = ngroups;
        num_heads = num_heads_k;
    }

    CHECK_SHAPE(q, batch_size, seqlen_q, num_heads, head_size_q);
    CHECK_SHAPE(k, batch_size, seqlen_k, num_heads_k, head_size_q);
    CHECK_SHAPE(v, batch_size, seqlen_k, num_heads_k, head_size_v);

    auto opts = q.options();
    at::Tensor out;
    if (out_.has_value()) {
        out = out_.value();
        TORCH_CHECK(out.dtype() == q_dtype, "Output must have the same dtype as inputs");
        CHECK_DEVICE(out);
        TORCH_CHECK(out.stride(-1) == 1, "Output tensor must have contiguous last dimension");
        CHECK_SHAPE(out, batch_size, sizes[1], sizes[2], head_size_v);
        if (seqlenq_ngroups_swapped) {
            out = out.reshape({batch_size, num_heads_k, ngroups, head_size_v}).transpose(1, 2);
        }
    }
    else {
        out = torch::empty({batch_size, seqlen_q, num_heads, head_size_v}, opts.dtype(q_dtype));
    }

    // Otherwise the kernel will be launched from cuda:0 device
    at::cuda::CUDAGuard device_guard{q.device()};

    bool has_lse = return_softmax_lse;
    bool has_dropout = p_dropout > 0.0f;

    at::Tensor softmax_lse;
    if (return_softmax_lse) {
        softmax_lse = torch::empty({batch_size, num_heads, seqlen_q}, opts.dtype(torch::kFloat32));
    }
    else {
        softmax_lse = torch::empty({ 0 }, opts.dtype(torch::kFloat32));
    }

    at::Tensor p;
    if (return_dropout_randval) {
        TORCH_CHECK(has_dropout, "return_dropout_randval require p_dropout > 0");
        p = torch::empty({batch_size, num_heads, seqlen_q, seqlen_k}, opts.dtype(torch::kUInt8));
    }
    else {
        p = torch::empty({ 0 }, opts);
    }

    int64_t counter_offset = batch_size * num_heads * ck_tile::get_warp_size();
    auto rng_state = torch::empty({2}, opts.dtype(torch::kInt64));
    auto rng_state_ptr = reinterpret_cast<uint64_t*>(rng_state.data_ptr());

    if (p_dropout > 0.0)  {
        auto gen = at::get_generator_or_default<at::CUDAGeneratorImpl>(
            gen_, at::cuda::detail::getDefaultCUDAGenerator());
        // See Note [Acquire lock when using random generators]
        std::lock_guard<std::mutex> lock(gen->mutex_);
        auto philox_args = gen->philox_cuda_state(counter_offset);
        hipLaunchKernelGGL(
            aiter::ParsePhiloxCudaState, dim3(1), dim3(64), 0, 0, philox_args, rng_state_ptr);
    }

    if (seqlen_k > 0) {
        auto drop_seed_offset = std::make_pair(rng_state_ptr, rng_state_ptr + 1);
        auto stream = at::cuda::getCurrentHIPStream().stream();
        ck_tile::stream_config stream_config{stream};

        auto traits =
            get_ck_fmha_fwd_traits(
                mask,
                q_dtype_str,
                head_size_q,
                head_size_v,
                has_dropout,
                has_lse,
                bias_type);

        auto args =
            get_ck_fmha_fwd_args(
                has_lse,
                return_dropout_randval,
                mask,
                batch_size,
                seqlen_q,
                seqlen_k,
                num_heads,
                num_heads_k,
                head_size_q,
                head_size_v,
                q,
                k,
                v,
                bias_,
                alibi_slopes_,
                out,
                softmax_lse,
                p,
                softmax_scale,
                p_dropout,
                drop_seed_offset);

        float t = fmha_fwd(traits, args, stream_config);
        TORCH_CHECK(t >= 0, "invalid argument for fmha_fwd");
    }
    else {
        // If seqlen_k == 0, then we have an empty tensor. We need to set the output to 0.
        out.zero_();
        softmax_lse.fill_(std::numeric_limits<float>::infinity());
    }

    if (seqlenq_ngroups_swapped) {
        out = out.transpose(1, 2).reshape({batch_size, 1, num_heads_k * seqlen_q, head_size_q});
        q = q.transpose(1, 2).reshape({batch_size, 1, num_heads_k * seqlen_q, head_size_q});
        if (has_lse) {
            softmax_lse = softmax_lse.reshape({batch_size, num_heads_k * seqlen_q, 1});
        }
    }
    return {out, softmax_lse, p, rng_state};
}<|MERGE_RESOLUTION|>--- conflicted
+++ resolved
@@ -164,12 +164,8 @@
         int window_size_right,
         bool return_softmax_lse,
         bool return_dropout_randval,
-<<<<<<< HEAD
-        std::optional<at::Tensor> out_,          // [b, sq, hq, d]
+        std::optional<at::Tensor> out_,          // [b, sq, hq, d_v]
         std::optional<const at::Tensor> bias_,   // [sq, sk]
-=======
-        std::optional<at::Tensor> out_,          // [b, sq, hq, d_v]
->>>>>>> 3d1add22
         std::optional<const at::Tensor> alibi_slopes_, // [hq] or [b, hq]
         std::optional<at::Generator> gen_)
 {
@@ -232,13 +228,9 @@
 
     // Faster to transpose q from (b, 1, (nheads_kv ngroups), d) to (b, ngroups, nheads_kv, d) in this case
     // H/t Daniel Haziza
-<<<<<<< HEAD
     const int seqlenq_ngroups_swapped = seqlen_q == 1 && num_heads > num_heads_k &&
-        window_size_left < 0 && window_size_right < 0 && p_dropout == 0.f && head_size % 8 == 0 &&
+        window_size_left < 0 && window_size_right < 0 && p_dropout == 0.f && head_size_q % 8 == 0 &&
         !alibi_slopes_.has_value() && !bias_.has_value();
-=======
-    const int seqlenq_ngroups_swapped = seqlen_q == 1 && num_heads > num_heads_k && window_size_left < 0 && window_size_right < 0 && p_dropout == 0.f && head_size_q % 8 == 0 && !alibi_slopes_.has_value();
->>>>>>> 3d1add22
     const int ngroups = num_heads / num_heads_k;
     if (seqlenq_ngroups_swapped) {
         q = q.reshape({batch_size, num_heads_k, ngroups, head_size_q}).transpose(1, 2);
