--- conflicted
+++ resolved
@@ -124,60 +124,6 @@
     }
 
     return mha_fwd_args{q.data_ptr(),
-<<<<<<< HEAD
-                         k.data_ptr(),
-                         v.data_ptr(),
-                         bias_ptr,
-                         has_dropout_randval ? dropout_randval.data_ptr() : nullptr,
-                         has_lse ? softmax_lse.data_ptr() : nullptr,
-                         out.data_ptr(),
-                         seqstart_q_ptr, // seqstart_q_ptr (cumulative physical with padding)
-                         seqstart_k_ptr, // seqstart_k_ptr (cumulative physical with padding)
-                         nullptr, // seqlen_q_ptr (per-sequence logical, alternative to cu_seqlen_q_ptr)
-                         seqlens_k.has_value() ? seqlens_k.value().data_ptr() : nullptr, // seqlen_k_ptr (per-sequence logical K lengths)
-                         cu_seqlen_q_ptr, // cu_seqlen_q_ptr
-                         cu_seqlen_k_ptr, // cu_seqlen_k_ptr
-                         total_q,
-                         total_k,
-                         b,
-                         max_seqlen_q,
-                         d,             // hdim_q
-                         d_v,           // hdim_v
-                         h,             // nhead_q
-                         h_k,           // nhead_k
-                         softmax_scale, // scale_s
-                         1,             // scale_p
-                         1,             // scale_o
-                         logits_soft_cap,
-                         stride_q,
-                         stride_k,
-                         stride_v,
-                         stride_bias,
-                         stride_randval,
-                         stride_o,
-                         nhead_stride_q,
-                         nhead_stride_k,
-                         nhead_stride_v,
-                         nhead_stride_bias,
-                         nhead_stride_randval,
-                         nhead_stride_lse,
-                         nhead_stride_o,
-                         batch_stride_q,
-                         batch_stride_k,
-                         batch_stride_v,
-                         batch_stride_bias,
-                         batch_stride_randval,
-                         batch_stride_lse,
-                         batch_stride_o,
-                         mask.left,
-                         mask.right,
-                         mask.sink,
-                         static_cast<ck_tile::index_t>(mask.type),
-                         min_seqlen_q,
-                         p_dropout,
-                         has_dropout_randval,
-                         drop_seed_offset};
-=======
                         k.data_ptr(),
                         v.data_ptr(),
                         bias_ptr,
@@ -225,12 +171,12 @@
                         batch_stride_o,
                         mask.left,
                         mask.right,
+                        mask.sink,
                         static_cast<ck_tile::index_t>(mask.type),
                         min_seqlen_q,
                         p_dropout,
                         has_dropout_randval,
                         drop_seed_offset};
->>>>>>> 046e8852
 }
 
 fmha_fwd_splitkv_args get_ck_fmha_varlen_fwd_splitkv_args(bool has_lse,
