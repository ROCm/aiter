--- conflicted
+++ resolved
@@ -403,12 +403,8 @@
         ck_tile::stream_config stream_config{stream};
 
         auto traits =
-<<<<<<< HEAD
-            get_ck_fmha_bwd_traits(mask, q_dtype_str, head_size, is_dropout,
+            get_ck_fmha_bwd_traits(mask, q_dtype_str, head_size_q, head_size_v, is_dropout,
                 bias_type, has_dbias, deterministic);
-=======
-            get_ck_fmha_bwd_traits(mask, q_dtype_str, head_size_q, head_size_v, is_dropout, alibi_slopes_.has_value(), deterministic);
->>>>>>> 3d1add22
 
         auto args =
             get_ck_fmha_bwd_args(
