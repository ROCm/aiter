# SPDX-License-Identifier: MIT
# Copyright (C) 2024-2025, Advanced Micro Devices, Inc. All rights reserved.
import argparse
import os
import shutil
from pathlib import Path

import pandas as pd
<<<<<<< HEAD
import argparse
import shutil
import torch
from batched_gemm_bf16_common import kernelInstance, kernels_list, default_kernels_dict
=======
import torch
from batched_gemm_bf16_common import default_kernels_dict, kernelInstance, kernels_list
>>>>>>> 049117d9


class batched_gemm_bf16_fwd_codegen:
    def __init__(self, working_path, istune=False):
        self.working_path = working_path
        self.impl_path = os.path.join(working_path, "impl")
        self.instances_path = os.path.join(working_path, "instances")
        self.istune = istune

    def gen_instance(self, k: kernelInstance):
        INSTANCE_IMPL = f"""// SPDX-License-Identifier: MIT
// Copyright (c) 2024, Advanced Micro Devices, Inc. All rights reserved.

#include "batched_gemm_bf16_common.cuh"

torch::Tensor
{k.name}(
    torch::Tensor &XQ,
    torch::Tensor &WQ,
    torch::Tensor &Y,
    std::optional<torch::Tensor> bias,
    int KBatch)
{{{{
    // The smallest kernel we have available. Works well for memory bound shapes.

#if 0
    // Check if this input needs to be padded.
    int B = XQ.size(0);
    int M = XQ.size(1);
    int N = WQ.size(1);
    int K = WQ.size(2);
    bool pad = (M % {k.MPerBLOCK} != 0) || (N % {k.NPerBLOCK} != 0) || (K % ({k.KPerBLOCK} * KBatch) != 0);
#else
    // Disable padding for packed tensor
    bool pad = false;
#endif
    if (pad)
    {{{{
        // pad
        {{INSTANCE_CONTENT_pad}}
        // pad
    }}}}
    else
    {{{{
        // no pad
        {{INSTANCE_CONTENT_nopad}}
        // no pad
    }}}}
}}}}

"""
        INSTANCE_CONTENT_bias = f"""
        {{{{
           using DeviceGemmInstance = DeviceGemmHelper<
                {k.BLOCK_SIZE},
                {k.MPerBLOCK},
                {k.NPerBLOCK},
                {k.KPerBLOCK},
                {k.WAVE_TILE_M},
                {k.WAVE_TILE_N},
                {k.WAVE_MAP_M},
                {k.WAVE_MAP_N},
                S<{(", ").join(map(lambda x:str(x),k.ABLOCK_TRANSFER))}>,
                S<{(", ").join(map(lambda x:str(x),k.BBLOCK_TRANSFER))}>,
                S<{(", ").join(map(lambda x:str(x),k.CBLOCK_TRANSFER))}>,
                S<{(", ").join(map(lambda x:str(x),k.CBLOCK_SPV))}>,
                {k.CSHUFFLE_MX_PER_WAVE_PERSHUFFLE},
                {k.CSHUFFLE_NX_PER_WAVE_PERSHUFFLE},
                ck::BlockGemmPipelineScheduler::{k.LOOP_SCHED},
                ck::BlockGemmPipelineVersion::v{k.PIPELINE_VERSION},
                ck::tensor_operation::device::GemmSpecialization::{{GemmSpec}}>;
            // Run kernel instance.
            return batched_gemm_bf16_impl<DeviceGemmInstance>(XQ, WQ, Y, bias, KBatch);
        }}}}
"""
        INSTANCE_CONTENT_nobias = f"""using DeviceGemmInstance = DeviceGemmHelper<
            {k.BLOCK_SIZE},
            {k.MPerBLOCK},
            {k.NPerBLOCK},
            {k.KPerBLOCK},
            {k.WAVE_TILE_M},
            {k.WAVE_TILE_N},
            {k.WAVE_MAP_M},
            {k.WAVE_MAP_N},
            S<{(", ").join(map(lambda x:str(x),k.ABLOCK_TRANSFER))}>,
            S<{(", ").join(map(lambda x:str(x),k.BBLOCK_TRANSFER))}>,
            S<{(", ").join(map(lambda x:str(x),k.CBLOCK_TRANSFER))}>,
            S<{(", ").join(map(lambda x:str(x),k.CBLOCK_SPV))}>,
            {k.CSHUFFLE_MX_PER_WAVE_PERSHUFFLE},
            {k.CSHUFFLE_NX_PER_WAVE_PERSHUFFLE},
            ck::BlockGemmPipelineScheduler::{k.LOOP_SCHED},
            ck::BlockGemmPipelineVersion::v{k.PIPELINE_VERSION},
            ck::tensor_operation::device::GemmSpecialization::{{GemmSpec}}>;
        // Run kernel instance.
        return batched_gemm_bf16_impl<DeviceGemmInstance>(XQ, WQ, Y, bias, KBatch);
"""
        if self.istune:
            INSTANCE_IMPL_str = INSTANCE_IMPL.format(
                INSTANCE_CONTENT_pad=(
                    INSTANCE_CONTENT_nobias.format(GemmSpec="MNKPadding")
                ),
                INSTANCE_CONTENT_nopad=(
                    INSTANCE_CONTENT_nobias.format(GemmSpec="Default")
                ),
            )
        else:
            INSTANCE_IMPL_str = INSTANCE_IMPL.format(
                INSTANCE_CONTENT_pad=INSTANCE_CONTENT_bias.format(
                    GemmSpec="MNKPadding"
                ),
                INSTANCE_CONTENT_nopad=INSTANCE_CONTENT_bias.format(GemmSpec="Default"),
            )

        Path(os.path.join(self.impl_path, f"{k.name}.cuh")).write_text(
            INSTANCE_IMPL_str
        )

        INSTANCE_template = """// SPDX-License-Identifier: MIT
// Copyright (c) 2024, Advanced Micro Devices, Inc. All rights reserved.

#include "impl/{name}.cuh"

torch::Tensor
{name}(
    torch::Tensor &XQ,
    torch::Tensor &WQ,
    torch::Tensor &Y,
    std::optional<torch::Tensor> bias,
    int KBatch);

"""
        INSTANCE = INSTANCE_template.format(name=k.name)

        if self.istune:
            Path(os.path.join(self.instances_path, f"{k.name}.cpp")).write_text(
                INSTANCE
            )
        else:
            Path(os.path.join(self.instances_path, f"{k.name}.cpp")).write_text(
                INSTANCE
            )

    def gen_lookup_dict(self, kernels_dict):
        LOOKUP_head = """#pragma once
// SPDX-License-Identifier: MIT
// Copyright (c) 2024, Advanced Micro Devices, Inc. All rights reserved.

#ifdef USE_ROCM

#define GENERATE_LOOKUP_TABLE()                                                                                      \\
   {                                                                                                                             \\"""

        LOOKUP_template = """
       {{{mnk},                                                                                                       \\
        {kernel_name}}},                       \\"""

        LOOKUP_end = """
   }

#endif // USE_ROCM
"""
        with open(
            os.path.join(self.working_path, "batched_gemm_bf16_lookup.h"), "w"
        ) as f:
            f.write(LOOKUP_head)
            for mnk, k in kernels_dict.items():
                # print((", ").join(map(lambda x: str(x), list(mnk))), ":", k.name)
                if not self.istune and (isinstance(mnk, tuple) and mnk[0] > 0):
                    f.write(
                        LOOKUP_template.format(
                            mnk="{"
                            + (", ").join(map(lambda x: str(x), list(mnk)))
                            + "}",
                            kernel_name=k.name,
                        )
                    )
                elif self.istune and isinstance(mnk, int):
                    f.write(LOOKUP_template.format(mnk=mnk, kernel_name=k.name))
            f.write(LOOKUP_end)

    def gen_manifest_head(self, kernels_dict):
        MAINFEST_head = """#pragma once
// SPDX-License-Identifier: MIT
// Copyright (c) 2024, Advanced Micro Devices, Inc. All rights reserved.

#ifdef USE_ROCM

#include <cstdlib>

#include <torch/extension.h>
"""
        MAINFEST_template = """
torch::Tensor
{kernel_name}(
    torch::Tensor &XQ,
    torch::Tensor &WQ,
    torch::Tensor &Y,
    std::optional<torch::Tensor> bias,
    int KBatch);
"""
        MAINFEST_end = """

#endif // USE_ROCM
"""

        with open(
            os.path.join(self.working_path, "batched_gemm_bf16_manifest.h"), "w"
        ) as f:
            f.write(MAINFEST_head)
            for mnk, k in kernels_dict.items():
                f.write(MAINFEST_template.format(kernel_name=k.name))
            f.write(MAINFEST_end)

    def gen_instances(self, kernels_dict):
        if os.path.exists(self.impl_path):
            shutil.rmtree(self.impl_path)
        os.mkdir(self.impl_path)
        if os.path.exists(self.instances_path):
            shutil.rmtree(self.instances_path)
        os.mkdir(self.instances_path)

        for mnk, k in kernels_dict.items():
            self.gen_instance(k)

        self.gen_lookup_dict(kernels_dict)
        self.gen_manifest_head(kernels_dict)


def get_tune_dict(tune_dict_csv):
    tune_dict = default_kernels_dict
    if os.path.exists(tune_dict_csv):
        tune_df = pd.read_csv(tune_dict_csv)
        if torch.cuda.is_available():
            gpu = torch.cuda.current_device()
            device_properties = torch.cuda.get_device_properties(gpu)
            cu_num = device_properties.multi_processor_count
            tune_df = tune_df[tune_df["cu_num"] == cu_num].reset_index()
        for i in range(len(tune_df)):
            B = tune_df.loc[i, "B"]
            M = tune_df.loc[i, "M"]
            N = tune_df.loc[i, "N"]
            K = tune_df.loc[i, "K"]
            kid = tune_df.loc[i, "kernelId"]
            tune_dict[(B, M, N, K)] = kernels_list[kid]
    return tune_dict


if __name__ == "__main__":
    parser = argparse.ArgumentParser(
        prog="generate",
        description="gen API for CK batched gemm bf16 kernel",
    )

    # the directory for list_blobs/gen_blobs to write files into
    parser.add_argument(
        "-w",
        "--working_path",
        default="./",
        required=False,
        help="the path where all the blobs are going to be generated",
    )

    parser.add_argument(
        "-f",
        "--tune_file",
        default="aiter/configs/bf16_tuned_batched_gemm.csv",
        required=False,
        help="tune_file include the result after run batched_gemm_bf16_tune.py",
    )

    parser.add_argument(
        "--tune", action="store_true", required=False, help="generated tune instances"
    )

    args = parser.parse_args()
    codegen = batched_gemm_bf16_fwd_codegen(args.working_path, args.tune)

    if args.tune:
        codegen.gen_instances(kernels_list)
    else:
        codegen.gen_instances(get_tune_dict(args.tune_file))<|MERGE_RESOLUTION|>--- conflicted
+++ resolved
@@ -6,15 +6,8 @@
 from pathlib import Path
 
 import pandas as pd
-<<<<<<< HEAD
-import argparse
-import shutil
-import torch
-from batched_gemm_bf16_common import kernelInstance, kernels_list, default_kernels_dict
-=======
 import torch
 from batched_gemm_bf16_common import default_kernels_dict, kernelInstance, kernels_list
->>>>>>> 049117d9
 
 
 class batched_gemm_bf16_fwd_codegen:
