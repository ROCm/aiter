// SPDX-License-Identifier: MIT
// Copyright (C) 2024-2025, Advanced Micro Devices, Inc. All rights reserved.

#include "gemm_a8w8_bpreshuffle_common.cuh"
#include "gemm_a8w8_bpreshuffle_lookup.h"
#include "gemm_a8w8_bpreshuffle_manifest.h"
#include "gemm_common.h"
#include <cmath>

using RowwiseKernel = std::function<torch::Tensor(
    torch::Tensor&, torch::Tensor&, torch::Tensor&, torch::Tensor&, torch::Tensor&)>;

// Define a custom hash function for std::tuple<int, int, int>
struct IntTupleHash
{
    size_t operator()(const std::tuple<int, int, int>& t) const
    {
        auto hash1 = std::hash<int>{}(std::get<0>(t));
        auto hash2 = std::hash<int>{}(std::get<1>(t));
        auto hash3 = std::hash<int>{}(std::get<2>(t));
        return hash1 ^ hash2 ^ hash3;
    }
};

using RowwiseKernelMap = std::unordered_map<std::tuple<int, int, int>, RowwiseKernel, IntTupleHash>;

template <typename DDataType, typename EDataType = DDataType>
RowwiseKernel rowwise_heuristic_dispatch(int M, int N, int K)
{
    if(K >= 1536)
    {
        if(M < 256 && K % 512 == 0)
        {
            if(N < 1536)
            {
                return a8w8_bpreshuffle_128x16x32x512_16x16_16x16_32x4x1_32x4x1_1x16x1x8_4x4x1_1x1_intrawave_v1<
                    DDataType,
                    EDataType>;
            }
            else
            {
                return a8w8_bpreshuffle_256x16x64x512_16x16_16x16_32x8x1_32x8x1_1x16x1x16_4x4x1_1x1_intrawave_v1<
                    DDataType,
                    EDataType>;
            }
        }
        else
        {
            if(N < 1536)
            {
                return a8w8_bpreshuffle_256x128x64x128_16x16_16x16_8x32x1_8x32x1_1x32x1x8_8x8x1_2x1_intrawave_v3<
                    DDataType,
                    EDataType>;
            }
            else
            {
                return a8w8_bpreshuffle_256x128x128x128_16x16_16x16_8x32x1_8x32x1_1x32x1x8_8x8x1_2x1_intrawave_v3<
                    DDataType,
                    EDataType>;
            }
        }
    }
    else if(K >= 512)
    {
        if(M < 64)
        {
            return a8w8_bpreshuffle_128x16x32x128_16x16_16x16_8x16x1_8x16x1_1x16x1x8_4x4x1_1x1_intrawave_v1<
                DDataType,
                EDataType>;
        }
        else if(M <= 256)
        {
            return a8w8_bpreshuffle_256x128x64x128_16x16_16x16_8x32x1_8x32x1_1x32x1x8_8x8x1_2x1_intrawave_v3<
                DDataType,
                EDataType>;
        }
        else
        {
            return a8w8_bpreshuffle_256x128x128x64_16x16_16x16_4x64x1_4x64x1_1x32x1x8_8x8x1_2x1_intrawave_v3<
                DDataType,
                EDataType>;
        }
    }
    else if(K >= 192 && K % 64 == 0)
    {
        if(M < 128)
        {
            return a8w8_bpreshuffle_128x16x256x64_16x16_16x16_4x16x1_4x32x1_1x16x1x8_8x8x1_1x2_intrawave_v1<
                DDataType,
                EDataType>;
        }
        else if(M <= 256)
        {
            return a8w8_bpreshuffle_256x32x256x64_16x16_16x16_4x32x1_4x64x1_1x32x1x8_8x8x1_2x1_intrawave_v1<
                DDataType,
                EDataType>;
        }
        else
        {
            return a8w8_bpreshuffle_256x128x128x64_16x16_16x16_4x64x1_4x64x1_1x32x1x8_8x8x1_2x1_intrawave_v3<
                DDataType,
                EDataType>;
        }
    }
    else
    {
        TORCH_CHECK(false,
                    "Unsupported K for heuristic dispatch: ",
                    K,
                    ". Supported K greater than 192 and K % 64 == 0.");
    }
}

// Helper function to return the next largest power of 2
static constexpr int nextPow2(unsigned int num)
{
    if(num <= 1)
        return 1;
    return 1 << (CHAR_BIT * sizeof(num) - __builtin_clz(num - 1));
}

template <typename DDataType, typename EDataType = DDataType>
RowwiseKernel rowwise_dispatch(int M, int N, int K)
{
    // For a given shape, either find the best kernel via lookup or heuristic.
    // For many small M shapes, we bucket them to the next largest kernel.
    // This is fine since kernels are padded anyway.

    static const auto lookup = [] {
        if constexpr(std::is_same_v<EDataType, F16>)
        {
            return RowwiseKernelMap{GENERATE_LOOKUP_TABLE(DDataType, F16)};
        }
        else if constexpr(std::is_same_v<EDataType, B16>)
        {
            return RowwiseKernelMap{GENERATE_LOOKUP_TABLE(DDataType, B16)};
        }
        else
        {
            static_assert(false, "rowwise_dispatch used with unsupported dtype!");
        }
    }();

    // First check if this shape(M,N,K) is available in the direct lookup.
    auto it = lookup.find({M, N, K});
    // If we found an optimal kernel, use it.
    if(it != lookup.end())
    {
        return it->second;
    }

    int padded_m = M;
<<<<<<< HEAD
    // Fine-grained search
    padded_m = getPaddedM(M, N, K, 0);
    // Second check if this shape(padded_m,N,K) is available in the direct lookup.
=======

    // Fine-grained search
    if(M <= 256)
    {
        padded_m = (M + 15) / 16 * 16; // Round up to the next multiple of 16
    }
    else if(M <= 1024)
    {
        padded_m = (M + 31) / 32 * 32; // Round up to the next multiple of 32
    }
    else if(M <= 4096)
    {
        padded_m = (M + 63) / 64 * 64; // Round up to the next multiple of 64
    }
    else
    {
        padded_m = (M + 127) / 128 * 128; // Round up to the next multiple of 128
    }
>>>>>>> f08b73cd
    it = lookup.find({padded_m, N, K});
    // If we found an optimal kernel, use it.
    if(it != lookup.end())
    {
        return it->second;
    }
<<<<<<< HEAD
    // Coarse-grained search
    padded_m = getPaddedM(M, N, K, 1);
=======

    // Coarse-grained search
    if(M > 1 && M <= 16)
    {
        padded_m = 16;
    }
    else
    {
        padded_m = nextPow2(M);
    }
    // Second check if this shape(padded_m,N,K) is available in the direct lookup.
>>>>>>> f08b73cd
    it = lookup.find({padded_m, N, K});
    // If we found an optimal kernel, use it.
    if(it != lookup.end())
    {
        return it->second;
    }

    // Otherwise, use heuristics.
    return rowwise_heuristic_dispatch<DDataType, EDataType>(M, N, K);
}

torch::Tensor gemm_a8w8_bpreshuffle(torch::Tensor& XQ,
                                    torch::Tensor& WQ,
                                    torch::Tensor& x_scale,
                                    torch::Tensor& w_scale,
                                    torch::Tensor& Y)
{
    TORCH_CHECK(XQ.dtype() == WQ.dtype(), "Weights and activations should have the same dtype!");
    TORCH_CHECK(x_scale.dtype() == w_scale.dtype(), "Scales should have the same dtype!");

    int M = XQ.size(0);
    int N = WQ.size(0);
    int K = XQ.size(1);

    if(x_scale.dtype() == at::ScalarType::Float && Y.dtype() == at::ScalarType::Half)
    {
        rowwise_dispatch<F32, F16>(M, N, K)(XQ, WQ, x_scale, w_scale, Y);
    }
    else if(x_scale.dtype() == at::ScalarType::Float && Y.dtype() == at::ScalarType::BFloat16)
    {
        rowwise_dispatch<F32, B16>(M, N, K)(XQ, WQ, x_scale, w_scale, Y);
    }
    else
    {
        TORCH_CHECK(false, "Unsupported scales/output dtype!");
    }
    return Y;
}<|MERGE_RESOLUTION|>--- conflicted
+++ resolved
@@ -150,52 +150,20 @@
     }
 
     int padded_m = M;
-<<<<<<< HEAD
+  
     // Fine-grained search
     padded_m = getPaddedM(M, N, K, 0);
     // Second check if this shape(padded_m,N,K) is available in the direct lookup.
-=======
-
-    // Fine-grained search
-    if(M <= 256)
-    {
-        padded_m = (M + 15) / 16 * 16; // Round up to the next multiple of 16
-    }
-    else if(M <= 1024)
-    {
-        padded_m = (M + 31) / 32 * 32; // Round up to the next multiple of 32
-    }
-    else if(M <= 4096)
-    {
-        padded_m = (M + 63) / 64 * 64; // Round up to the next multiple of 64
-    }
-    else
-    {
-        padded_m = (M + 127) / 128 * 128; // Round up to the next multiple of 128
-    }
->>>>>>> f08b73cd
     it = lookup.find({padded_m, N, K});
     // If we found an optimal kernel, use it.
     if(it != lookup.end())
     {
         return it->second;
     }
-<<<<<<< HEAD
+  
     // Coarse-grained search
     padded_m = getPaddedM(M, N, K, 1);
-=======
-
-    // Coarse-grained search
-    if(M > 1 && M <= 16)
-    {
-        padded_m = 16;
-    }
-    else
-    {
-        padded_m = nextPow2(M);
-    }
-    // Second check if this shape(padded_m,N,K) is available in the direct lookup.
->>>>>>> f08b73cd
+    // Third check if this shape(padded_m,N,K) is available in the direct lookup.
     it = lookup.find({padded_m, N, K});
     // If we found an optimal kernel, use it.
     if(it != lookup.end())
