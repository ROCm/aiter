# SPDX-License-Identifier: MIT
# Copyright (C) 2024-2025, Advanced Micro Devices, Inc. All rights reserved.
import os
import aiter
import pandas as pd
import torch
import torch.nn.functional as F
from aiter import dtypes
from aiter.jit.core import AITER_CONFIG_GEMM_A8W8_BPRESHUFFLE
from aiter.utility.base_tuner import GemmCommonTuner
from aiter.ops.shuffle import shuffle_weight
from gemm_a8w8_bpreshuffle_common import kernels_list
import argparse
from aiter.utility.mp_tuner import mp_tuner
from aiter.jit.core import get_asm_dir


def checkClose(a, b, rtol=1e-3, atol=0.01):
    isClose = torch.isclose(a, b, rtol=rtol, atol=atol)
    mask = ~isClose
    if isClose.all():
        return True
    else:
        percent = (a[mask]).numel() / a.numel()
        if percent > 0.01:
            return False
        else:
            return True


def run_torch(x, weight, x_scale, w_scale, bias=None, dtype=torch.bfloat16):
    x = x.to(dtypes.fp32) * x_scale
    weight = weight.to(dtypes.fp32) * w_scale
    out = F.linear(x, weight)
    if bias is not None:
        out = out.to(bias) + bias
    return out.to(dtype)


def run_gemm_a8w8_bpreshuffle(x, weight, x_scale, w_scale, out, kernel_id, splitK=0):
    aiter.gemm_a8w8_bpreshuffle_tune(
        x, weight, x_scale, w_scale, out, kernel_id, splitK
<<<<<<< HEAD
    )
    return out


def run_gemm_a8w8_asm(
    x,
    weight,
    x_scale,
    w_scale,
    out,
    bias,
    kernelName,
    dtype=dtypes.bf16,
    bpreshuffle=True,
    splitK=None,
):

    return aiter.gemm_a8w8_asm(
        x,
        weight,
        x_scale,
        w_scale,
        out,
        kernelName,
        bias,
        bpreshuffle=bpreshuffle,
        splitK=splitK,
=======
>>>>>>> 6af54538
    )


def generate_data(
    m, n, k, seed, dtype=dtypes.bf16, q_dtype_w=dtypes.fp8, is_asm=False, device="cuda"
):
    torch.manual_seed(seed)
    x = torch.randn((m, k), dtype=dtype, device=device)
    weight = torch.randn((n, k), dtype=dtype, device=device)
    x, x_scale = aiter.pertoken_quant(x, quant_dtype=q_dtype_w)
    weight, w_scale = aiter.pertoken_quant(weight, quant_dtype=q_dtype_w)
    bias_f32 = None
    if is_asm:
        weight_shuffle = shuffle_weight(weight, layout=(32, 16))
        bias = torch.zeros(1, n, dtype=dtype, device=device)
        bias_f32 = bias.to(dtypes.fp32)
    else:
        weight_shuffle = shuffle_weight(weight, layout=(16, 16))
    out = torch.empty(m, n, dtype=dtype, device=device)
    return x, weight_shuffle, x_scale, w_scale, out, weight, bias_f32


def generate_data_asm(
    m, n, k, seed, dtype=dtypes.bf16, q_dtype_w=dtypes.i8, device="cuda"
):
    torch.manual_seed(seed)
    x = torch.randn((m, k), dtype=dtype, device=device)
    weight = torch.randn((n, k), dtype=dtype, device=device)
    x, x_scale = aiter.pertoken_quant(x, quant_dtype=q_dtype_w)
    weight, w_scale = aiter.pertoken_quant(weight, quant_dtype=q_dtype_w)
    weight_shuffle = shuffle_weight(weight, layout=(32, 16))
    bias = torch.rand([1, n], dtype=dtype, device=device)
    bias_f32 = bias.to(dtypes.fp32)
    out = torch.empty(m, n, dtype=dtype, device=device)
    return x, weight, weight_shuffle, x_scale, w_scale, out, bias_f32


class GemmA8W8BpreShuffleTuner(GemmCommonTuner):
    ARG_DEFAULTS = {
        **GemmCommonTuner.ARG_DEFAULTS,
        "tune_file": f"{AITER_CONFIG_GEMM_A8W8_BPRESHUFFLE}",
        "untune_file": "aiter/configs/a8w8_bpreshuffle_untuned_gemm.csv",
    }

    def _setup_specific_arguments(self):
        pass

    def calculate(self, results, bpes=(1, 1, 2)):
        ## bpes = (inbpe, w_bpe, outbpe)
        return super().calculate(results, bpes=bpes)

    def getKernelName(self, kernelId):
        if kernelId < 0 or kernelId > len(kernels_list):
            return None
        return kernels_list[kernelId].name

    def get_asm_kernels(self, file):
        if not os.path.exists(file):
            print(f"ASM kernel list file not exist: {file}")
            return {}
        df = pd.read_csv(file)
        shuffle_df = (
            df[df["bpreshuffle"] == 1]
            .reset_index()
            .sort_values(by=["tile_m", "tile_n", "splitK"])
        )
        kernel_dict = (
            shuffle_df.groupby(["tile_m", "tile_n", "splitK"])["knl_name"]
            .apply(list)
            .to_dict()
        )
        return kernel_dict

    def get_asm_gemm_i8_tasks(self, info_keys, useSplitK, kernel_id_start, seed=0):
        task = []
        (cu_num, M, N, K, q_dtype_w) = info_keys
        if eval(q_dtype_w) != dtypes.i8:
            return task
        asm_kernel_list_csv = f"{get_asm_dir()}/i8gemm/i8gemm_bf16_perTokenI8.csv"
        asm_kernels = self.get_asm_kernels(asm_kernel_list_csv)
        asm_tiles = [key for key in asm_kernels.keys()]

        gemm_asm_data_idx = [0, 1, 2, 3, 4, 6]  # input index in generate_data
        torch_data_idx = [0, 5, 2, 3, 6]
        asm_kernels_id = kernel_id_start
        for key in asm_tiles:
            tile_m, tile_n, splitk = key
            maxsplitK = 8 if useSplitK else 1
            kernelName = asm_kernels.get((tile_m, tile_n, splitk), [])
            if len(kernelName) == 0:
                print(f"no kernel name for ({tile_m}, {tile_n})!!!!")
                continue
            if splitk == 0:
                maxsplitK = 1
            for splitK in range(1, maxsplitK + 1):
                kernel_name = kernelName[0]
                info = (info_keys, asm_kernels_id, splitK, kernel_name)
                task.append(
                    (
                        info,
                        generate_data,
                        (M, N, K, seed, dtypes.bf16, eval(q_dtype_w), True),
                        run_gemm_a8w8_asm,
                        (
                            gemm_asm_data_idx,
                            kernel_name,
                            dtypes.bf16,
                            True,
                            splitK,
                        ),
                        {
                            "num_warmup": 10,
                            "num_iters": 101,
                        },
                        run_torch,
                        (
                            torch_data_idx,
                            dtypes.bf16,
                        ),
                        {},
                        None,
                        1e-2,
                        0.01,
                    )
                )
            asm_kernels_id = asm_kernels_id + 1
        return task

    def get_ck_gemm_a8w8_bpreshuffle_tune_task(
        self,
        info_keys,
        useSplitK,
        seed,
    ):
        (cu_num, M, N, K, q_dtype_w) = info_keys
        if eval(q_dtype_w) != dtypes.fp8:
            return []
        kernels_num = len(kernels_list)
        gemm_a8w8_idx = [0, 1, 2, 3, 4]  # input index in generate_data
        ref_data_idx = [0, 5, 2, 3, 6]
        tasks_ck = []
        for i in range(kernels_num):
            kernel = kernels_list[i]
            maxsplitK = (
                aiter.compute_gemm_SplitK(
                    M,
                    N,
                    K,
                    kernel.MPerBLOCK,
                    kernel.NPerBLOCK,
                    kernel.KPerBLOCK,
                )
                if useSplitK
                else 0
            )
            for splitK in range(maxsplitK + 1):
                info = (info_keys, i, splitK, "")
                tasks_ck.append(
                    (
                        info,
                        generate_data,
                        (M, N, K, seed, dtypes.bf16, eval(q_dtype_w)),
                        run_gemm_a8w8_bpreshuffle,
                        (
                            gemm_a8w8_idx,
                            i,
                            splitK,
                        ),
                        {},
                        run_torch,
                        (
                            ref_data_idx,
                            dtypes.bf16,
                        ),
                        {},
                        None,
                        1e-2,
                        0.01,
                    )
                )
        return tasks_ck

    def tune(
        self,
        untunedf,
        tunedf,
        args,
    ):
        issorted = args.sort
        useSplitK = args.splitK
        mp_num = args.mp
        shape_grouped = False
        errRatio = args.errRatio
        cu_num = self.get_cu_num()
        task = []
        tasks_data = []  # [(kernel_nums, datas)]
        seed = 10000
        for i in range(len(untunedf)):
            M = untunedf.loc[i, "M"]
            N = untunedf.loc[i, "N"]
            K = untunedf.loc[i, "K"]
            q_dtype_w = untunedf.loc[i, "q_dtype_w"]
            seed = seed + 1
            total_kernel_nums = 0
            kernels_num = len(kernels_list)
            info_keys = (cu_num, M, N, K, q_dtype_w)
            task.extend(
                self.get_ck_gemm_a8w8_bpreshuffle_tune_task(
                    info_keys,
                    useSplitK,
                    seed,
                )
            )

            task.extend(
                self.get_asm_gemm_i8_tasks(info_keys, useSplitK, kernels_num + 1, seed)
            )

            total_kernel_nums = len(task)

            tasks_data.append((total_kernel_nums, ()))
        ret = []
        if task:
            ret = mp_tuner(task, tasks_data, mp_num, False, shape_grouped, errRatio)

        return ret


if __name__ == "__main__":
    ## use default key and resultList
    key = ["cu_num", "M", "N", "K", "q_dtype_w"]
    tuner = GemmA8W8BpreShuffleTuner(
        "GemmA8W8BpreShuffleTuner",
        key=key,
        description="gen API for gemm a8w8 bpreshuffle kernel",
    )

    args = tuner.parse_args()
    tuner.run(args, False)<|MERGE_RESOLUTION|>--- conflicted
+++ resolved
@@ -40,7 +40,6 @@
 def run_gemm_a8w8_bpreshuffle(x, weight, x_scale, w_scale, out, kernel_id, splitK=0):
     aiter.gemm_a8w8_bpreshuffle_tune(
         x, weight, x_scale, w_scale, out, kernel_id, splitK
-<<<<<<< HEAD
     )
     return out
 
@@ -68,8 +67,6 @@
         bias,
         bpreshuffle=bpreshuffle,
         splitK=splitK,
-=======
->>>>>>> 6af54538
     )
 
 
