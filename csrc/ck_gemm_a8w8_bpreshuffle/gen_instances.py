# SPDX-License-Identifier: MIT
# Copyright (C) 2024-2025, Advanced Micro Devices, Inc. All rights reserved.
import argparse
import os
<<<<<<< HEAD
import sys
=======
import shutil
>>>>>>> 049117d9
from pathlib import Path

import pandas as pd
import torch

from gemm_a8w8_bpreshuffle_common import (
    default_kernels_dict,
    kernelInstance,
    kernels_list,
)

<<<<<<< HEAD
aiter_dir = os.path.dirname(os.path.dirname(os.path.dirname(os.path.abspath(__file__))))
sys.path.insert(0, f"{aiter_dir}/")
from aiter.utility import dtypes

=======
>>>>>>> 049117d9
"""

a8w8_bpreshuffle_gemm instance gen

"""


class gemm_a8w8_bpreshuffle_codegen:
    def __init__(self, working_path, istune=False):
        self.working_path = working_path
        self.impl_path = os.path.join(working_path, "impl")
        self.instances_path = os.path.join(working_path, "instances")
        self.istune = istune

    def gen_instance(self, k: kernelInstance):
        INSTANCE_IMPL = f"""// SPDX-License-Identifier: MIT
// Copyright (c) 2024, Advanced Micro Devices, Inc. All rights reserved.

#include "gemm_a8w8_bpreshuffle_common.cuh"

template <typename DDataType, typename EDataType>
torch::Tensor
{k.name}(
    torch::Tensor &XQ,
    torch::Tensor &WQ,
    torch::Tensor &x_scale,
    torch::Tensor &w_scale,
    torch::Tensor &Y
    )
{{{{
    // The smallest kernel we have available. Works well for memory bound shapes.

    // Check if this input needs to be padded.
    int M = size_to_dim_(XQ.dim() - 1, XQ.sizes());
    int N = WQ.size(0);
    int K = WQ.size(1);
    bool pad = (M % {k.MPerBLOCK} != 0) || (N % {k.NPerBLOCK} != 0) || (K % ({k.KPerBLOCK}) != 0);
    if (pad)
    {{{{
        // pad
        {{INSTANCE_CONTENT_pad}}
        // pad
    }}}}
    else
    {{{{
        // no pad
        {{INSTANCE_CONTENT_nopad}}
        // no pad
    }}}}
}}}}

"""

        INSTANCE_CONTENT_nobias = f"""using DeviceGemmInstance = DeviceGemmHelperF8Flatmm<
            DDataType, EDataType,
            {k.BLOCK_SIZE},
            {k.MPerBLOCK}, {k.NPerBLOCK}, {k.KPerBLOCK},
            {k.AK1}, {k.BK1},
            {k.MPerXDL}, {k.NPerXDL},
            {k.WAVE_MAP_M}, {k.WAVE_MAP_N},
            S<{(", ").join(map(lambda x:str(x),k.ABLOCK_TRANSFER))}>,
            S<{(", ").join(map(lambda x:str(x),k.BBLOCK_TRANSFER))}>,
            {k.CSHUFFLE_MX_PER_WAVE_PERSHUFFLE},
            {k.CSHUFFLE_NX_PER_WAVE_PERSHUFFLE},
            S<{(", ").join(map(lambda x:str(x),k.CBLOCK_TRANSFER))}>,
            S<{(", ").join(map(lambda x:str(x),k.CBLOCK_SPV))}>,
            ck::BlockGemmPipelineScheduler::{k.PIPELINE_Sched},
            ck::BlockGemmPipelineVersion::v{k.PIPELINE_VERSION},
            ck::tensor_operation::device::GemmSpecialization::{{GemmSpec}}>;
        // Run kernel instance.
        return gemm_a8w8_bpreshuffle_impl<DDataType, EDataType, DeviceGemmInstance>(XQ, WQ, x_scale, w_scale, Y);
"""
        if self.istune:
            INSTANCE_IMPL_str = INSTANCE_IMPL.format(
                INSTANCE_CONTENT_pad=(
                    INSTANCE_CONTENT_nobias.format(GemmSpec="MNKPadding")
                ),
                INSTANCE_CONTENT_nopad=(
                    INSTANCE_CONTENT_nobias.format(GemmSpec="Default")
                ),
            )
        else:
            INSTANCE_IMPL_str = INSTANCE_IMPL.format(
                INSTANCE_CONTENT_pad=INSTANCE_CONTENT_nobias.format(
                    GemmSpec="MNKPadding"
                ),
                INSTANCE_CONTENT_nopad=INSTANCE_CONTENT_nobias.format(
                    GemmSpec="Default"
                ),
            )

        Path(os.path.join(self.impl_path, f"{k.name}.cuh")).write_text(
            INSTANCE_IMPL_str
        )

        INSTANCE_template = """// SPDX-License-Identifier: MIT
// Copyright (c) 2024, Advanced Micro Devices, Inc. All rights reserved.

#include "impl/{name}.cuh"

template torch::Tensor
{name}<{dtypes}>(
    torch::Tensor &XQ,
    torch::Tensor &WQ,
    torch::Tensor &x_scale,
    torch::Tensor &w_scale,
    torch::Tensor &Y
    );

"""
        INSTANCE_dFP32_eBF16 = INSTANCE_template.format(name=k.name, dtypes="F32, B16")
        INSTANCE_dFP32_eFP16 = INSTANCE_template.format(name=k.name, dtypes="F32, F16")
        # TODO: dFP8_eFP8

        if self.istune:
            Path(
                os.path.join(self.instances_path, f"{k.name}_dFP32_eBF16.cpp")
            ).write_text(INSTANCE_dFP32_eBF16)
        else:
            Path(
                os.path.join(self.instances_path, f"{k.name}_dFP32_eBF16.cpp")
            ).write_text(INSTANCE_dFP32_eBF16)
            Path(
                os.path.join(self.instances_path, f"{k.name}_dFP32_eFP16.cpp")
            ).write_text(INSTANCE_dFP32_eFP16)

    def gen_lookup_dict(self, kernels_dict):
        LOOKUP_head = """#pragma once
// SPDX-License-Identifier: MIT
// Copyright (c) 2024, Advanced Micro Devices, Inc. All rights reserved.

#ifdef USE_ROCM

#define GENERATE_LOOKUP_TABLE(DTYPE, ETYPE)                                                                                      \\
   {                                                                                                                             \\"""

        LOOKUP_template = """
       {{{MNK},                                                                                                       \\
        {kernel_name}<DTYPE, ETYPE>}},                       \\"""

        LOOKUP_end = """
   }

#endif // USE_ROCM
"""
        with open(
            os.path.join(self.working_path, "gemm_a8w8_bpreshuffle_lookup.h"), "w"
        ) as f:
            f.write(LOOKUP_head)
            for mnk, k in kernels_dict.items():
                # print((", ").join(map(lambda x: str(x), list(mnk))), ":", k.name)
                if not self.istune and (isinstance(mnk, tuple) and mnk[0] > 0):
                    f.write(
                        LOOKUP_template.format(
                            MNK="{"
                            + (", ").join(map(lambda x: str(x), list(mnk)))
                            + "}",
                            kernel_name=k.name,
                        )
                    )
                elif self.istune and isinstance(mnk, int):
                    f.write(LOOKUP_template.format(MNK=mnk, kernel_name=k.name))
            f.write(LOOKUP_end)

    def gen_manifest_head(self, kernels_dict):
        MAINFEST_head = """#pragma once
// SPDX-License-Identifier: MIT
// Copyright (c) 2024, Advanced Micro Devices, Inc. All rights reserved.

#ifdef USE_ROCM

#include <cstdlib>

#include <torch/extension.h>
"""
        MAINFEST_template = """
template <typename DDataType, typename EDataType>
torch::Tensor
{kernel_name}(
    torch::Tensor &XQ,
    torch::Tensor &WQ,
    torch::Tensor &x_scale,
    torch::Tensor &w_scale,
    torch::Tensor &Y);
"""
        MAINFEST_end = """

#endif // USE_ROCM
"""

        with open(
            os.path.join(self.working_path, "gemm_a8w8_bpreshuffle_manifest.h"), "w"
        ) as f:
            f.write(MAINFEST_head)
            for mnk, k in kernels_dict.items():
                f.write(MAINFEST_template.format(kernel_name=k.name))
            f.write(MAINFEST_end)

    def gen_instances(self, kernels_dict):
        if os.path.exists(self.impl_path):
            shutil.rmtree(self.impl_path)
        os.mkdir(self.impl_path)
        if os.path.exists(self.instances_path):
            shutil.rmtree(self.instances_path)
        os.mkdir(self.instances_path)

        for mnk, k in kernels_dict.items():
            self.gen_instance(k)

        self.gen_lookup_dict(kernels_dict)
        self.gen_manifest_head(kernels_dict)


def get_tune_dict(tune_dict_csv):
    tune_dict = default_kernels_dict
    if os.path.exists(tune_dict_csv):
        tune_df = pd.read_csv(tune_dict_csv)
        if torch.cuda.is_available():
            gpu = torch.cuda.current_device()
            device_properties = torch.cuda.get_device_properties(gpu)
            cu_num = device_properties.multi_processor_count
            tune_df = tune_df[tune_df["cu_num"] == cu_num].reset_index()
            tune_df = tune_df[tune_df["q_dtype_w"] == str(dtypes.fp8)].reset_index()
        for i in range(len(tune_df)):
            M = tune_df.loc[i, "M"]
            N = tune_df.loc[i, "N"]
            K = tune_df.loc[i, "K"]
            kid = tune_df.loc[i, "kernelId"]
            tune_dict[(M, N, K)] = kernels_list[kid]
    return tune_dict


if __name__ == "__main__":
    parser = argparse.ArgumentParser(
        prog="generate",
        description="gen API for CK gemm a8w8 kernel",
    )

    # the directory for list_blobs/gen_blobs to write files into
    parser.add_argument(
        "-w",
        "--working_path",
        default="./",
        required=False,
        help="the path where all the blobs are going to be generated",
    )

    parser.add_argument(
        "-f",
        "--tune_file",
        default="aiter/configs/a8w8_bpreshuffle_tuned_gemm.csv",
        required=False,
        help="tune_file include the result after run gemm_a8w8_bpreshuffle_tune.py",
    )

    parser.add_argument(
        "--tune", action="store_true", required=False, help="generated tune instanses"
    )

    # parser.add_argument(
    #     "--out_type",
    #     default="all",
    #     required=False,
    #     help="Specifie the type of scale\n \
    #         all: [bf16, fp16] \n  \
    #         bf16, fp16"
    # )

    # parser.add_argument(
    #     "--scale_type",
    #     default="all",
    #     required=False,
    #     help="Specifie the type of scale\n \
    #         all: [fp32, same as out] \n  \
    #         same: [same as out]"
    # )

    args = parser.parse_args()
    codegen = gemm_a8w8_bpreshuffle_codegen(args.working_path, args.tune)

    if args.tune:
        codegen.gen_instances(kernels_list)
    else:
        codegen.gen_instances(get_tune_dict(args.tune_file))<|MERGE_RESOLUTION|>--- conflicted
+++ resolved
@@ -2,11 +2,8 @@
 # Copyright (C) 2024-2025, Advanced Micro Devices, Inc. All rights reserved.
 import argparse
 import os
-<<<<<<< HEAD
 import sys
-=======
 import shutil
->>>>>>> 049117d9
 from pathlib import Path
 
 import pandas as pd
@@ -18,13 +15,10 @@
     kernels_list,
 )
 
-<<<<<<< HEAD
 aiter_dir = os.path.dirname(os.path.dirname(os.path.dirname(os.path.abspath(__file__))))
 sys.path.insert(0, f"{aiter_dir}/")
 from aiter.utility import dtypes
 
-=======
->>>>>>> 049117d9
 """
 
 a8w8_bpreshuffle_gemm instance gen
