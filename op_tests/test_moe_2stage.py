--- conflicted
+++ resolved
@@ -312,31 +312,18 @@
     kpad0 = 128
     if use_g1u1:
         w1 = torch.randn((E, inter_dim * 2, model_dim), dtype=dtype)
-<<<<<<< HEAD
-        if hidden_pad != 0 and intermediate_pad != 0:
-            w1[:, :, -hidden_pad:] = 0
-            w1[:, -intermediate_pad:, :] = 0
-            w1[:, inter_dim - intermediate_pad : inter_dim, :] = 0
-=======
         if need_pad:
             w1[:,:,-kpad0:] = 0
             w1[:,-npad0:,:] = 0
             w1[:,inter_dim-npad0:inter_dim,:] = 0
->>>>>>> 3d43b538
         exp_bias1 = torch.clamp(torch.randn((E, inter_dim * 2), dtype=dtype), -1.0, 1.0)
     else:
         w1 = torch.randn((E, inter_dim, model_dim), dtype=dtype)
         exp_bias1 = torch.clamp(torch.randn((E * inter_dim), dtype=dtype), -1.0, 1.0)
     w2 = torch.randn((E, model_dim, inter_dim), dtype=dtype)
-<<<<<<< HEAD
-    if hidden_pad != 0 and intermediate_pad != 0:
-        w2[:, :, -intermediate_pad:] = 0
-        w2[:, -hidden_pad:, :] = 0
-=======
     if need_pad:
         w2[:,:,-kpad0:] = 0
         w2[:,-npad0:,:] = 0
->>>>>>> 3d43b538
     exp_bias2 = torch.clamp(torch.randn((E, model_dim), dtype=dtype), -1.0, 1.0)
     score = torch.randn((token, E), dtype=dtype)
     topk_weights, topk_ids = fused_topk(input, score, topk, True)
@@ -408,15 +395,7 @@
         )
         a1_qt = a1_qt.view(token, model_dim)
         a1_scale = a1_scale.squeeze(-1)
-<<<<<<< HEAD
-    elif (
-        qType == aiter.QuantType.per_1x32
-        and (AQDType in [dtypes.bf16, dtypes.fp16])
-        and WQDType == dtypes.fp4x2
-    ):  # a16w4
-=======
     elif qType == aiter.QuantType.per_1x32 and (AQDType in [dtypes.bf16, dtypes.fp16]): #a16w4
->>>>>>> 3d43b538
         a1_qt = input.to(AQDType)
         a1_scale = None
     else:
@@ -448,17 +427,7 @@
                 shuffle_weight(w2_qt_aiter, (16, 16), use_int4=True)
             )
         )
-<<<<<<< HEAD
-        w1_scale_aiter = fp4_utils.e8m0_shuffle(w1_scale)
-        w2_scale_aiter = fp4_utils.e8m0_shuffle(w2_scale)
-    elif (
-        qType == aiter.QuantType.per_1x32
-        and (AQDType in [dtypes.bf16, dtypes.fp16])
-        and (WQDType == dtypes.fp4x2)
-    ):  # a16w4
-=======
     elif qType == aiter.QuantType.per_1x32 and (AQDType in [dtypes.bf16, dtypes.fp16]) and (WQDType == dtypes.fp4x2): #a16w4
->>>>>>> 3d43b538
         w1_qt_aiter = shuffle_mxfp4_weight(w1_qt_aiter, 16, True)
         w1_scale_aiter = shuffle_mxfp4_scale(w1_scale, E, True)
         w2_qt_aiter = shuffle_mxfp4_weight(w2_qt_aiter, 16, False)
@@ -580,15 +549,7 @@
             out1_ref.view(token, -1, 128), quant_dtype=AQDType
         )
         a2_scale = a2_scale.view(token, topk, -1)
-<<<<<<< HEAD
-    elif (
-        qType == aiter.QuantType.per_1x32
-        and (AQDType in [dtypes.bf16, dtypes.fp16])
-        and (WQDType == dtypes.fp4x2)
-    ):  # a16w4
-=======
     elif qType == aiter.QuantType.per_1x32 and (AQDType in [dtypes.bf16, dtypes.fp16]):
->>>>>>> 3d43b538
         a2_qt = out1_ref
         a2_scale = None
     else:
@@ -717,13 +678,9 @@
         msg=f"ck_moe_2stages:{us2:>8.2f} us, {token*model_dim*inter_dim*3*topk*2/us2/1000/1000:>8.2f} tflops......(quant:{AQDType})",
     )
 
-<<<<<<< HEAD
-    return {"fused_moe(us)": us_fuse}
-
-
-=======
     return {"gemm1(us)": us1, "gemm2(us)": us2}
->>>>>>> 3d43b538
+
+
 seed = 1
 torch.manual_seed(seed)
 torch.cuda.manual_seed_all(seed)
@@ -748,55 +705,6 @@
     # 8192,
     # 163840,
 ]
-<<<<<<< HEAD
-l_act_quant = [
-    (aiter.ActivationType.Silu, aiter.QuantType.No, None, None),  # a16w16
-    (
-        aiter.ActivationType.Silu,
-        aiter.QuantType.per_Tensor,
-        dtypes.fp8,
-        dtypes.fp8,
-    ),  # a8w8
-    (
-        aiter.ActivationType.Silu,
-        aiter.QuantType.per_Token,
-        dtypes.fp8,
-        dtypes.fp8,
-    ),  # a8w8
-    (
-        aiter.ActivationType.Silu,
-        aiter.QuantType.per_Token,
-        dtypes.fp8,
-        torch.int4,
-    ),  # a8w4
-    # (aiter.ActivationType.Silu, aiter.QuantType.per_1x32, dtypes.fp4x2, dtypes.fp4x2),  # a4w4
-    (
-        aiter.ActivationType.Silu,
-        aiter.QuantType.per_128x128,
-        dtypes.fp8,
-        dtypes.fp8,
-    ),  # a8w8
-    (
-        aiter.ActivationType.Swiglu,
-        aiter.QuantType.per_1x32,
-        dtypes.bf16,
-        dtypes.fp4x2,
-    ),  # a16w4
-]
-l_act = [
-    aiter.ActivationType.Silu,
-    aiter.ActivationType.Gelu,
-    aiter.ActivationType.Swiglu,
-][:1]
-l_quant = [
-    (aiter.QuantType.No, None, None),  # a16w16
-    (aiter.QuantType.per_Tensor, dtypes.fp8, dtypes.fp8),  # a8w8
-    (aiter.QuantType.per_Token, dtypes.fp8, dtypes.fp8),  # a8w8
-    (aiter.QuantType.per_Token, dtypes.fp8, torch.int4),  # a8w4
-    # (aiter.QuantType.per_1x32, dtypes.fp4x2, dtypes.fp4x2),  # a4w4
-    (aiter.QuantType.per_128x128, dtypes.fp8, dtypes.fp8),  # a8w8
-    (aiter.QuantType.per_1x32, dtypes.bf16, dtypes.fp4x2),  # a16w4
-=======
 l_quant = [
     # (aiter.QuantType.No, None, None),  # a16w16
     # (aiter.QuantType.per_Tensor, dtypes.fp8, dtypes.fp8),  # a8w8
@@ -805,7 +713,6 @@
     # (aiter.QuantType.per_1x32, dtypes.fp4x2, dtypes.fp4x2),  # a4w4
     (aiter.QuantType.per_128x128, dtypes.fp8, dtypes.fp8),  # a8w8
     # (aiter.QuantType.per_1x32, dtypes.bf16, dtypes.fp4x2),  # a16w4
->>>>>>> 3d43b538
 ]
 l_act = [aiter.ActivationType.Silu, aiter.ActivationType.Gelu][:1]
 l_doweight_stage1 = [False, True][:1]
@@ -927,14 +834,7 @@
     (quant_type, aq_dtype, wq_dtype),
     (model_dim, inter_dim),
     doweight_stage1,
-<<<<<<< HEAD
-    (hidden_pad, intermediate_pad),
-) in itertools.product(
-    l_dtype, l_act_quant, l_dim, l_doweight_stage1, l_hidden_intermediate_pad
-):
-=======
 ) in itertools.product(l_dtype, l_act, l_quant, l_dim, l_doweight_stage1):
->>>>>>> 3d43b538
     df = []
     for m in l_tokenNum:
         ret = test_fmoe(
