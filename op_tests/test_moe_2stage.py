# SPDX-License-Identifier: MIT
# Copyright (C) 2024-2025, Advanced Micro Devices, Inc. All rights reserved.

import torch
import itertools
import aiter
from aiter import dtypes
from aiter.test_common import checkAllclose, benchmark, run_perftest
from aiter.int4_utils import *
from aiter.utility import fp4_utils
from aiter.jit.utils.chip_info import get_gfx
import argparse
import pandas as pd
import numpy as np

from aiter.fused_moe import (
    fused_topk,
    moe_sorting,
    fused_moe,
    torch_moe_stage1,
    torch_moe_stage2,
    get_block_size_M,
)


from aiter.ops.shuffle import shuffle_weight, shuffle_weight_NK
from aiter import ActivationType

torch.int4 = getattr(torch, "int4", torch.uint32)
torch.set_default_device("cuda")
# torch.manual_seed(100)


def ck_moe_stage1(
    hidden_states,
    w1,  # [E, inter_dim*2, model_dim]
    w2,  # [E, model_dim, inter_dim]
    sorted_token_ids,  # [max_num_tokens_padded]
    sorted_expert_ids,  # [max_num_m_blocks]
    num_valid_ids,  # [1]
    w1_scale,
    a1_scale,
    dtype,
    topk,
    block_size=32,
    Activation=ActivationType.Gelu,
    quant_type=aiter.QuantType.No,
    sorted_weights=None,  # [max_num_tokens_padded]
):
    token_num = hidden_states.shape[0]
    D = w2.shape[-1]
    # max_num_tokens_padded = sorted_expert_ids.shape[0]*block_size

    if w1.dtype is torch.uint32:
        D = D * 8

    out = torch.empty((token_num, topk, D), dtype=dtype)

    aiter.ck_moe_stage1_fwd(
        hidden_states,
        w1,
        w2,
        sorted_token_ids,
        sorted_expert_ids,
        num_valid_ids,
        out,
        topk,
        "",
        w1_scale,
        a1_scale,
        block_size,
        sorted_weights,
        quant_type,
        Activation,
    )

    return out

def ck_moe_stage2(
    hidden_states,
    w1,  # [E, inter_dim*2, model_dim]
    w2,  # [E, model_dim, inter_dim]
    sorted_token_ids,  # [max_num_tokens_padded]
    sorted_expert_ids,  # [max_num_m_blocks]
    num_valid_ids,  # [1]
    w2_scale,
    a2_scale,
    dtype,
    topk,
    block_size=32,
    Activation=ActivationType.Gelu,
    quant_type=aiter.QuantType.No,
    sorted_weights=None,  # [max_num_tokens_padded]
):
    token_num = hidden_states.shape[0]
    D = w2.shape[1]
    # max_num_tokens_padded = sorted_expert_ids.shape[0]*block_size

    out = torch.empty(
        (token_num, D),
        dtype=dtype,
        device=hidden_states.device,
    )
    out.fill_(0)
    aiter.ck_moe_stage2_fwd(
        hidden_states,
        w1,
        w2,
        sorted_token_ids,
        sorted_expert_ids,
        num_valid_ids,
        out,
        topk,
        "",
        w2_scale,
        a2_scale,
        block_size,
        sorted_weights,
        quant_type,
        Activation,
    )
    return out

def cktile_moe_stage1(
    hidden_states,
    w1,  # [E, inter_dim*2, model_dim]
    w2,  # [E, model_dim, inter_dim]
    sorted_token_ids,  # [max_num_tokens_padded]
    sorted_expert_ids,  # [max_num_m_blocks]
    num_valid_ids,  # [1]
    w1_scale,
    a1_scale,
    exp_bias1,
    dtype,
    topk,
    n_pad_zeros = 0,
    k_pad_zeros = 0,
    block_size=32,
    Activation=ActivationType.Silu,
    quant_type=aiter.QuantType.No,
    sorted_weights=None,  # [max_num_tokens_padded]
):
    token_num = hidden_states.shape[0]
    _, n1, k1 = w1.shape
    _, k2, n2 = w2.shape
    D = n2 if k2 == k1 else n2*2 #bit4 format
    # max_num_tokens_padded = sorted_expert_ids.shape[0]*block_size

    if w1.dtype is torch.uint32:
        D = D * 8
    out = torch.empty((token_num, topk, D), dtype=dtype)
    # print("Run cktile_moe_stage1: M=%d, N(N*2)=%d, K=%d, topk=%d, expert=%d"%(token_num, w1.shape[1], hidden_states.shape[1], topk, w1.shape[0]))
    aiter.moe_cktile2stages_gemm1(
        hidden_states,
        w1,
        out,
        sorted_token_ids,
        sorted_expert_ids,
        num_valid_ids,
        topk,
        n_pad_zeros,
        k_pad_zeros,
        sorted_weights,
        a1_scale,
        w1_scale,
        exp_bias1,
        block_size,
    )
    return out

def cktile_moe_stage2(
    hidden_states,
    w1,  # [E, inter_dim*2, model_dim]
    w2,  # [E, model_dim, inter_dim]
    sorted_token_ids,  # [max_num_tokens_padded]
    sorted_expert_ids,  # [max_num_m_blocks]
    num_valid_ids,  # [1]
    w2_scale,
    a2_scale,
    exp_bias2,
    dtype,
    topk,
    n_pad_zeros = 0,
    k_pad_zeros = 0,
    block_size=32,
    Activation=ActivationType.Silu,
    quant_type=aiter.QuantType.No,
    sorted_weights=None,  # [max_num_tokens_padded]
    zeros_out = False
):
    token_num = hidden_states.shape[0]
    D = w2.shape[1]
    # max_num_tokens_padded = sorted_expert_ids.shape[0]*block_size

    out = torch.empty(
        (token_num, D),
        dtype=dtype,
        device=hidden_states.device,
    )
    if zeros_out:
        out.fill_(0)
    # print("Run cktile_moe_stage2: M=%d, N=%d, K=%d, topk=%d, expert=%d"%(hidden_states.shape[0]*hidden_states.shape[1], w2.shape[1], hidden_states.shape[2], topk, w2.shape[0]))
    aiter.moe_cktile2stages_gemm2(
        hidden_states,
        w2,
        out,
        sorted_token_ids,
        sorted_expert_ids,
        num_valid_ids,
        topk,
        n_pad_zeros,
        k_pad_zeros,
        sorted_weights,
        a2_scale,
        w2_scale,
        exp_bias2,
        block_size,
    )
    return out

def shuffle_mxfp4_weight(src: torch.Tensor, NLane: int, gate_up: bool) -> torch.Tensor:
    """
    src: shape [experts_cnt, N, K_pk], where K_pk = K // 2
    Returns: shuffled tensor of shape [experts_cnt, N0*2, K0, KLane, NLane, KPack]
    """
    # print("gemm shape:", src.shape)
    experts_cnt, N, K_pk = src.shape
    if gate_up:
        N = N // 2
    KPack = 16
    KLane = 64 // NLane #4
    N0 = N // NLane
    K0 = K_pk // (KLane * KPack)
    assert KLane * KPack * K0 == K_pk, f"K({K_pk}) is not a divisble of 64."
    assert NLane * N0 == N, f"N({K_pk}) is not a divisble of 16."
    if (gate_up):
        src_reshaped = src.view(experts_cnt, 2, N0, NLane, K0, KLane, KPack)  # [E,2, N0, NLane ,K0, KLane, KPack]
        src_reshaped = src_reshaped.permute(0, 2, 1, 4, 5, 3, 6).contiguous()  # [E, N0, 2, K0, KLane, NLane, KPack]
        interleaved = src_reshaped.view(*src.shape)
    else:
        src_reshaped = src.view(experts_cnt, N0, NLane, K0, KLane, KPack)
        interleaved = src_reshaped.permute(0, 1, 3, 4, 2, 5).contiguous().view(*src.shape)
    # print("interleaved shape:", interleaved.shape)
    return interleaved.contiguous()

def shuffle_mxfp4_scale(src: torch.Tensor, experts_cnt: int, gate_up: bool) -> torch.Tensor:
    n_experts, k_ = src.shape
    n_ = n_experts // experts_cnt
    # MXFP4 constants
    K_Pack = 2
    N_Pack = 2
    N_Lane = 16
    K_Lane = 64 // N_Lane  # 4

    # Basic dimensions
    K1 = k_ // K_Pack // K_Lane  # k_ // 8
    N1 = n_ // N_Lane // N_Pack        # n_ // 32
    real_k =32 * k_ * K_Pack * K_Lane # 1x32 quant
    assert K1 * K_Pack * K_Lane == k_, f"K {k_*32} must be divisible of 256"
    # print("src shape", src.shape)
    # Reshape based on moe_kind
    if gate_up:
        # Reshape to: [E, N_Pack, N1, N_Lane, K1, K_Pack, K_Lane]
        shfl_scale = src.view(experts_cnt, N_Pack, N1, N_Lane, K1, K_Pack, K_Lane)
        # Permute to: [E, N1, K1, K_Lane, N_Lane, K_Pack, N_Pack]
        shfl_scale = shfl_scale.permute(0, 2, 4, 6, 3, 5, 1).contiguous()
    else:
        # Reshape to: [E, K1, K_Pack, K_Lane, N1, N_Pack, N_Lane]
        shfl_scale = src.view(experts_cnt, N1, N_Pack, N_Lane, K1, K_Pack, K_Lane)
        # Permute to: [E, N1, K1, K_Lane, N_Lane, K_Pack, N_Pack]
        shfl_scale = shfl_scale.permute(0, 1, 4, 6, 3, 5, 2).contiguous()
    # print("shf_scale shape:", shfl_scale.shape)
    return shfl_scale.view(*src.shape).contiguous()

@benchmark()
def test_fmoe(
    dtype,
    token,
    model_dim,
    inter_dim,
    E,
    topk,
    actType,
    qType,
    AQDType,
    WQDType,
    use_g1u1=False,
    doweight_stage1=False,
    hidden_pad=0,
    intermediate_pad=0,
):
    if get_gfx() not in ["gfx950"] and qType == aiter.QuantType.per_1x32:
        return
    torch_quant = aiter.get_torch_quant(qType)
    # torch_act = aiter.get_torch_act(actType)
    input = torch.randn((token, model_dim), dtype=dtype)
<<<<<<< HEAD
    if use_g1u1:
        w1 = torch.randn((E, inter_dim * 2, model_dim), dtype=dtype)
        if (hidden_pad != 0 and intermediate_pad != 0):
            w1[:,:,-hidden_pad:] = 0
            w1[:,-intermediate_pad:,:] = 0
            w1[:,inter_dim-intermediate_pad:inter_dim,:] = 0
=======
    need_pad = qType == aiter.QuantType.per_1x32
    npad0 = 192
    kpad0 = 128
    if use_g1u1:
        w1 = torch.randn((E, inter_dim * 2, model_dim), dtype=dtype)
        if need_pad:
            w1[:,:,-kpad0:] = 0
            w1[:,-npad0:,:] = 0
            w1[:,inter_dim-npad0:inter_dim,:] = 0
>>>>>>> eef23c7f
        exp_bias1 = torch.clamp(torch.randn((E, inter_dim * 2), dtype=dtype), -1.0, 1.0)
    else:
        w1 = torch.randn((E, inter_dim, model_dim), dtype=dtype)
        exp_bias1 = torch.clamp(torch.randn((E * inter_dim), dtype=dtype), -1.0, 1.0)
    w2 = torch.randn((E, model_dim, inter_dim), dtype=dtype)
<<<<<<< HEAD
    if (hidden_pad != 0 and intermediate_pad != 0):
        w2[:,:,-intermediate_pad:] = 0
        w2[:,-hidden_pad:,:] = 0
=======
    if need_pad:
        w2[:,:,-kpad0:] = 0
        w2[:,-npad0:,:] = 0
>>>>>>> eef23c7f
    exp_bias2 = torch.clamp(torch.randn((E, model_dim), dtype=dtype), -1.0, 1.0)
    score = torch.randn((token, E), dtype=dtype)
    topk_weights, topk_ids = fused_topk(input, score, topk, True)

    M, _ = topk_ids.shape

<<<<<<< HEAD
    sorting_override = False
    BLOCK_SIZE_M = get_block_size_M(M, topk, E, inter_dim)
    if qType == aiter.QuantType.per_128x128:
        BLOCK_SIZE_M = 64
    elif qType == aiter.QuantType.per_1x32 and WQDType == dtypes.fp4x2:
        BLOCK_SIZE_M = 32 if M > 1024 else 16
=======
    # BLOCK_SIZE_M = get_block_size_M(M, topk, E, inter_dim)
    BLOCK_SIZE_M = 32 if M > 1024 else 16
    if qType == aiter.QuantType.per_128x128:
        BLOCK_SIZE_M = 64 if M > 64 else 16
>>>>>>> eef23c7f
    sorted_ids, sorted_weights, sorted_expert_ids, num_valid_ids, moe_buf = moe_sorting(
        topk_ids, topk_weights, E, model_dim, dtype, BLOCK_SIZE_M
    )
    #Quant-ing w
    if qType == aiter.QuantType.per_Tensor:
        w1_qt, w1_scale = aiter.pertoken_quant(w1.view(E, -1), quant_dtype=WQDType)
        w2_qt, w2_scale = aiter.pertoken_quant(w2.view(E, -1), quant_dtype=WQDType)
        w1_qt = w1_qt.view(w1.shape)
        w2_qt = w2_qt.view(w2.shape)
    elif qType == aiter.QuantType.per_Token and WQDType == torch.int4:  # int4 w quant
        w1_qt, w1_scale = aiter.pertoken_quant(w1, quant_dtype=dtypes.i8, dtypeMax=7)
        w2_qt, w2_scale = aiter.pertoken_quant(w2, quant_dtype=dtypes.i8, dtypeMax=7)
    elif qType == aiter.QuantType.per_128x128:

        def weight_per_128x128_quant(weight, quant_dtype):
            E, dim1, dim2 = weight.shape
            weight_blocks = weight.view(
                E, dim1 // 128, 128, dim2 // 128, 128
            )  # [E, num_blocks_dim1, 128, num_blocks_dim2, 128]
            weight_blocks = weight_blocks.permute(
                0, 1, 3, 2, 4
            ).contiguous()  # [E, num_blocks_dim1, num_blocks_dim2, 128, 128]
            weight_blocks = weight_blocks.view(
                E, -1, 128 * 128
            )  # [E, num_blocks, 128*128]
            weight_qt, weight_scale = aiter.pertoken_quant(
                weight_blocks, quant_dtype=quant_dtype
            )
            weight_qt = weight_qt.view(
                E, dim1 // 128, dim2 // 128, 128, 128
            )  # [E, num_blocks_dim1, num_blocks_dim2, 128, 128]
            weight_qt = weight_qt.permute(
                0, 1, 3, 2, 4
            ).contiguous()  # [E, num_blocks_dim1, 128, num_blocks_dim2, 128]
            weight_qt = weight_qt.view(E, dim1, dim2)  # [E, dim1, dim2]
            weight_scale = weight_scale.view(
                E, dim1 // 128, dim2 // 128
            )  # [E, num_blocks_dim1, num_blocks_dim2]
            return weight_qt, weight_scale

        w1_qt, w1_scale = weight_per_128x128_quant(w1, quant_dtype=WQDType)
        w2_qt, w2_scale = weight_per_128x128_quant(w2, quant_dtype=WQDType)
    else:
        w1_qt, w1_scale = torch_quant(w1, quant_dtype=WQDType)
        w2_qt, w2_scale = torch_quant(w2, quant_dtype=WQDType)

    #Re-shape and pack-k
    if qType != aiter.QuantType.per_1x32:
        w1_qt = w1_qt_aiter = w1_qt.view(w1.shape)
        w2_qt = w2_qt_aiter = w2_qt.view(w2.shape)
    else:
        w1_qt = w1_qt_aiter = w1_qt.view(w1.shape[0], w1.shape[1], w1.shape[2] // 2)
        w2_qt = w2_qt_aiter = w2_qt.view(w2.shape[0], w2.shape[1], w2.shape[2] // 2)

    #Quant-ing a
    if qType == aiter.QuantType.per_128x128:
        a1_qt, a1_scale = aiter.pertoken_quant(
            input.view(token, -1, 128), quant_dtype=AQDType
        )
        a1_qt = a1_qt.view(token, model_dim)
        a1_scale = a1_scale.squeeze(-1)
    elif qType == aiter.QuantType.per_1x32 and (AQDType in [dtypes.bf16, dtypes.fp16]) and WQDType == dtypes.fp4x2: #a16w4
        a1_qt = input.to(AQDType)
        a1_scale = None
    else:
        a1_qt, a1_scale = torch_quant(input, quant_dtype=AQDType)

    #bias dtype convert
    if qType == aiter.QuantType.per_1x32 and (AQDType in [dtypes.bf16, dtypes.fp16]) and (WQDType == dtypes.fp4x2): #a16w4
        exp_bias1_aiter = exp_bias1.to(dtypes.fp32)
        exp_bias2_aiter = exp_bias2.to(dtypes.fp32)
    else:
        exp_bias1_aiter = exp_bias1 = None
        exp_bias2_aiter = exp_bias2 = None

    #pre-shuffle
    w1_scale_aiter = w1_scale
    w2_scale_aiter = w2_scale
    if WQDType == torch.int4:  # int4 w quant
        w1_qt_aiter = rearrange_4bit_elements(
            convert_int8_to_uint32_int4(
                shuffle_weight(w1_qt_aiter, (16, 16), use_int4=True)
            )
        )
        w2_qt_aiter = rearrange_4bit_elements(
            convert_int8_to_uint32_int4(
                shuffle_weight(w2_qt_aiter, (16, 16), use_int4=True)
            )
        )
        w1_scale_aiter = fp4_utils.e8m0_shuffle(w1_scale)
        w2_scale_aiter = fp4_utils.e8m0_shuffle(w2_scale)
    elif qType == aiter.QuantType.per_1x32 and (AQDType in [dtypes.bf16, dtypes.fp16]) and (WQDType == dtypes.fp4x2): #a16w4
        w1_qt_aiter = shuffle_mxfp4_weight(w1_qt_aiter, 16, True)
        w1_scale_aiter = shuffle_mxfp4_scale(w1_scale, E, True)
        w2_qt_aiter = shuffle_mxfp4_weight(w2_qt_aiter, 16, False)
        w2_scale_aiter = shuffle_mxfp4_scale(w2_scale, E, False)
<<<<<<< HEAD
    # elif WQDType != dtypes.fp4x2 and (get_gfx() in ["gfx950"]):
    #     inst_K = 128 // w1_qt_aiter.element_size()
    #     w1_qt_aiter = shuffle_weight_NK(w1_qt_aiter, 16, inst_K)
    #     w2_qt_aiter = shuffle_weight_NK(w2_qt_aiter, 16, inst_K)
    elif WQDType != dtypes.fp4x2:
        w1_qt_aiter = shuffle_weight(w1_qt_aiter, layout=(16, 16))
        w2_qt_aiter = shuffle_weight(w2_qt_aiter, layout=(16, 16))
        w1_scale_aiter = fp4_utils.e8m0_shuffle(w1_scale)
        w2_scale_aiter = fp4_utils.e8m0_shuffle(w2_scale)
        
    
   
    # a1_qt.fill_(1)
    # a1_qt = torch.clamp(torch.randn(*a1_qt.shape, dtype=dtype), 0 , 1).to(AQDType)
    # a1_qt = torch.arange(0,4).repeat(a1_qt.numel() // 4).reshape(*a1_qt.shape).to(AQDType)


    # print(a1_qt.shape, a1_qt)
    # a1_qt = torch.cat([ torch.full(( a1_qt.shape[0], a1_qt.shape[1] // 8), 1.34, dtype=AQDType),
    #                     torch.full(( a1_qt.shape[0], a1_qt.shape[1] // 8), -2.34, dtype=AQDType),
    #                     torch.full(( a1_qt.shape[0], a1_qt.shape[1] // 8), 3.34, dtype=AQDType),
    #                     torch.full(( a1_qt.shape[0], a1_qt.shape[1] // 8), -4.34, dtype=AQDType),
    #                     torch.full(( a1_qt.shape[0], a1_qt.shape[1] // 8), 5.34, dtype=AQDType),
    #                     torch.full(( a1_qt.shape[0], a1_qt.shape[1] // 8), -6.34, dtype=AQDType),
    #                     torch.full(( a1_qt.shape[0], a1_qt.shape[1] // 8), 7.34, dtype=AQDType),
    #                     torch.full(( a1_qt.shape[0], a1_qt.shape[1] // 8), -8.34, dtype=AQDType),
    #                    ]).reshape(*a1_qt.shape)
    # print(a1_qt.shape, a1_qt)
    # a1_scale.fill_(0.1)
    # print(a1_scale, "a1_scale")

    # w1_scale.fill_(1)
    # w1_qt.fill_(1)
    # w1_qt = torch.clamp(torch.randn(*w1_qt.shape, dtype=dtype), 0 , 1).to(torch.uint8)
    # w1_scale = torch.clamp(torch.randn(*w1_scale.shape, dtype=dtype), 0 , 1).to(torch.uint8)
    # w1_qt = torch.tensor([0, 34, 68, 85] * (w1_qt.numel() // 4)).to(torch.uint8).reshape(*w1_qt.shape)
    # w1_qt = torch.tensor([n // 2 for n in range(32)] * (w1_qt.numel() // 32)).to(WQDType).reshape(*w1_qt.shape)
    # print(w1_qt.shape)
    # print(w1_qt[0][0])
    # w1_qt_aiter = shuffle_mxfp4_weight(w1_qt, 16, True)
    # fp4_utils.f32_to_mxfp4(torch.full((1,2), 6, dtype=float))
    # w1_qt = torch.cat([ torch.full((w1_qt.shape[1],w1_qt.shape[2]), 34, dtype=torch.uint8),
    #                     torch.full((w1_qt.shape[1],w1_qt.shape[2]), 68, dtype=torch.uint8),
    #                     torch.full((w1_qt.shape[1],w1_qt.shape[2]), 85, dtype=torch.uint8),
    #                     torch.full((w1_qt.shape[1],w1_qt.shape[2]), 102, dtype=torch.uint8),
    #                     torch.full((w1_qt.shape[1],w1_qt.shape[2]), 102, dtype=torch.uint8),
    #                     torch.full((w1_qt.shape[1],w1_qt.shape[2]), 85, dtype=torch.uint8),
    #                     torch.full((w1_qt.shape[1],w1_qt.shape[2]), 68, dtype=torch.uint8),
    #                     torch.full((w1_qt.shape[1],w1_qt.shape[2]), 34, dtype=torch.uint8),
    #                    ]).reshape(*w1_qt.shape)
    # w1_qt = torch.cat([ torch.full((w1_qt.shape[0] // 8, w1_qt.shape[1],w1_qt.shape[2]), 1, dtype=WQDType),
    #                     torch.full((w1_qt.shape[0] // 8, w1_qt.shape[1],w1_qt.shape[2]), 2, dtype=WQDType),
    #                     torch.full((w1_qt.shape[0] // 8, w1_qt.shape[1],w1_qt.shape[2]), 3, dtype=WQDType),
    #                     torch.full((w1_qt.shape[0] // 8, w1_qt.shape[1],w1_qt.shape[2]), 4, dtype=WQDType),
    #                     torch.full((w1_qt.shape[0] // 8, w1_qt.shape[1],w1_qt.shape[2]), 5, dtype=WQDType),
    #                     torch.full((w1_qt.shape[0] // 8, w1_qt.shape[1],w1_qt.shape[2]), 6, dtype=WQDType),
    #                     torch.full((w1_qt.shape[0] // 8, w1_qt.shape[1],w1_qt.shape[2]), 7, dtype=WQDType),
    #                     torch.full((w1_qt.shape[0] // 8, w1_qt.shape[1],w1_qt.shape[2]), 8, dtype=WQDType),
    #                    ]).reshape(*w1_qt.shape)
    # w1_qt_aiter = shuffle_weight_NK(w1_qt, 16, 128)
    # w1_shuffle_weight = w1_qt_aiter.view(-1, w1_qt_aiter.shape[-2] // 16, 16, w1_qt_aiter.shape[-1] // 64, 4, 16)
    # w1_shuffle_weight = w1_shuffle_weight.permute(0, 1, 3, 4, 2, 5).contiguous()
    # w1_qt_aiter = w1_shuffle_weight.view(*w1_qt_aiter.shape)
    # w1_qt_aiter = w1_qt
    # w1_scale_aiter = w1_scale
    # print(num_valid_ids, "num_valid_ids")
    # print(sorted_ids[0:64])
    # print("36:", sorted_ids[36*64:37*64])
    # print("37:", sorted_ids[37*64:38*64])
    # print("38:", sorted_ids[38*64:39*64])
    # print("39:", sorted_ids[39*64:2560], sorted_ids.shape, "sorted_ids")
    # print(sorted_expert_ids, sorted_expert_ids.shape, "sorted_expert_ids")
=======
    elif WQDType != dtypes.fp4x2 and (get_gfx() in ["gfx950"]) and (qType != aiter.QuantType.per_128x128):
        inst_K = 128 // w1_qt_aiter.element_size()
        w1_qt_aiter = shuffle_weight_NK(w1_qt_aiter, 16, inst_K)
        w2_qt_aiter = shuffle_weight_NK(w2_qt_aiter, 16, inst_K)
    elif WQDType != dtypes.fp4x2:
        w1_qt_aiter = shuffle_weight(w1_qt_aiter, layout=(16, 16))
        w2_qt_aiter = shuffle_weight(w2_qt_aiter, layout=(16, 16))
>>>>>>> eef23c7f

    # # ######################## stage 1 start ###########
    out1_ref = torch_moe_stage1(
        a1_qt,
        w1_qt,
        w2_qt,
        topk_weights,
        topk_ids,
        dtype=dtype,
        activation=actType,
        quant_type=qType,
        a1_scale=a1_scale,
        w1_scale=w1_scale,
        w1_bias=exp_bias1,
        doweight=doweight_stage1,
    )

    # # ######################## ck stage 1 start ###########
    # out1_ck = torch.empty((token, topk, inter_dim), dtype=dtype)

    # out1_ck, us1 = run_perftest(
    #     ck_moe_stage1,
    #     a1_qt,
    #     w1_qt_aiter,
    #     w2_qt_aiter,
    #     sorted_ids,
    #     sorted_expert_ids,
    #     num_valid_ids,
    #     w1_scale,
    #     a1_scale,
    #     dtype,
    #     topk,
    #     BLOCK_SIZE_M,
    #     actType,
    #     quant_type=qType,
    #     sorted_weights=sorted_weights if doweight_stage1 else None,
    #     needTrace=True,
    # )

    # cktile_2stage
<<<<<<< HEAD
    # if qType == aiter.QuantType.per_1x32 and (AQDType in [dtypes.bf16, dtypes.fp16]) and (WQDType == dtypes.fp4x2): #a16w4
    #     npad0 = intermediate_pad // 64 * 64
    #     kpad0 = hidden_pad // 128 * 128
    #     out1_ck, us1 = run_perftest(
    #         cktile_moe_stage1,
    #         a1_qt,
    #         w1_qt_aiter,
    #         w2_qt_aiter,
    #         sorted_ids,
    #         sorted_expert_ids,
    #         num_valid_ids,
    #         w1_scale_aiter,
    #         a1_scale,
    #         exp_bias1_aiter,
    #         dtype,
    #         topk,
    #         npad0 * 2,
    #         kpad0,
    #         BLOCK_SIZE_M,
    #         actType,
    #         quant_type=qType,
    #         sorted_weights=sorted_weights if doweight_stage1 else None,
    #         # needTrace=True,
    #         # num_iters=2,
    #         # num_warmup=0,
    #     )
    #     checkAllclose(
    #         out1_ref[:,:-npad0],
    #         out1_ck[:,:-npad0],
    #         msg=f"[perf]  ck_moe_stage1:{us1:>8.2f} us, {token*model_dim*inter_dim*2*topk*2/us1/1000/1000:>8.2f} tflops......(quant:{AQDType})",
    #     )
=======
    # out1_ck, us1 = run_perftest(
    #     cktile_moe_stage1,
    #     a1_qt,
    #     w1_qt_aiter,
    #     w2_qt_aiter,
    #     sorted_ids,
    #     sorted_expert_ids,
    #     num_valid_ids,
    #     w1_scale_aiter,
    #     a1_scale,
    #     exp_bias1_aiter,
    #     dtype,
    #     topk,
    #     npad0 * 2,
    #     kpad0,
    #     BLOCK_SIZE_M,
    #     actType,
    #     quant_type=qType,
    #     sorted_weights=sorted_weights if doweight_stage1 else None,
    #     # needTrace=True,
    #     # num_iters=2,
    #     # num_warmup=0,
    # )
    # checkAllclose(
    #     out1_ref[:,:-npad0] if need_pad else out1_ref,
    #     out1_ck[:,:-npad0] if need_pad else out1_ck,
    #     msg=f"[perf]  ck_moe_stage1:{us1:>8.2f} us, {token*model_dim*inter_dim*2*topk*2/us1/1000/1000:>8.2f} tflops......(quant:{AQDType})",
    # )
>>>>>>> eef23c7f
    # diff = torch.abs(out1_ref - out1_ck)
    # max_value= diff.max()
    # multi_index = np.unravel_index(torch.argmax(diff).item(), diff.shape)
    # print("max_diff", max_value.item(), ",ref=", out1_ref[multi_index].item(), ",ck=", out1_ck[multi_index].item())
    # ######################## stage 1 end ###########

    # if WQDType != torch.int4:
    #     # asm int4 2 stage not support yet
    #     if qType == aiter.QuantType.per_Tensor:
    #         a1_scale = a1_scale.view(1).repeat(token)
    #         w1_scale = w1_scale.view(E, 1).repeat(1, w1.shape[-2])

    #     out1_asm = torch.empty((token, topk, inter_dim), dtype=dtype)
    #     _, us = run_perftest(
    #         asm_stage1,
    #         a1_qt,
    #         shuffle_weight(w1_qt, (16, 16)),
    #         shuffle_weight(w2_qt, (16, 16)),
    #         sorted_ids,
    #         sorted_expert_ids,
    #         num_valid_ids,
    #         out1_asm,
    #         topk,
    #         kernelName="fmoe_stage1_bf16_pertokenFp8_g1u1_128x128_pf2",
    #         w1_scale=w1_scale,
    #         a1_scale=a1_scale,
    #         activation=actType,
    #         quant_type=qType,
    #         block_m=BLOCK_SIZE_M,
    #     )
    #     checkAllclose(
    #         out1_ref,
    #         out1_asm,
    #         msg=f"[perf] asm_moe_stage1:{us:>8.2f} us, {token*model_dim*inter_dim*topk*2/us/1000/1000:>8.2f} tflops......(quant:{AQDType})",
    #     )

    # ######################## stage 2 start ###########
    if qType == aiter.QuantType.per_128x128:
        a2_qt, a2_scale = aiter.pertoken_quant(
            out1_ref.view(token, -1, 128), quant_dtype=AQDType
        )
        a2_scale = a2_scale.view(token, topk, -1)
<<<<<<< HEAD
    elif qType == aiter.QuantType.per_1x32 and (AQDType in [dtypes.bf16, dtypes.fp16]) and (WQDType == dtypes.fp4x2): #a16w4
=======
    elif qType == aiter.QuantType.per_1x32 and (AQDType in [dtypes.bf16, dtypes.fp16]):
>>>>>>> eef23c7f
        a2_qt = out1_ref
        a2_scale = None
    else:
        a2_qt, a2_scale = torch_quant(out1_ref, quant_dtype=AQDType)
    a2_qt = a2_qt.view(token, topk, -1)

    out2_ref = torch_moe_stage2(
        a2_qt,
        w1_qt,  # E, inter_dim*2, model_dim
        w2_qt,  # E, model_dim, inter_dim
        topk_weights,
        topk_ids,
        dtype=dtype,
        quant_type=qType,
        w2_scale=w2_scale,
        a2_scale=a2_scale,
        w2_bias=exp_bias2,
        doweight=not doweight_stage1,
    )
    # # out_ref = torch_moe(
    # #     input,
    # #     w1_qt,
    # #     w2_qt,
    # #     topk_weights,
    # #     topk_ids,
    # #     fc1_scale=w1_scale,
    # #     fc2_scale=w2_scale,
    # # )
    # # checkAllclose(out_ref, out2_ref, msg="[torch] 1_stage vs 2_stage")

<<<<<<< HEAD
    # out2_ck = torch.empty((token, model_dim), dtype=dtype)
    # out2_ck, us = run_perftest(
=======
    out2_ck = torch.empty((token, model_dim), dtype=dtype)
    # out2_ck, us2 = run_perftest(
>>>>>>> eef23c7f
    #     ck_moe_stage2,
    #     a2_qt,
    #     w1_qt_aiter,
    #     w2_qt_aiter,
    #     sorted_ids,
    #     sorted_expert_ids,
    #     num_valid_ids,
    #     w2_scale,
    #     a2_scale,
    #     dtype,
    #     topk,
    #     BLOCK_SIZE_M,
    #     actType,
    #     quant_type,
    #     sorted_weights if not doweight_stage1 else None,
    # )

    # # cktil2stage
<<<<<<< HEAD
    # if qType == aiter.QuantType.per_1x32 and (AQDType in [dtypes.bf16, dtypes.fp16]) and (WQDType == dtypes.fp4x2): #a16w4
    #     npad0 = hidden_pad // 64 * 64
    #     kpad0 = intermediate_pad // 128 * 128
    #     _, us2 = run_perftest(
    #         cktile_moe_stage2,
    #         a2_qt,
    #         w1_qt_aiter,
    #         w2_qt_aiter,
    #         sorted_ids,
    #         sorted_expert_ids,
    #         num_valid_ids,
    #         w2_scale_aiter,
    #         a2_scale,
    #         exp_bias2_aiter,
    #         dtype,
    #         topk,
    #         npad0,
    #         kpad0,
    #         BLOCK_SIZE_M,
    #         actType,
    #         quant_type,
    #         sorted_weights if not doweight_stage1 else None,
    #         # needTrace=True,
    #         # num_iters=2,
    #         # num_warmup=0,
    #     )
    #     out2_ck = cktile_moe_stage2(
    #         a2_qt,
    #         w1_qt_aiter,
    #         w2_qt_aiter,
    #         sorted_ids,
    #         sorted_expert_ids,
    #         num_valid_ids,
    #         w2_scale_aiter,
    #         a2_scale,
    #         exp_bias2_aiter,
    #         dtype,
    #         topk,
    #         npad0,
    #         kpad0,
    #         BLOCK_SIZE_M,
    #         actType,
    #         quant_type,
    #         sorted_weights if not doweight_stage1 else None,
    #         True
    #     )

    #     checkAllclose(
    #         out2_ref,
    #         out2_ck,
    #         msg=f"[perf]  ck_moe_stage2:{us2:>8.2f} us, {token*model_dim*inter_dim*topk*2/us2/1000/1000:>8.2f} tflops......(quant:{AQDType})",
    #     )

    # diff = torch.abs(out2_ref - out2_ck)
    # max_value= diff.max()
    # multi_index = np.unravel_index(torch.argmax(diff).item(), diff.shape)
    # print("max_diff", max_value.item(), ",ref=", out2_ref[multi_index].item(), ",ck=", out2_ck[multi_index].item())
    # ######################## stage 2 end ###########

    # # ######################## fused 2 stage #########
    # out2_ck, us = run_perftest(
    #     ck_moe_2stages,
    #     input,
=======
    # _, us2 = run_perftest(
    #     cktile_moe_stage2,
    #     a2_qt,
>>>>>>> eef23c7f
    #     w1_qt_aiter,
    #     w2_qt_aiter,
    #     sorted_ids,
    #     sorted_expert_ids,
    #     num_valid_ids,
    #     w2_scale_aiter,
    #     a2_scale,
    #     exp_bias2_aiter,
    #     dtype,
    #     topk,
    #     npad0,
    #     kpad0,
    #     BLOCK_SIZE_M,
    #     actType,
    #     quant_type,
    #     sorted_weights if not doweight_stage1 else None,
    #     # needTrace=True,
    #     # num_iters=2,
    #     # num_warmup=0,
    # )
    # out2_ck = cktile_moe_stage2(
    #     a2_qt,
    #     w1_qt_aiter,
    #     w2_qt_aiter,
    #     sorted_ids,
    #     sorted_expert_ids,
    #     num_valid_ids,
    #     w2_scale_aiter,
    #     a2_scale,
    #     exp_bias2_aiter,
    #     dtype,
    #     topk,
    #     npad0,
    #     kpad0,
    #     BLOCK_SIZE_M,
    #     actType,
    #     quant_type,
    #     sorted_weights if not doweight_stage1 else None,
    #     True
    # )

    # checkAllclose(
    #     out2_ref,
    #     out2_ck,
    #     msg=f"[perf]  ck_moe_stage2:{us2:>8.2f} us, {token*model_dim*inter_dim*topk*2/us2/1000/1000:>8.2f} tflops......(quant:{AQDType})",
    # )
    # diff = torch.abs(out2_ref - out2_ck)
    # max_value= diff.max()
    # multi_index = np.unravel_index(torch.argmax(diff).item(), diff.shape)
    # print("max_diff", max_value.item(), ",ref=", out2_ref[multi_index].item(), ",ck=", out2_ck[multi_index].item())
    # ######################## stage 2 end ###########

<<<<<<< HEAD
    if dtype == dtypes.bf16:
        out2_aiter, us_fuse = run_perftest(
            fused_moe,
            input,
            w1_qt_aiter,
            w2_qt_aiter,
            topk_weights,
            topk_ids,
            w1_scale=w1_scale_aiter,
            w2_scale=w2_scale_aiter,
            quant_type=qType,
            activation=actType,
            doweight_stage1=doweight_stage1,
            intermediate_pad=intermediate_pad,
            hidden_pad=hidden_pad,
            bias1=exp_bias1_aiter,
            bias2=exp_bias2_aiter,
        )

        err = checkAllclose(
            out2_ref,
            out2_aiter,
            msg=f"aiter_all_stages:{us_fuse:>8.2f} us......",
        )
=======
    # # ######################## fused 2 stage #########
    us1=0
    out2_ck, us2 = run_perftest(
        fused_moe,
        input,
        w1_qt_aiter,
        w2_qt_aiter,
        topk_weights,
        topk_ids,
        w1_scale=fp4_utils.e8m0_shuffle(
            w1_scale
        ),  # e8m0_shuffle will do nothing if it's a fp32
        w2_scale=fp4_utils.e8m0_shuffle(w2_scale),
        quant_type=qType,
        activation=actType,
        doweight_stage1=doweight_stage1,
    )
    checkAllclose(
        out2_ref,
        out2_ck,
        msg=f"ck_moe_2stages:{us2:>8.2f} us, {token*model_dim*inter_dim*3*topk*2/us2/1000/1000:>8.2f} tflops......(quant:{AQDType})",
    )
>>>>>>> eef23c7f

    return {"fused_moe(us)": us_fuse}
seed = 1
torch.manual_seed(seed)
torch.cuda.manual_seed_all(seed)
l_dtype = ["bf16", "fp16"][:1]
# l_dim = [(6144, 4096)]
l_dim = [(7168, 256)]
# l_dim = [(3072, 3072)]
l_tokenNum = [
    # 1,
    # 2,
    # 4,
<<<<<<< HEAD
    # 8,
    16,
    32,
    64,
    128,
    256,
    1024,
    2048,
    3072,
    4096,
    8192,
=======
    8,
    # 16,
    # 32,
    # 64,
    # 128,
    # 256,
    # 1024,
    # 2048,
    # 3072,
    # 4096,
    # 8192,
>>>>>>> eef23c7f
    # 163840,
]
l_act_quant = [
    (aiter.ActivationType.Silu, aiter.QuantType.No, None, None), # a16w16
    (aiter.ActivationType.Silu, aiter.QuantType.per_Tensor, dtypes.fp8, dtypes.fp8),  # a8w8
    (aiter.ActivationType.Silu, aiter.QuantType.per_Token, dtypes.fp8, dtypes.fp8),  # a8w8
    (aiter.ActivationType.Silu, aiter.QuantType.per_Token, dtypes.fp8, torch.int4),  # a8w4
    # (aiter.ActivationType.Silu, aiter.QuantType.per_1x32, dtypes.fp4x2, dtypes.fp4x2),  # a4w4
    (aiter.ActivationType.Silu, aiter.QuantType.per_128x128, dtypes.fp8, dtypes.fp8),  # a8w8
    (aiter.ActivationType.Swiglu, aiter.QuantType.per_1x32, dtypes.bf16, dtypes.fp4x2), # a16w4  
]
l_act = [aiter.ActivationType.Silu, aiter.ActivationType.Gelu, aiter.ActivationType.Swiglu][:1]
l_quant = [
    (aiter.QuantType.No, None, None), # a16w16
    (aiter.QuantType.per_Tensor, dtypes.fp8, dtypes.fp8),  # a8w8
    (aiter.QuantType.per_Token, dtypes.fp8, dtypes.fp8),  # a8w8
    (aiter.QuantType.per_Token, dtypes.fp8, torch.int4),  # a8w4
    # (aiter.QuantType.per_1x32, dtypes.fp4x2, dtypes.fp4x2),  # a4w4
    (aiter.QuantType.per_128x128, dtypes.fp8, dtypes.fp8),  # a8w8
<<<<<<< HEAD
    (aiter.QuantType.per_1x32, dtypes.bf16, dtypes.fp4x2), # a16w4
    
=======
    # (aiter.QuantType.per_1x32, dtypes.bf16, dtypes.fp4x2),  # a16w4
>>>>>>> eef23c7f
]
l_doweight_stage1 = [False, True][:1]
l_hidden_intermediate_pad = [(0, 0), (65, 65), (129, 191)][:1]


parser = argparse.ArgumentParser(
    formatter_class=argparse.RawTextHelpFormatter,
    description="config input of test",
)
parser.add_argument(
    "-d",
    "--dtype",
    type=str,
    choices=l_dtype,
    nargs="?",
    const=None,
    default=None,
    help="""Data type.
    e.g.: -d bf16""",
)

parser.add_argument(
    "-dim",
    type=dtypes.str2tuple,
    nargs="?",
    const=None,
    default=None,
    help="""Model dimension.
    e.g.: -dim 6144,4096""",
)

parser.add_argument(
    "-t",
    "--tokenNum",
    type=int,
    nargs="?",
    const=None,
    default=None,
    help="""Number of tokens.
    e.g.: -t 1024""",
)

parser.add_argument(
    "-q",
    "--quant",
    type=int,
    choices=range(len(l_quant)),
    help="""select quantization type:
    0 : aiter.QuantType.No, None, None),  # a16w16
    1: aiter.QuantType.per_Tensor, dtypes.fp8, dtypes.fp8  # a8w8
    2: aiter.QuantType.per_Token, dtypes.fp8, dtypes.fp8  # a8w8
    3: aiter.QuantType.per_Token, dtypes.fp8, torch.int4  # a8w4
    4: aiter.QuantType.per_1x32, dtypes.fp4x2, dtypes.fp4x2  # a4w4
    5: aiter.QuantType.per_128x128, dtypes.fp8, dtypes.fp8,  # a8w8""",
)
torch.cuda.manual_seed_all(1)
parser.add_argument(
    "-a",
    "--act",
    type=str,
    choices=["silu", "gelu"],
    default=None,
    help="""Select activation type.
    e.g.: -a silu""",
)

parser.add_argument(
    "-s",
    "--doweight_stage1",
    type=dtypes.str2bool,
    nargs="?",
    const=None,
    default=None,
    help="""Whether to do weight in stage 1. Default is [False, True].
    -s f    # False.
    -s t    # True.""",
)

parser.add_argument(
    "-e",
    "--expert",
    type=int,
    default=256,
    help="""Number of experts.
    e.g.: -e 8""",
)

parser.add_argument(
    "-k",
    "--topk",
    type=int,
    default=8,
    help="""Number of top experts.
    e.g.: -k 2""",
)

args = parser.parse_args()
if args.dtype is None:
    l_dtype = [dtypes.d_dtypes[key] for key in l_dtype]
else:
    l_dtype = [dtypes.d_dtypes[args.dtype]]

if args.dim is not None:
    l_dim = [args.dim]

if args.tokenNum is not None:
    l_tokenNum = [args.tokenNum]

l_quant = [l_quant[args.quant]] if args.quant is not None else l_quant

if args.act is not None:
    l_act = [getattr(aiter.ActivationType, args.act.capitalize())]

if args.doweight_stage1 is not None:
    l_doweight_stage1 = [args.doweight_stage1]
   
for (
    dtype,
    (act_type, quant_type, aq_dtype, wq_dtype),
    (model_dim, inter_dim),
    doweight_stage1,
    (hidden_pad, intermediate_pad),
) in itertools.product(l_dtype, l_act_quant, l_dim, l_doweight_stage1, l_hidden_intermediate_pad):
    df = []
    for m in l_tokenNum:
        ret = test_fmoe(
            dtype,
            m,
            model_dim,
            inter_dim,
            args.expert,
            args.topk,
            act_type,
            quant_type,
            aq_dtype,
            wq_dtype,
            use_g1u1=True,
            doweight_stage1=doweight_stage1,
            hidden_pad=hidden_pad,
            intermediate_pad=intermediate_pad,
        )
        df.append(ret)
    df = pd.DataFrame(df)
    aiter.logger.info(f"summary:\n{df}")<|MERGE_RESOLUTION|>--- conflicted
+++ resolved
@@ -294,57 +294,30 @@
     torch_quant = aiter.get_torch_quant(qType)
     # torch_act = aiter.get_torch_act(actType)
     input = torch.randn((token, model_dim), dtype=dtype)
-<<<<<<< HEAD
     if use_g1u1:
         w1 = torch.randn((E, inter_dim * 2, model_dim), dtype=dtype)
         if (hidden_pad != 0 and intermediate_pad != 0):
             w1[:,:,-hidden_pad:] = 0
             w1[:,-intermediate_pad:,:] = 0
             w1[:,inter_dim-intermediate_pad:inter_dim,:] = 0
-=======
-    need_pad = qType == aiter.QuantType.per_1x32
-    npad0 = 192
-    kpad0 = 128
-    if use_g1u1:
-        w1 = torch.randn((E, inter_dim * 2, model_dim), dtype=dtype)
-        if need_pad:
-            w1[:,:,-kpad0:] = 0
-            w1[:,-npad0:,:] = 0
-            w1[:,inter_dim-npad0:inter_dim,:] = 0
->>>>>>> eef23c7f
         exp_bias1 = torch.clamp(torch.randn((E, inter_dim * 2), dtype=dtype), -1.0, 1.0)
     else:
         w1 = torch.randn((E, inter_dim, model_dim), dtype=dtype)
         exp_bias1 = torch.clamp(torch.randn((E * inter_dim), dtype=dtype), -1.0, 1.0)
     w2 = torch.randn((E, model_dim, inter_dim), dtype=dtype)
-<<<<<<< HEAD
     if (hidden_pad != 0 and intermediate_pad != 0):
         w2[:,:,-intermediate_pad:] = 0
         w2[:,-hidden_pad:,:] = 0
-=======
-    if need_pad:
-        w2[:,:,-kpad0:] = 0
-        w2[:,-npad0:,:] = 0
->>>>>>> eef23c7f
     exp_bias2 = torch.clamp(torch.randn((E, model_dim), dtype=dtype), -1.0, 1.0)
     score = torch.randn((token, E), dtype=dtype)
     topk_weights, topk_ids = fused_topk(input, score, topk, True)
 
     M, _ = topk_ids.shape
 
-<<<<<<< HEAD
-    sorting_override = False
-    BLOCK_SIZE_M = get_block_size_M(M, topk, E, inter_dim)
-    if qType == aiter.QuantType.per_128x128:
-        BLOCK_SIZE_M = 64
-    elif qType == aiter.QuantType.per_1x32 and WQDType == dtypes.fp4x2:
-        BLOCK_SIZE_M = 32 if M > 1024 else 16
-=======
     # BLOCK_SIZE_M = get_block_size_M(M, topk, E, inter_dim)
     BLOCK_SIZE_M = 32 if M > 1024 else 16
     if qType == aiter.QuantType.per_128x128:
         BLOCK_SIZE_M = 64 if M > 64 else 16
->>>>>>> eef23c7f
     sorted_ids, sorted_weights, sorted_expert_ids, num_valid_ids, moe_buf = moe_sorting(
         topk_ids, topk_weights, E, model_dim, dtype, BLOCK_SIZE_M
     )
@@ -441,7 +414,6 @@
         w1_scale_aiter = shuffle_mxfp4_scale(w1_scale, E, True)
         w2_qt_aiter = shuffle_mxfp4_weight(w2_qt_aiter, 16, False)
         w2_scale_aiter = shuffle_mxfp4_scale(w2_scale, E, False)
-<<<<<<< HEAD
     # elif WQDType != dtypes.fp4x2 and (get_gfx() in ["gfx950"]):
     #     inst_K = 128 // w1_qt_aiter.element_size()
     #     w1_qt_aiter = shuffle_weight_NK(w1_qt_aiter, 16, inst_K)
@@ -451,78 +423,6 @@
         w2_qt_aiter = shuffle_weight(w2_qt_aiter, layout=(16, 16))
         w1_scale_aiter = fp4_utils.e8m0_shuffle(w1_scale)
         w2_scale_aiter = fp4_utils.e8m0_shuffle(w2_scale)
-        
-    
-   
-    # a1_qt.fill_(1)
-    # a1_qt = torch.clamp(torch.randn(*a1_qt.shape, dtype=dtype), 0 , 1).to(AQDType)
-    # a1_qt = torch.arange(0,4).repeat(a1_qt.numel() // 4).reshape(*a1_qt.shape).to(AQDType)
-
-
-    # print(a1_qt.shape, a1_qt)
-    # a1_qt = torch.cat([ torch.full(( a1_qt.shape[0], a1_qt.shape[1] // 8), 1.34, dtype=AQDType),
-    #                     torch.full(( a1_qt.shape[0], a1_qt.shape[1] // 8), -2.34, dtype=AQDType),
-    #                     torch.full(( a1_qt.shape[0], a1_qt.shape[1] // 8), 3.34, dtype=AQDType),
-    #                     torch.full(( a1_qt.shape[0], a1_qt.shape[1] // 8), -4.34, dtype=AQDType),
-    #                     torch.full(( a1_qt.shape[0], a1_qt.shape[1] // 8), 5.34, dtype=AQDType),
-    #                     torch.full(( a1_qt.shape[0], a1_qt.shape[1] // 8), -6.34, dtype=AQDType),
-    #                     torch.full(( a1_qt.shape[0], a1_qt.shape[1] // 8), 7.34, dtype=AQDType),
-    #                     torch.full(( a1_qt.shape[0], a1_qt.shape[1] // 8), -8.34, dtype=AQDType),
-    #                    ]).reshape(*a1_qt.shape)
-    # print(a1_qt.shape, a1_qt)
-    # a1_scale.fill_(0.1)
-    # print(a1_scale, "a1_scale")
-
-    # w1_scale.fill_(1)
-    # w1_qt.fill_(1)
-    # w1_qt = torch.clamp(torch.randn(*w1_qt.shape, dtype=dtype), 0 , 1).to(torch.uint8)
-    # w1_scale = torch.clamp(torch.randn(*w1_scale.shape, dtype=dtype), 0 , 1).to(torch.uint8)
-    # w1_qt = torch.tensor([0, 34, 68, 85] * (w1_qt.numel() // 4)).to(torch.uint8).reshape(*w1_qt.shape)
-    # w1_qt = torch.tensor([n // 2 for n in range(32)] * (w1_qt.numel() // 32)).to(WQDType).reshape(*w1_qt.shape)
-    # print(w1_qt.shape)
-    # print(w1_qt[0][0])
-    # w1_qt_aiter = shuffle_mxfp4_weight(w1_qt, 16, True)
-    # fp4_utils.f32_to_mxfp4(torch.full((1,2), 6, dtype=float))
-    # w1_qt = torch.cat([ torch.full((w1_qt.shape[1],w1_qt.shape[2]), 34, dtype=torch.uint8),
-    #                     torch.full((w1_qt.shape[1],w1_qt.shape[2]), 68, dtype=torch.uint8),
-    #                     torch.full((w1_qt.shape[1],w1_qt.shape[2]), 85, dtype=torch.uint8),
-    #                     torch.full((w1_qt.shape[1],w1_qt.shape[2]), 102, dtype=torch.uint8),
-    #                     torch.full((w1_qt.shape[1],w1_qt.shape[2]), 102, dtype=torch.uint8),
-    #                     torch.full((w1_qt.shape[1],w1_qt.shape[2]), 85, dtype=torch.uint8),
-    #                     torch.full((w1_qt.shape[1],w1_qt.shape[2]), 68, dtype=torch.uint8),
-    #                     torch.full((w1_qt.shape[1],w1_qt.shape[2]), 34, dtype=torch.uint8),
-    #                    ]).reshape(*w1_qt.shape)
-    # w1_qt = torch.cat([ torch.full((w1_qt.shape[0] // 8, w1_qt.shape[1],w1_qt.shape[2]), 1, dtype=WQDType),
-    #                     torch.full((w1_qt.shape[0] // 8, w1_qt.shape[1],w1_qt.shape[2]), 2, dtype=WQDType),
-    #                     torch.full((w1_qt.shape[0] // 8, w1_qt.shape[1],w1_qt.shape[2]), 3, dtype=WQDType),
-    #                     torch.full((w1_qt.shape[0] // 8, w1_qt.shape[1],w1_qt.shape[2]), 4, dtype=WQDType),
-    #                     torch.full((w1_qt.shape[0] // 8, w1_qt.shape[1],w1_qt.shape[2]), 5, dtype=WQDType),
-    #                     torch.full((w1_qt.shape[0] // 8, w1_qt.shape[1],w1_qt.shape[2]), 6, dtype=WQDType),
-    #                     torch.full((w1_qt.shape[0] // 8, w1_qt.shape[1],w1_qt.shape[2]), 7, dtype=WQDType),
-    #                     torch.full((w1_qt.shape[0] // 8, w1_qt.shape[1],w1_qt.shape[2]), 8, dtype=WQDType),
-    #                    ]).reshape(*w1_qt.shape)
-    # w1_qt_aiter = shuffle_weight_NK(w1_qt, 16, 128)
-    # w1_shuffle_weight = w1_qt_aiter.view(-1, w1_qt_aiter.shape[-2] // 16, 16, w1_qt_aiter.shape[-1] // 64, 4, 16)
-    # w1_shuffle_weight = w1_shuffle_weight.permute(0, 1, 3, 4, 2, 5).contiguous()
-    # w1_qt_aiter = w1_shuffle_weight.view(*w1_qt_aiter.shape)
-    # w1_qt_aiter = w1_qt
-    # w1_scale_aiter = w1_scale
-    # print(num_valid_ids, "num_valid_ids")
-    # print(sorted_ids[0:64])
-    # print("36:", sorted_ids[36*64:37*64])
-    # print("37:", sorted_ids[37*64:38*64])
-    # print("38:", sorted_ids[38*64:39*64])
-    # print("39:", sorted_ids[39*64:2560], sorted_ids.shape, "sorted_ids")
-    # print(sorted_expert_ids, sorted_expert_ids.shape, "sorted_expert_ids")
-=======
-    elif WQDType != dtypes.fp4x2 and (get_gfx() in ["gfx950"]) and (qType != aiter.QuantType.per_128x128):
-        inst_K = 128 // w1_qt_aiter.element_size()
-        w1_qt_aiter = shuffle_weight_NK(w1_qt_aiter, 16, inst_K)
-        w2_qt_aiter = shuffle_weight_NK(w2_qt_aiter, 16, inst_K)
-    elif WQDType != dtypes.fp4x2:
-        w1_qt_aiter = shuffle_weight(w1_qt_aiter, layout=(16, 16))
-        w2_qt_aiter = shuffle_weight(w2_qt_aiter, layout=(16, 16))
->>>>>>> eef23c7f
 
     # # ######################## stage 1 start ###########
     out1_ref = torch_moe_stage1(
@@ -563,7 +463,6 @@
     # )
 
     # cktile_2stage
-<<<<<<< HEAD
     # if qType == aiter.QuantType.per_1x32 and (AQDType in [dtypes.bf16, dtypes.fp16]) and (WQDType == dtypes.fp4x2): #a16w4
     #     npad0 = intermediate_pad // 64 * 64
     #     kpad0 = hidden_pad // 128 * 128
@@ -595,36 +494,6 @@
     #         out1_ck[:,:-npad0],
     #         msg=f"[perf]  ck_moe_stage1:{us1:>8.2f} us, {token*model_dim*inter_dim*2*topk*2/us1/1000/1000:>8.2f} tflops......(quant:{AQDType})",
     #     )
-=======
-    # out1_ck, us1 = run_perftest(
-    #     cktile_moe_stage1,
-    #     a1_qt,
-    #     w1_qt_aiter,
-    #     w2_qt_aiter,
-    #     sorted_ids,
-    #     sorted_expert_ids,
-    #     num_valid_ids,
-    #     w1_scale_aiter,
-    #     a1_scale,
-    #     exp_bias1_aiter,
-    #     dtype,
-    #     topk,
-    #     npad0 * 2,
-    #     kpad0,
-    #     BLOCK_SIZE_M,
-    #     actType,
-    #     quant_type=qType,
-    #     sorted_weights=sorted_weights if doweight_stage1 else None,
-    #     # needTrace=True,
-    #     # num_iters=2,
-    #     # num_warmup=0,
-    # )
-    # checkAllclose(
-    #     out1_ref[:,:-npad0] if need_pad else out1_ref,
-    #     out1_ck[:,:-npad0] if need_pad else out1_ck,
-    #     msg=f"[perf]  ck_moe_stage1:{us1:>8.2f} us, {token*model_dim*inter_dim*2*topk*2/us1/1000/1000:>8.2f} tflops......(quant:{AQDType})",
-    # )
->>>>>>> eef23c7f
     # diff = torch.abs(out1_ref - out1_ck)
     # max_value= diff.max()
     # multi_index = np.unravel_index(torch.argmax(diff).item(), diff.shape)
@@ -667,11 +536,7 @@
             out1_ref.view(token, -1, 128), quant_dtype=AQDType
         )
         a2_scale = a2_scale.view(token, topk, -1)
-<<<<<<< HEAD
     elif qType == aiter.QuantType.per_1x32 and (AQDType in [dtypes.bf16, dtypes.fp16]) and (WQDType == dtypes.fp4x2): #a16w4
-=======
-    elif qType == aiter.QuantType.per_1x32 and (AQDType in [dtypes.bf16, dtypes.fp16]):
->>>>>>> eef23c7f
         a2_qt = out1_ref
         a2_scale = None
     else:
@@ -702,13 +567,8 @@
     # # )
     # # checkAllclose(out_ref, out2_ref, msg="[torch] 1_stage vs 2_stage")
 
-<<<<<<< HEAD
     # out2_ck = torch.empty((token, model_dim), dtype=dtype)
     # out2_ck, us = run_perftest(
-=======
-    out2_ck = torch.empty((token, model_dim), dtype=dtype)
-    # out2_ck, us2 = run_perftest(
->>>>>>> eef23c7f
     #     ck_moe_stage2,
     #     a2_qt,
     #     w1_qt_aiter,
@@ -727,7 +587,6 @@
     # )
 
     # # cktil2stage
-<<<<<<< HEAD
     # if qType == aiter.QuantType.per_1x32 and (AQDType in [dtypes.bf16, dtypes.fp16]) and (WQDType == dtypes.fp4x2): #a16w4
     #     npad0 = hidden_pad // 64 * 64
     #     kpad0 = intermediate_pad // 128 * 128
@@ -791,11 +650,6 @@
     # out2_ck, us = run_perftest(
     #     ck_moe_2stages,
     #     input,
-=======
-    # _, us2 = run_perftest(
-    #     cktile_moe_stage2,
-    #     a2_qt,
->>>>>>> eef23c7f
     #     w1_qt_aiter,
     #     w2_qt_aiter,
     #     sorted_ids,
@@ -848,7 +702,6 @@
     # print("max_diff", max_value.item(), ",ref=", out2_ref[multi_index].item(), ",ck=", out2_ck[multi_index].item())
     # ######################## stage 2 end ###########
 
-<<<<<<< HEAD
     if dtype == dtypes.bf16:
         out2_aiter, us_fuse = run_perftest(
             fused_moe,
@@ -873,30 +726,6 @@
             out2_aiter,
             msg=f"aiter_all_stages:{us_fuse:>8.2f} us......",
         )
-=======
-    # # ######################## fused 2 stage #########
-    us1=0
-    out2_ck, us2 = run_perftest(
-        fused_moe,
-        input,
-        w1_qt_aiter,
-        w2_qt_aiter,
-        topk_weights,
-        topk_ids,
-        w1_scale=fp4_utils.e8m0_shuffle(
-            w1_scale
-        ),  # e8m0_shuffle will do nothing if it's a fp32
-        w2_scale=fp4_utils.e8m0_shuffle(w2_scale),
-        quant_type=qType,
-        activation=actType,
-        doweight_stage1=doweight_stage1,
-    )
-    checkAllclose(
-        out2_ref,
-        out2_ck,
-        msg=f"ck_moe_2stages:{us2:>8.2f} us, {token*model_dim*inter_dim*3*topk*2/us2/1000/1000:>8.2f} tflops......(quant:{AQDType})",
-    )
->>>>>>> eef23c7f
 
     return {"fused_moe(us)": us_fuse}
 seed = 1
@@ -910,7 +739,6 @@
     # 1,
     # 2,
     # 4,
-<<<<<<< HEAD
     # 8,
     16,
     32,
@@ -922,19 +750,6 @@
     3072,
     4096,
     8192,
-=======
-    8,
-    # 16,
-    # 32,
-    # 64,
-    # 128,
-    # 256,
-    # 1024,
-    # 2048,
-    # 3072,
-    # 4096,
-    # 8192,
->>>>>>> eef23c7f
     # 163840,
 ]
 l_act_quant = [
@@ -954,12 +769,8 @@
     (aiter.QuantType.per_Token, dtypes.fp8, torch.int4),  # a8w4
     # (aiter.QuantType.per_1x32, dtypes.fp4x2, dtypes.fp4x2),  # a4w4
     (aiter.QuantType.per_128x128, dtypes.fp8, dtypes.fp8),  # a8w8
-<<<<<<< HEAD
     (aiter.QuantType.per_1x32, dtypes.bf16, dtypes.fp4x2), # a16w4
     
-=======
-    # (aiter.QuantType.per_1x32, dtypes.bf16, dtypes.fp4x2),  # a16w4
->>>>>>> eef23c7f
 ]
 l_doweight_stage1 = [False, True][:1]
 l_hidden_intermediate_pad = [(0, 0), (65, 65), (129, 191)][:1]
