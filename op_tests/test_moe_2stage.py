# SPDX-License-Identifier: MIT
# Copyright (C) 2024-2025, Advanced Micro Devices, Inc. All rights reserved.

import torch
import itertools
import aiter
from aiter import dtypes
from aiter.test_common import checkAllclose, benchmark, run_perftest
from aiter.int4_utils import *
from aiter.utility import fp4_utils
from aiter.jit.utils.chip_info import get_gfx
import argparse
import pandas as pd
import numpy as np

from aiter.fused_moe import (
    fused_topk,
    moe_sorting,
    fused_moe,
    torch_moe_stage1,
    torch_moe_stage2,
    get_block_size_M,
)


from aiter.ops.shuffle import (
    shuffle_weight,
    shuffle_mxfp4_scale,
    shuffle_mxfp4_weight,
    shuffle_weight_NK,
)
from aiter import ActivationType

torch.int4 = getattr(torch, "int4", torch.uint32)
torch.set_default_device("cuda")


def ck_moe_stage1(
    hidden_states,
    w1,  # [E, inter_dim*2, model_dim]
    w2,  # [E, model_dim, inter_dim]
    sorted_token_ids,  # [max_num_tokens_padded]
    sorted_expert_ids,  # [max_num_m_blocks]
    num_valid_ids,  # [1]
    w1_scale,
    a1_scale,
    dtype,
    topk,
    block_size=32,
    Activation=ActivationType.Gelu,
    quant_type=aiter.QuantType.No,
    sorted_weights=None,  # [max_num_tokens_padded]
):
    token_num = hidden_states.shape[0]
    D = w2.shape[-1]
    # max_num_tokens_padded = sorted_expert_ids.shape[0]*block_size

    if w1.dtype is torch.uint32:
        D = D * 8

    out = torch.empty((token_num, topk, D), dtype=dtype)

    aiter.ck_moe_stage1_fwd(
        hidden_states,
        w1,
        w2,
        sorted_token_ids,
        sorted_expert_ids,
        num_valid_ids,
        out,
        topk,
        "",
        w1_scale,
        a1_scale,
        block_size,
        sorted_weights,
        quant_type,
        Activation,
    )

    return out

def ck_moe_stage2(
    hidden_states,
    w1,  # [E, inter_dim*2, model_dim]
    w2,  # [E, model_dim, inter_dim]
    sorted_token_ids,  # [max_num_tokens_padded]
    sorted_expert_ids,  # [max_num_m_blocks]
    num_valid_ids,  # [1]
    w2_scale,
    a2_scale,
    dtype,
    topk,
    block_size=32,
    Activation=ActivationType.Gelu,
    quant_type=aiter.QuantType.No,
    sorted_weights=None,  # [max_num_tokens_padded]
):
    token_num = hidden_states.shape[0]
    D = w2.shape[1]
    # max_num_tokens_padded = sorted_expert_ids.shape[0]*block_size

    out = torch.zeros(
        (token_num, D),
        dtype=dtype,
        device=hidden_states.device,
    )
    aiter.ck_moe_stage2_fwd(
        hidden_states,
        w1,
        w2,
        sorted_token_ids,
        sorted_expert_ids,
        num_valid_ids,
        out,
        topk,
        "",
        w2_scale,
        a2_scale,
        block_size,
        sorted_weights,
        quant_type,
        Activation,
    )
    return out

def cktile_moe_stage1(
    hidden_states,
    w1,  # [E, inter_dim*2, model_dim]
    w2,  # [E, model_dim, inter_dim]
    sorted_token_ids,  # [max_num_tokens_padded]
    sorted_expert_ids,  # [max_num_m_blocks]
    num_valid_ids,  # [1]
    w1_scale,
    a1_scale,
    exp_bias1,
    dtype,
    topk,
    n_pad_zeros = 0,
    k_pad_zeros = 0,
    block_size=32,
    Activation=ActivationType.Silu,
    quant_type=aiter.QuantType.No,
    sorted_weights=None,  # [max_num_tokens_padded]
):
    token_num = hidden_states.shape[0]
    _, n1, k1 = w1.shape
    _, k2, n2 = w2.shape
    D = n2 if k2 == k1 else n2 * 2 #bit4 format
    # max_num_tokens_padded = sorted_expert_ids.shape[0]*block_size

    if w1.dtype is torch.uint32:
        D = D * 8
    out = torch.empty((token_num, topk, D), dtype=dtype)
    # print("Run cktile_moe_stage1: M=%d, N(N*2)=%d, K=%d, topk=%d, expert=%d"%(token_num, w1.shape[1], hidden_states.shape[1], topk, w1.shape[0]))
    aiter.moe_cktile2stages_gemm1(
        hidden_states,
        w1,
        out,
        sorted_token_ids,
        sorted_expert_ids,
        num_valid_ids,
        topk,
        n_pad_zeros,
        k_pad_zeros,
        sorted_weights,
        a1_scale,
        w1_scale,
        exp_bias1,
        block_size,
    )
    return out

def cktile_moe_stage2(
    hidden_states,
    w1,  # [E, inter_dim*2, model_dim]
    w2,  # [E, model_dim, inter_dim]
    sorted_token_ids,  # [max_num_tokens_padded]
    sorted_expert_ids,  # [max_num_m_blocks]
    num_valid_ids,  # [1]
    w2_scale,
    a2_scale,
    exp_bias2,
    dtype,
    topk,
    n_pad_zeros = 0,
    k_pad_zeros = 0,
    block_size=32,
    Activation=ActivationType.Silu,
    quant_type=aiter.QuantType.No,
    sorted_weights=None,  # [max_num_tokens_padded]
    zeros_out = False
):
    token_num = hidden_states.shape[0]
    D = w2.shape[1]
    # max_num_tokens_padded = sorted_expert_ids.shape[0]*block_size

    out = torch.empty(
        (token_num, D),
        dtype=dtype,
        device=hidden_states.device,
    )
    if zeros_out:
        out.fill_(0)
    # print("Run cktile_moe_stage2: M=%d, N=%d, K=%d, topk=%d, expert=%d"%(hidden_states.shape[0]*hidden_states.shape[1], w2.shape[1], hidden_states.shape[2], topk, w2.shape[0]))
    aiter.moe_cktile2stages_gemm2(
        hidden_states,
        w2,
        out,
        sorted_token_ids,
        sorted_expert_ids,
        num_valid_ids,
        topk,
        n_pad_zeros,
        k_pad_zeros,
        sorted_weights,
        a2_scale,
        w2_scale,
        exp_bias2,
        block_size,
    )
    return out


@benchmark()
def test_fmoe(
    dtype,
    token,
    model_dim,
    inter_dim,
    E,
    topk,
    actType,
    qType,
    AQDType,
    WQDType,
    use_g1u1=False,
    doweight_stage1=False,
    hidden_pad=0,
    intermediate_pad=0,
):
    if get_gfx() not in ["gfx950"] and qType == aiter.QuantType.per_1x32:
        return
    torch_quant = aiter.get_torch_quant(qType)
    torch_act = aiter.get_torch_act(actType)
    input = torch.randn((token, model_dim), dtype=dtype)
    if use_g1u1:
        w1 = torch.randn((E, inter_dim * 2, model_dim), dtype=dtype)
        if (hidden_pad != 0 and intermediate_pad != 0):
            w1[:,:,-hidden_pad:] = 0
            w1[:,-intermediate_pad:,:] = 0
            w1[:,inter_dim-intermediate_pad:inter_dim,:] = 0
        exp_bias1 = torch.clamp(torch.randn((E, inter_dim * 2), dtype=dtype), -1.0, 1.0)
    else:
        w1 = torch.randn((E, inter_dim, model_dim), dtype=dtype)
        exp_bias1 = torch.clamp(torch.randn((E * inter_dim), dtype=dtype), -1.0, 1.0)
    w2 = torch.randn((E, model_dim, inter_dim), dtype=dtype)
    if (hidden_pad != 0 and intermediate_pad != 0):
        w2[:,:,-intermediate_pad:] = 0
        w2[:,-hidden_pad:,:] = 0
    exp_bias2 = torch.clamp(torch.randn((E, model_dim), dtype=dtype), -1.0, 1.0)
    score = torch.randn((token, E), dtype=dtype)
    topk_weights, topk_ids = fused_topk(input, score, topk, True)
    # sequence
    # topk_ids_list = [[((i * topk) + j)% E for j in range(topk)] for i in range(token)]
    # topk_ids = torch.tensor(topk_ids_list, device=topk_ids.device, dtype=topk_ids.dtype)

    M, _ = topk_ids.shape

    BLOCK_SIZE_M = get_block_size_M(M, topk, E, inter_dim)
    # BLOCK_SIZE_M = 32 if M > 1024 else 16
    # if qType == aiter.QuantType.per_128x128:
    #     BLOCK_SIZE_M = 64 if M > 64 else 16
    sorted_ids, sorted_weights, sorted_expert_ids, num_valid_ids, moe_buf = moe_sorting(
        topk_ids, topk_weights, E, model_dim, dtype, BLOCK_SIZE_M
    )

    if qType == aiter.QuantType.per_Tensor:
        w1_qt, w1_scale = aiter.pertoken_quant(w1.view(E, -1), quant_dtype=WQDType)
        w2_qt, w2_scale = aiter.pertoken_quant(w2.view(E, -1), quant_dtype=WQDType)
        w1_qt = w1_qt.view(w1.shape)
        w2_qt = w2_qt.view(w2.shape)
    elif qType == aiter.QuantType.per_Token and WQDType == torch.int4:  # int4 w quant
        w1_qt, w1_scale = aiter.pertoken_quant(w1, quant_dtype=dtypes.i8, dtypeMax=7)
        w2_qt, w2_scale = aiter.pertoken_quant(w2, quant_dtype=dtypes.i8, dtypeMax=7)
    elif qType == aiter.QuantType.per_128x128:

        def weight_per_128x128_quant(weight, quant_dtype):
            E, dim1, dim2 = weight.shape
            weight_blocks = weight.view(
                E, dim1 // 128, 128, dim2 // 128, 128
            )  # [E, num_blocks_dim1, 128, num_blocks_dim2, 128]
            weight_blocks = weight_blocks.permute(
                0, 1, 3, 2, 4
            ).contiguous()  # [E, num_blocks_dim1, num_blocks_dim2, 128, 128]
            weight_blocks = weight_blocks.view(
                E, -1, 128 * 128
            )  # [E, num_blocks, 128*128]
            weight_qt, weight_scale = aiter.pertoken_quant(
                weight_blocks, quant_dtype=quant_dtype
            )
            weight_qt = weight_qt.view(
                E, dim1 // 128, dim2 // 128, 128, 128
            )  # [E, num_blocks_dim1, num_blocks_dim2, 128, 128]
            weight_qt = weight_qt.permute(
                0, 1, 3, 2, 4
            ).contiguous()  # [E, num_blocks_dim1, 128, num_blocks_dim2, 128]
            weight_qt = weight_qt.view(E, dim1, dim2)  # [E, dim1, dim2]
            weight_scale = weight_scale.view(
                E, dim1 // 128, dim2 // 128
            )  # [E, num_blocks_dim1, num_blocks_dim2]
            return weight_qt, weight_scale

        w1_qt, w1_scale = weight_per_128x128_quant(w1, quant_dtype=WQDType)
        w2_qt, w2_scale = weight_per_128x128_quant(w2, quant_dtype=WQDType)
    else:
        w1_qt, w1_scale = torch_quant(w1, quant_dtype=WQDType)
        w2_qt, w2_scale = torch_quant(w2, quant_dtype=WQDType)

    if qType != aiter.QuantType.per_1x32:
        w1_qt = w1_qt_aiter = w1_qt.view(w1.shape)
        w2_qt = w2_qt_aiter = w2_qt.view(w2.shape)
    else:
        w1_qt = w1_qt_aiter = w1_qt.view(w1.shape[0], w1.shape[1], w1.shape[2] // 2)
        w2_qt = w2_qt_aiter = w2_qt.view(w2.shape[0], w2.shape[1], w2.shape[2] // 2)

    # Quant-ing a
    if qType == aiter.QuantType.per_128x128:
        a1_qt, a1_scale = aiter.pertoken_quant(
            input.view(token, -1, 128), quant_dtype=AQDType
        )
        a1_qt = a1_qt.view(token, model_dim)
        a1_scale = a1_scale.squeeze(-1)
    elif qType == aiter.QuantType.per_1x32 and (AQDType in [dtypes.bf16, dtypes.fp16]) and WQDType == dtypes.fp4x2: #a16w4
        a1_qt = input.to(AQDType)
        a1_scale = None
    else:
        a1_qt, a1_scale = torch_quant(input, quant_dtype=AQDType)

    # bias dtype convert
    if qType == aiter.QuantType.per_1x32 and (AQDType in [dtypes.bf16, dtypes.fp16]) and (WQDType == dtypes.fp4x2): #a16w4
        exp_bias1_aiter = exp_bias1.to(dtypes.fp32)
        exp_bias2_aiter = exp_bias2.to(dtypes.fp32)
    else:
        exp_bias1_aiter = exp_bias1 = None
        exp_bias2_aiter = exp_bias2 = None

    # pre-shuffle
    w1_scale_aiter = w1_scale
    w2_scale_aiter = w2_scale
    if WQDType == torch.int4:  # int4 w quant
        w1_qt_aiter = rearrange_4bit_elements(
            convert_int8_to_uint32_int4(
                shuffle_weight(w1_qt_aiter, (16, 16), use_int4=True)
            )
        )
        w2_qt_aiter = rearrange_4bit_elements(
            convert_int8_to_uint32_int4(
                shuffle_weight(w2_qt_aiter, (16, 16), use_int4=True)
            )
        )
        w1_scale_aiter = fp4_utils.e8m0_shuffle(w1_scale)
        w2_scale_aiter = fp4_utils.e8m0_shuffle(w2_scale)
    elif qType == aiter.QuantType.per_1x32 and (AQDType in [dtypes.bf16, dtypes.fp16]) and (WQDType == dtypes.fp4x2): #a16w4
        w1_qt_aiter = shuffle_mxfp4_weight(w1_qt_aiter, 16, True)
        w1_scale_aiter = shuffle_mxfp4_scale(w1_scale, E, True)
        w2_qt_aiter = shuffle_mxfp4_weight(w2_qt_aiter, 16, False)
        w2_scale_aiter = shuffle_mxfp4_scale(w2_scale, E, False)
    # elif WQDType != dtypes.fp4x2 and (get_gfx() in ["gfx950"]):
    #     inst_K = 128 // w1_qt_aiter.element_size()
    #     w1_qt_aiter = shuffle_weight_NK(w1_qt_aiter, 16, inst_K)
    #     w2_qt_aiter = shuffle_weight_NK(w2_qt_aiter, 16, inst_K)
    elif WQDType != dtypes.fp4x2:
        w1_qt_aiter = shuffle_weight(w1_qt_aiter, layout=(16, 16))
        w2_qt_aiter = shuffle_weight(w2_qt_aiter, layout=(16, 16))
        w1_scale_aiter = fp4_utils.e8m0_shuffle(w1_scale)
        w2_scale_aiter = fp4_utils.e8m0_shuffle(w2_scale)

    # # ######################## stage 1 start ###########
    out1_ref = torch_moe_stage1(
        a1_qt,
        w1_qt,
        w2_qt,
        topk_weights,
        topk_ids,
        dtype=dtype,
        activation=actType,
        quant_type=qType,
        a1_scale=a1_scale,
        w1_scale=w1_scale,
        w1_bias=exp_bias1,
        doweight=doweight_stage1,
    )

    # # ######################## ck stage 1 start ###########
<<<<<<< HEAD
    if WQDType == dtypes.fp4x2 or AQDType == dtypes.fp4x2:
        out1_ck = torch.zeros((token, topk, inter_dim), dtype=dtype)
    else:
        out1_ck = torch.empty((token, topk, inter_dim), dtype=dtype)
    if qType == aiter.QuantType.per_1x32 and (AQDType in [dtypes.bf16, dtypes.fp16]) and (WQDType == dtypes.fp4x2): #a16w4:
        npad0 = intermediate_pad // 64 * 64
        kpad0 = hidden_pad // 128 * 128
        out1_ck, us1 = run_perftest(
            cktile_moe_stage1,
            a1_qt,
            w1_qt_aiter,
            w2_qt_aiter,
            sorted_ids,
            sorted_expert_ids,
            num_valid_ids,
            w1_scale_aiter,
            a1_scale,
            exp_bias1_aiter,
            dtype,
            topk,
            npad0 * 2,
            kpad0,
            BLOCK_SIZE_M,
            actType,
            quant_type=qType,
            sorted_weights=sorted_weights if doweight_stage1 else None,
            # needTrace=True,
            # num_iters=2,
            # num_warmup=0,
        )
    else:
        out1_ck, us1 = run_perftest(
            ck_moe_stage1,
            a1_qt,
            w1_qt_aiter,
            w2_qt_aiter,
            sorted_ids,
            sorted_expert_ids,
            num_valid_ids,
            w1_scale,
            a1_scale,
            dtype,
            topk,
            BLOCK_SIZE_M,
            actType,
            quant_type=qType,
            sorted_weights=sorted_weights if doweight_stage1 else None,
            needTrace=True,
    )
    
    checkAllclose(
        out1_ref,
        out1_ck,
        msg=f"[perf]  ck_moe_stage1:{us1:>8.2f} us, {token*model_dim*inter_dim*2*topk*2/us1/1000/1000:>8.2f} tflops......(quant:{AQDType})",
    )
    
=======
    out1_ck = torch.empty((token, topk, inter_dim), dtype=dtype)

    # out1_ck, us1 = run_perftest(
    #     ck_moe_stage1,
    #     a1_qt,
    #     w1_qt_aiter,
    #     w2_qt_aiter,
    #     sorted_ids,
    #     sorted_expert_ids,
    #     num_valid_ids,
    #     w1_scale,
    #     a1_scale,
    #     dtype,
    #     topk,
    #     BLOCK_SIZE_M,
    #     actType,
    #     quant_type=qType,
    #     sorted_weights=sorted_weights if doweight_stage1 else None,
    #     needTrace=True,
    # )

    # cktile_2stage
    # out1_ck, us1 = run_perftest(
    #     cktile_moe_stage1,
    #     a1_qt,
    #     w1_qt_aiter,
    #     w2_qt_aiter,
    #     sorted_ids,
    #     sorted_expert_ids,
    #     num_valid_ids,
    #     w1_scale_aiter,
    #     a1_scale,
    #     exp_bias1_aiter,
    #     dtype,
    #     topk,
    #     npad0 * 2,
    #     kpad0,
    #     BLOCK_SIZE_M,
    #     actType,
    #     quant_type=qType,
    #     sorted_weights=sorted_weights if doweight_stage1 else None,
    #     # needTrace=True,
    #     # num_iters=2,
    #     # num_warmup=0,
    # )
    # checkAllclose(
    #     out1_ref[:,:-npad0] if need_pad else out1_ref,
    #     out1_ck[:,:-npad0] if need_pad else out1_ck,
    #     msg=f"[perf]  ck_moe_stage1:{us1:>8.2f} us, {token*model_dim*inter_dim*2*topk*2/us1/1000/1000:>8.2f} tflops......(quant:{AQDType})",
    # )
>>>>>>> 4d8f4811
    # diff = torch.abs(out1_ref - out1_ck)
    # max_value= diff.max()
    # multi_index = np.unravel_index(torch.argmax(diff).item(), diff.shape)
    # print("max_diff", max_value.item(), ",ref=", out1_ref[multi_index].item(), ",ck=", out1_ck[multi_index].item())
    # ######################## stage 1 end ###########

    # if WQDType != torch.int4:
    #     # asm int4 2 stage not support yet
    #     if qType == aiter.QuantType.per_Tensor:
    #         a1_scale = a1_scale.view(1).repeat(token)
    #         w1_scale = w1_scale.view(E, 1).repeat(1, w1.shape[-2])

    #     out1_asm = torch.empty((token, topk, inter_dim), dtype=dtype)
    #     _, us = run_perftest(
    #         asm_stage1,
    #         a1_qt,
    #         shuffle_weight(w1_qt, (16, 16)),
    #         shuffle_weight(w2_qt, (16, 16)),
    #         sorted_ids,
    #         sorted_expert_ids,
    #         num_valid_ids,
    #         out1_asm,
    #         topk,
    #         kernelName="fmoe_stage1_bf16_pertokenFp8_g1u1_128x128_pf2",
    #         w1_scale=w1_scale,
    #         a1_scale=a1_scale,
    #         activation=actType,
    #         quant_type=qType,
    #         block_m=BLOCK_SIZE_M,
    #     )
    #     checkAllclose(
    #         out1_ref,
    #         out1_asm,
    #         msg=f"[perf] asm_moe_stage1:{us:>8.2f} us, {token*model_dim*inter_dim*topk*2/us/1000/1000:>8.2f} tflops......(quant:{AQDType})",
    #     )

    # ######################## stage 2 start ###########
    if qType == aiter.QuantType.per_128x128:
        a2_qt, a2_scale = aiter.pertoken_quant(
            out1_ref.view(token, -1, 128), quant_dtype=AQDType
        )
        a2_scale = a2_scale.view(token, topk, -1)
    elif qType == aiter.QuantType.per_1x32 and (AQDType in [dtypes.bf16, dtypes.fp16]) and (WQDType == dtypes.fp4x2): #a16w4
        a2_qt = out1_ref
        a2_scale = None
    else:
        a2_qt, a2_scale = torch_quant(out1_ref, quant_dtype=AQDType)
    a2_qt = a2_qt.view(token, topk, -1)

    out2_ref = torch_moe_stage2(
        a2_qt,
        w1_qt,  # E, inter_dim*2, model_dim
        w2_qt,  # E, model_dim, inter_dim
        topk_weights,
        topk_ids,
        dtype=dtype,
        quant_type=qType,
        w2_scale=w2_scale,
        a2_scale=a2_scale,
        w2_bias=exp_bias2,
        doweight=not doweight_stage1,
    )
<<<<<<< HEAD
    # # out_ref = torch_moe(
    # #     input,
    # #     w1_qt,
    # #     w2_qt,
    # #     topk_weights,
    # #     topk_ids,
    # #     fc1_scale=w1_scale,
    # #     fc2_scale=w2_scale,
    # # )
    # # checkAllclose(out_ref, out2_ref, msg="[torch] 1_stage vs 2_stage")

    out2_ck = torch.empty((token, model_dim), dtype=dtype)
    if qType == aiter.QuantType.per_1x32 and (AQDType in [dtypes.bf16, dtypes.fp16]) and (WQDType == dtypes.fp4x2): #a16w4
        npad0 = hidden_pad // 64 * 64
        kpad0 = intermediate_pad // 128 * 128
        _, us2 = run_perftest(
            cktile_moe_stage2,
            a2_qt,
            w1_qt_aiter,
            w2_qt_aiter,
            sorted_ids,
            sorted_expert_ids,
            num_valid_ids,
            w2_scale_aiter,
            a2_scale,
            exp_bias2_aiter,
            dtype,
            topk,
            npad0,
            kpad0,
            BLOCK_SIZE_M,
            actType,
            quant_type,
            sorted_weights if not doweight_stage1 else None,
            # needTrace=True,
            # num_iters=2,
            # num_warmup=0,
        )
        out2_ck = cktile_moe_stage2(
            a2_qt,
            w1_qt_aiter,
            w2_qt_aiter,
            sorted_ids,
            sorted_expert_ids,
            num_valid_ids,
            w2_scale_aiter,
            a2_scale,
            exp_bias2_aiter,
            dtype,
            topk,
            npad0,
            kpad0,
            BLOCK_SIZE_M,
            actType,
            quant_type,
            sorted_weights if not doweight_stage1 else None,
            True
        )
    else:
        out2_ck, us2 = run_perftest(
            ck_moe_stage2,
            a2_qt,
            w1_qt_aiter,
            w2_qt_aiter,
            sorted_ids,
            sorted_expert_ids,
            num_valid_ids,
            w2_scale,
            a2_scale,
            dtype,
            topk,
            BLOCK_SIZE_M,
            actType,
            quant_type,
            sorted_weights if not doweight_stage1 else None,
        )

    checkAllclose(
        out2_ref,
        out2_ck,
        msg=f"[perf]  ck_moe_stage2:{us2:>8.2f} us, {token*model_dim*inter_dim*topk*2/us2/1000/1000:>8.2f} tflops......(quant:{AQDType})",
    )

=======
    # out_ref = torch_moe(
    #     input,
    #     w1_qt,
    #     w2_qt,
    #     topk_weights,
    #     topk_ids,
    #     fc1_scale=w1_scale,
    #     fc2_scale=w2_scale,
    # )
    # checkAllclose(out_ref, out2_ref, msg="[torch] 1_stage vs 2_stage")

    out2_ck = torch.empty((token, model_dim), dtype=dtype)
    # out2_ck, us2 = run_perftest(
    #     ck_moe_stage2,
    #     a2_qt,
    #     w1_qt_aiter,
    #     w2_qt_aiter,
    #     sorted_ids,
    #     sorted_expert_ids,
    #     num_valid_ids,
    #     w2_scale,
    #     a2_scale,
    #     dtype,
    #     topk,
    #     BLOCK_SIZE_M,
    #     actType,
    #     quant_type,
    #     sorted_weights if not doweight_stage1 else None,
    # )

    # # cktil2stage
    # _, us2 = run_perftest(
    #     cktile_moe_stage2,
    #     a2_qt,
    #     w1_qt_aiter,
    #     w2_qt_aiter,
    #     sorted_ids,
    #     sorted_expert_ids,
    #     num_valid_ids,
    #     w2_scale_aiter,
    #     a2_scale,
    #     exp_bias2_aiter,
    #     dtype,
    #     topk,
    #     npad0,
    #     kpad0,
    #     BLOCK_SIZE_M,
    #     actType,
    #     quant_type,
    #     sorted_weights if not doweight_stage1 else None,
    #     # needTrace=True,
    #     # num_iters=2,
    #     # num_warmup=0,
    # )
    # out2_ck = cktile_moe_stage2(
    #     a2_qt,
    #     w1_qt_aiter,
    #     w2_qt_aiter,
    #     sorted_ids,
    #     sorted_expert_ids,
    #     num_valid_ids,
    #     w2_scale_aiter,
    #     a2_scale,
    #     exp_bias2_aiter,
    #     dtype,
    #     topk,
    #     npad0,
    #     kpad0,
    #     BLOCK_SIZE_M,
    #     actType,
    #     quant_type,
    #     sorted_weights if not doweight_stage1 else None,
    #     True
    # )

    # checkAllclose(
    #     out2_ref,
    #     out2_ck,
    #     msg=f"[perf]  ck_moe_stage2:{us2:>8.2f} us, {token*model_dim*inter_dim*topk*2/us2/1000/1000:>8.2f} tflops......(quant:{AQDType})",
    # )
>>>>>>> 4d8f4811
    # diff = torch.abs(out2_ref - out2_ck)
    # max_value= diff.max()
    # multi_index = np.unravel_index(torch.argmax(diff).item(), diff.shape)
    # print("max_diff", max_value.item(), ",ref=", out2_ref[multi_index].item(), ",ck=", out2_ck[multi_index].item())
    # ######################## stage 2 end ###########

<<<<<<< HEAD
    out2_ck = fused_moe(
=======
    # # ######################## fused 2 stage #########
    us1 = 0
    out2_ck, us2 = run_perftest(
        fused_moe,
>>>>>>> 4d8f4811
        input,
        w1_qt_aiter,
        w2_qt_aiter,
        topk_weights,
        topk_ids,
<<<<<<< HEAD
        w1_scale=w1_scale_aiter,
        w2_scale=w2_scale_aiter,
        quant_type=qType,
        activation=actType,
        doweight_stage1=doweight_stage1,
        intermediate_pad=intermediate_pad,
        hidden_pad=hidden_pad,
        bias1=exp_bias1_aiter,
        bias2=exp_bias2_aiter,
=======
        w1_scale=fp4_utils.e8m0_shuffle(
            w1_scale
        ),  # e8m0_shuffle will do nothing if it's a fp32
        w2_scale=fp4_utils.e8m0_shuffle(w2_scale),
        quant_type=qType,
        activation=actType,
        doweight_stage1=doweight_stage1,
>>>>>>> 4d8f4811
    )
    err = checkAllclose(
        out2_ref,
        out2_ck,
        msg=f"ck_moe_2stages:{us2:>8.2f} us, {token*model_dim*inter_dim*3*topk*2/us2/1000/1000:>8.2f} tflops......(quant:{AQDType})",
    )

    # return {"gemm1(us)": us1, "gemm2(us)": us2}
    def calc_diff(x: torch.Tensor, y: torch.Tensor):
        x, y = x.double(), y.double()
        denominator = (x * x + y * y).sum()
        sim = 2 * (x * y).sum() / denominator
        return 1 - sim

    logits_diff = calc_diff(out2_ref, out2_ck)
    assert logits_diff < 1e-3

    return {"us": us2, "err": err}

<<<<<<< HEAD
=======

>>>>>>> 4d8f4811
l_dtype = ["bf16", "fp16"][:1]
# l_dim = [(6144, 4096)]
l_dim = [(7168, 256)]
# l_dim = [(3072, 3072)]
l_tokenNum = [
    # 1,
    # 2,
    # 4,
    8,
    # 16,
    # 32,
    # 64,
    # 128,
    # 256,
    # 1024,
    # 2048,
    # 3072,
    # 4096,
    # 8192,
    # 163840,
]
l_act = [aiter.ActivationType.Silu, aiter.ActivationType.Gelu]
l_quant = [
    # (aiter.QuantType.No, None, None), # a16w16
    # (aiter.QuantType.per_Tensor, dtypes.fp8, dtypes.fp8),  # a8w8
    # (aiter.QuantType.per_Token, dtypes.fp8, dtypes.fp8),  # a8w8
    # (aiter.QuantType.per_Token, dtypes.fp8, torch.int4),  # a8w4
    # (aiter.QuantType.per_1x32, dtypes.fp4x2, dtypes.fp4x2),  # a4w4
<<<<<<< HEAD
    # (aiter.QuantType.per_128x128, dtypes.fp8, dtypes.fp8),  # a8w8
    (aiter.QuantType.per_1x32, dtypes.bf16, dtypes.fp4x2), # a16w4
    
=======
    (aiter.QuantType.per_128x128, dtypes.fp8, dtypes.fp8),  # a8w8
    # (aiter.QuantType.per_1x32, dtypes.bf16, dtypes.fp4x2),  # a16w4
>>>>>>> 4d8f4811
]
l_doweight_stage1 = [False, True][:1]
l_hidden_intermediate_pad = [(0, 0), (65, 65), (129, 191)]


parser = argparse.ArgumentParser(
    formatter_class=argparse.RawTextHelpFormatter,
    description="config input of test",
)
parser.add_argument(
    "-d",
    "--dtype",
    type=str,
    choices=l_dtype,
    nargs="?",
    const=None,
    default=None,
    help="""Data type.
    e.g.: -d bf16""",
)

parser.add_argument(
    "-dim",
    type=dtypes.str2tuple,
    nargs="?",
    const=None,
    default=None,
    help="""Model dimension.
    e.g.: -dim 6144,4096""",
)

parser.add_argument(
    "-t",
    "--tokenNum",
    type=int,
    nargs="?",
    const=None,
    default=None,
    help="""Number of tokens.
    e.g.: -t 1024""",
)

parser.add_argument(
    "-q",
    "--quant",
    type=int,
    choices=range(len(l_quant)),
    help="""select quantization type:
    0 : aiter.QuantType.No, None, None),  # a16w16
    1: aiter.QuantType.per_Tensor, dtypes.fp8, dtypes.fp8  # a8w8
    2: aiter.QuantType.per_Token, dtypes.fp8, dtypes.fp8  # a8w8
    3: aiter.QuantType.per_Token, dtypes.fp8, torch.int4  # a8w4
    4: aiter.QuantType.per_1x32, dtypes.fp4x2, dtypes.fp4x2  # a4w4
    5: aiter.QuantType.per_128x128, dtypes.fp8, dtypes.fp8,  # a8w8""",
)

parser.add_argument(
    "-a",
    "--act",
    type=str,
    choices=["silu", "gelu"],
    default=None,
    help="""Select activation type.
    e.g.: -a silu""",
)

parser.add_argument(
    "-s",
    "--doweight_stage1",
    type=dtypes.str2bool,
    nargs="?",
    const=None,
    default=None,
    help="""Whether to do weight in stage 1. Default is [False, True].
    -s f    # False.
    -s t    # True.""",
)

parser.add_argument(
    "-e",
    "--expert",
    type=int,
    default=256,
    help="""Number of experts.
    e.g.: -e 8""",
)

parser.add_argument(
    "-k",
    "--topk",
    type=int,
    default=8,
    help="""Number of top experts.
    e.g.: -k 2""",
)

args = parser.parse_args()
if args.dtype is None:
    l_dtype = [dtypes.d_dtypes[key] for key in l_dtype]
else:
    l_dtype = [dtypes.d_dtypes[args.dtype]]

if args.dim is not None:
    l_dim = [args.dim]

if args.tokenNum is not None:
    l_tokenNum = [args.tokenNum]

l_quant = [l_quant[args.quant]] if args.quant is not None else l_quant

if args.act is not None:
    l_act = [getattr(aiter.ActivationType, args.act.capitalize())]

if args.doweight_stage1 is not None:
    l_doweight_stage1 = [args.doweight_stage1]
   
df = []
for (
    dtype,
    (quant_type, aq_dtype, wq_dtype),
    (model_dim, inter_dim),
    doweight_stage1,
) in itertools.product(l_dtype, l_quant, l_dim, l_doweight_stage1):
    if (quant_type, aq_dtype, wq_dtype) == (aiter.QuantType.per_1x32, dtypes.bf16, dtypes.fp4x2):
        for (hidden_pad, intermediate_pad) in l_hidden_intermediate_pad:
            print(f"hidden_pad={hidden_pad}, intermediate_pad={intermediate_pad}")
            for m in l_tokenNum:
                ret = test_fmoe(
                    dtype,
                    m,
                    model_dim,
                    inter_dim,
                    args.expert,
                    args.topk,
                    aiter.ActivationType.Swiglu,
                    quant_type,
                    aq_dtype,
                    wq_dtype,
                    use_g1u1=True,
                    doweight_stage1=doweight_stage1,
                    hidden_pad=hidden_pad,
                    intermediate_pad=intermediate_pad,
                )
                df.append(ret)
    else:
        for act_type in l_act:
            for m in l_tokenNum:
                ret = test_fmoe(
                    dtype,
                    m,
                    model_dim,
                    inter_dim,
                    args.expert,
                    args.topk,
                    act_type,
                    quant_type,
                    aq_dtype,
                    wq_dtype,
                    use_g1u1=True,
                    doweight_stage1=doweight_stage1,
                )
                df.append(ret)
df = pd.DataFrame(df)
aiter.logger.info(f"summary:\n{df}")<|MERGE_RESOLUTION|>--- conflicted
+++ resolved
@@ -393,7 +393,6 @@
     )
 
     # # ######################## ck stage 1 start ###########
-<<<<<<< HEAD
     if WQDType == dtypes.fp4x2 or AQDType == dtypes.fp4x2:
         out1_ck = torch.zeros((token, topk, inter_dim), dtype=dtype)
     else:
@@ -450,58 +449,6 @@
         msg=f"[perf]  ck_moe_stage1:{us1:>8.2f} us, {token*model_dim*inter_dim*2*topk*2/us1/1000/1000:>8.2f} tflops......(quant:{AQDType})",
     )
     
-=======
-    out1_ck = torch.empty((token, topk, inter_dim), dtype=dtype)
-
-    # out1_ck, us1 = run_perftest(
-    #     ck_moe_stage1,
-    #     a1_qt,
-    #     w1_qt_aiter,
-    #     w2_qt_aiter,
-    #     sorted_ids,
-    #     sorted_expert_ids,
-    #     num_valid_ids,
-    #     w1_scale,
-    #     a1_scale,
-    #     dtype,
-    #     topk,
-    #     BLOCK_SIZE_M,
-    #     actType,
-    #     quant_type=qType,
-    #     sorted_weights=sorted_weights if doweight_stage1 else None,
-    #     needTrace=True,
-    # )
-
-    # cktile_2stage
-    # out1_ck, us1 = run_perftest(
-    #     cktile_moe_stage1,
-    #     a1_qt,
-    #     w1_qt_aiter,
-    #     w2_qt_aiter,
-    #     sorted_ids,
-    #     sorted_expert_ids,
-    #     num_valid_ids,
-    #     w1_scale_aiter,
-    #     a1_scale,
-    #     exp_bias1_aiter,
-    #     dtype,
-    #     topk,
-    #     npad0 * 2,
-    #     kpad0,
-    #     BLOCK_SIZE_M,
-    #     actType,
-    #     quant_type=qType,
-    #     sorted_weights=sorted_weights if doweight_stage1 else None,
-    #     # needTrace=True,
-    #     # num_iters=2,
-    #     # num_warmup=0,
-    # )
-    # checkAllclose(
-    #     out1_ref[:,:-npad0] if need_pad else out1_ref,
-    #     out1_ck[:,:-npad0] if need_pad else out1_ck,
-    #     msg=f"[perf]  ck_moe_stage1:{us1:>8.2f} us, {token*model_dim*inter_dim*2*topk*2/us1/1000/1000:>8.2f} tflops......(quant:{AQDType})",
-    # )
->>>>>>> 4d8f4811
     # diff = torch.abs(out1_ref - out1_ck)
     # max_value= diff.max()
     # multi_index = np.unravel_index(torch.argmax(diff).item(), diff.shape)
@@ -564,7 +511,6 @@
         w2_bias=exp_bias2,
         doweight=not doweight_stage1,
     )
-<<<<<<< HEAD
     # # out_ref = torch_moe(
     # #     input,
     # #     w1_qt,
@@ -648,108 +594,18 @@
         msg=f"[perf]  ck_moe_stage2:{us2:>8.2f} us, {token*model_dim*inter_dim*topk*2/us2/1000/1000:>8.2f} tflops......(quant:{AQDType})",
     )
 
-=======
-    # out_ref = torch_moe(
-    #     input,
-    #     w1_qt,
-    #     w2_qt,
-    #     topk_weights,
-    #     topk_ids,
-    #     fc1_scale=w1_scale,
-    #     fc2_scale=w2_scale,
-    # )
-    # checkAllclose(out_ref, out2_ref, msg="[torch] 1_stage vs 2_stage")
-
-    out2_ck = torch.empty((token, model_dim), dtype=dtype)
-    # out2_ck, us2 = run_perftest(
-    #     ck_moe_stage2,
-    #     a2_qt,
-    #     w1_qt_aiter,
-    #     w2_qt_aiter,
-    #     sorted_ids,
-    #     sorted_expert_ids,
-    #     num_valid_ids,
-    #     w2_scale,
-    #     a2_scale,
-    #     dtype,
-    #     topk,
-    #     BLOCK_SIZE_M,
-    #     actType,
-    #     quant_type,
-    #     sorted_weights if not doweight_stage1 else None,
-    # )
-
-    # # cktil2stage
-    # _, us2 = run_perftest(
-    #     cktile_moe_stage2,
-    #     a2_qt,
-    #     w1_qt_aiter,
-    #     w2_qt_aiter,
-    #     sorted_ids,
-    #     sorted_expert_ids,
-    #     num_valid_ids,
-    #     w2_scale_aiter,
-    #     a2_scale,
-    #     exp_bias2_aiter,
-    #     dtype,
-    #     topk,
-    #     npad0,
-    #     kpad0,
-    #     BLOCK_SIZE_M,
-    #     actType,
-    #     quant_type,
-    #     sorted_weights if not doweight_stage1 else None,
-    #     # needTrace=True,
-    #     # num_iters=2,
-    #     # num_warmup=0,
-    # )
-    # out2_ck = cktile_moe_stage2(
-    #     a2_qt,
-    #     w1_qt_aiter,
-    #     w2_qt_aiter,
-    #     sorted_ids,
-    #     sorted_expert_ids,
-    #     num_valid_ids,
-    #     w2_scale_aiter,
-    #     a2_scale,
-    #     exp_bias2_aiter,
-    #     dtype,
-    #     topk,
-    #     npad0,
-    #     kpad0,
-    #     BLOCK_SIZE_M,
-    #     actType,
-    #     quant_type,
-    #     sorted_weights if not doweight_stage1 else None,
-    #     True
-    # )
-
-    # checkAllclose(
-    #     out2_ref,
-    #     out2_ck,
-    #     msg=f"[perf]  ck_moe_stage2:{us2:>8.2f} us, {token*model_dim*inter_dim*topk*2/us2/1000/1000:>8.2f} tflops......(quant:{AQDType})",
-    # )
->>>>>>> 4d8f4811
     # diff = torch.abs(out2_ref - out2_ck)
     # max_value= diff.max()
     # multi_index = np.unravel_index(torch.argmax(diff).item(), diff.shape)
     # print("max_diff", max_value.item(), ",ref=", out2_ref[multi_index].item(), ",ck=", out2_ck[multi_index].item())
     # ######################## stage 2 end ###########
 
-<<<<<<< HEAD
     out2_ck = fused_moe(
-=======
-    # # ######################## fused 2 stage #########
-    us1 = 0
-    out2_ck, us2 = run_perftest(
-        fused_moe,
->>>>>>> 4d8f4811
         input,
         w1_qt_aiter,
         w2_qt_aiter,
         topk_weights,
         topk_ids,
-<<<<<<< HEAD
         w1_scale=w1_scale_aiter,
         w2_scale=w2_scale_aiter,
         quant_type=qType,
@@ -759,15 +615,6 @@
         hidden_pad=hidden_pad,
         bias1=exp_bias1_aiter,
         bias2=exp_bias2_aiter,
-=======
-        w1_scale=fp4_utils.e8m0_shuffle(
-            w1_scale
-        ),  # e8m0_shuffle will do nothing if it's a fp32
-        w2_scale=fp4_utils.e8m0_shuffle(w2_scale),
-        quant_type=qType,
-        activation=actType,
-        doweight_stage1=doweight_stage1,
->>>>>>> 4d8f4811
     )
     err = checkAllclose(
         out2_ref,
@@ -787,10 +634,7 @@
 
     return {"us": us2, "err": err}
 
-<<<<<<< HEAD
-=======
-
->>>>>>> 4d8f4811
+
 l_dtype = ["bf16", "fp16"][:1]
 # l_dim = [(6144, 4096)]
 l_dim = [(7168, 256)]
@@ -819,14 +663,9 @@
     # (aiter.QuantType.per_Token, dtypes.fp8, dtypes.fp8),  # a8w8
     # (aiter.QuantType.per_Token, dtypes.fp8, torch.int4),  # a8w4
     # (aiter.QuantType.per_1x32, dtypes.fp4x2, dtypes.fp4x2),  # a4w4
-<<<<<<< HEAD
     # (aiter.QuantType.per_128x128, dtypes.fp8, dtypes.fp8),  # a8w8
     (aiter.QuantType.per_1x32, dtypes.bf16, dtypes.fp4x2), # a16w4
     
-=======
-    (aiter.QuantType.per_128x128, dtypes.fp8, dtypes.fp8),  # a8w8
-    # (aiter.QuantType.per_1x32, dtypes.bf16, dtypes.fp4x2),  # a16w4
->>>>>>> 4d8f4811
 ]
 l_doweight_stage1 = [False, True][:1]
 l_hidden_intermediate_pad = [(0, 0), (65, 65), (129, 191)]
