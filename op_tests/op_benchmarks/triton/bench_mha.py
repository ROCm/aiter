import torch
import sys
import warnings
import argparse
import itertools
import triton
from aiter.ops.triton.mha import (
    flash_attn_func,
    flash_attn_fp8_func,
    flash_attn_varlen_func,
    flash_attn_varlen_fp8_func,
    mha_set_use_fused_bwd_kernel,
)
from aiter.test_mha_common import (
    generate_random_padding_mask,
    generate_qkv,
)
from op_tests.op_benchmarks.triton.utils.argparse import get_parser
from op_tests.op_benchmarks.triton.utils.benchmark_utils import (
    get_model_configs,
    print_vgpr,
    get_caller_name_no_ext,
    get_evaluation_label,
)


def nonvarlen_benchmark_configs():
    batch_sizes = [1, 4, 16]
    N_HEADS = [16, 48]
    seq_len_q = [1, 1024, 4096]
    seq_len_k = [163, 8192]
    configs = list(itertools.product(batch_sizes, N_HEADS, seq_len_q, seq_len_k))
    configs = [
        (batch_size, N_HEAD, N_HEAD, seq_len_q, seq_len_k)
        for batch_size, N_HEAD, seq_len_q, seq_len_k in configs
    ]
    return configs


def varlen_benchmark_configs():
    batch_sizes = [1, 4, 8]
    N_HEADS = [16, 48]
    seq_len_q = [1, 1024, 4096]
    seq_len_k = [163, 8192]
    configs = list(itertools.product(batch_sizes, N_HEADS, seq_len_q, seq_len_k))
    configs = [
        (batch_size, N_HEAD, N_HEAD, seq_len_q, seq_len_k)
        for batch_size, N_HEAD, seq_len_q, seq_len_k in configs
    ]
    return configs


def model_benchmark_configs(args):
    config_file = args.model_configs
    configs = get_model_configs(config_path=config_file, models=args.model)
    fa_configs = []
    batch_size = args.b if args.b else 1

    for model_name, config in configs.items():
        HQ = config["num_attention_heads"]
        HK = (
            HQ
            if config["num_key_value_heads"] is None
            else config["num_key_value_heads"]
        )
        N_CTX_Q = args.sq if args.sq else [2**i for i in range(1, 14)]
        N_CTX_K = args.sk if args.sk else N_CTX_Q
        HEAD_DIM = config["hidden_size"] // HQ
        if isinstance(N_CTX_Q, list):
            for seq_len in N_CTX_Q:
                fa_configs.append(
                    (model_name, batch_size, HQ, HK, seq_len, seq_len, HEAD_DIM)
                )
        else:
            fa_configs.append(
                (model_name, batch_size, HQ, HK, N_CTX_Q, N_CTX_K, HEAD_DIM)
            )

    return fa_configs


def pad_rearrange_dropout_mask(
    S_dmask,
    cu_seqlens_q,
    cu_seqlens_k,
    max_seqlen_q,
    max_seqlen_k,
    seqlen_q,
    seqlen_k,
    num_q_heads,
):
    batch_size = cu_seqlens_q.numel() - 1

    padded_dropout_mask = torch.ones(
        (batch_size, num_q_heads, seqlen_q, seqlen_k), device="cuda"
    )
    for b in range(batch_size):
        start_q = cu_seqlens_q[b].item()
        end_q = cu_seqlens_q[b + 1].item()
        start_k = cu_seqlens_k[b].item()
        end_k = cu_seqlens_k[b + 1].item()

        seqlen_q = end_q - start_q
        seqlen_k = end_k - start_k
        for h in range(S_dmask.shape[1]):
            padded_dropout_mask[b, h, :max_seqlen_q, :max_seqlen_k] = S_dmask[
                b, h, :, :
            ]

    return padded_dropout_mask


def create_benchmark_configs(custom, args):
    dtype = arg_to_torch_dtype[args.dtype]
    hk = args.hq if not args.hk else args.hk
    sk = args.sq if not args.sk else args.sk
    head_size = 128 if not args.d else args.d
    head_size_v = head_size if not args.dv else args.dv
    mode = args.mode
    x_names = ["BATCH", "HQ", "HK", "N_CTX_Q", "N_CTX_K"]
    causal = args.causal
    varlen = args.layout == "thd"

    configs = []
    plot_name = get_caller_name_no_ext()
    extra_args = {
        "D_HEAD": head_size,
        "D_HEAD_V": head_size_v,
        "dtype": dtype,
        "causal": causal,
        "mode": mode,
    }

    if custom:
        x_vals_list = [(args.b, args.hq, hk, args.sq, sk)]
    else:
        if varlen:
            x_vals_list = varlen_benchmark_configs()  # Assume this exists
        else:
            x_vals_list = nonvarlen_benchmark_configs()  # Assume this exists

        if args.model:
            x_vals_list = model_benchmark_configs(args)
            x_names = ["model", "BATCH", "HQ", "HK", "N_CTX_Q", "N_CTX_K", "D_HEAD"]
            plot_name = f"fused-attention-{mode}-layout-{args.layout}-fp8-{args.fp8}-causal-{causal}"
            extra_args = {"dtype": dtype, "causal": causal, "mode": mode}

    if mode == "bwd":
        if args.fused_bwd:
            line_vals = ["fused-bwd"]
        else:
<<<<<<< HEAD
            line_vals = ["fused-bwd", "bwd"]
=======
            line_vals = [f"onekernel-bwd({unit})"]
>>>>>>> 9bea0cec
    else:
        line_vals = ["fwd"]

    if args.bench_torch:
        line_vals = ["triton", "torch"]

    if args.test_mode:
        if args.fused_bwd:
            line_vals = ["fused-bwd"]
        else:
<<<<<<< HEAD
            line_vals = ["bwd"]

    line_names = [
        get_evaluation_label(
            args.metric, prefix=val, only_unit=(args.metric == "throughput")
        )
        for val in line_vals
    ]
=======
            line_vals = [f"onekernel-bwd({unit})"]
>>>>>>> 9bea0cec

    configs.append(
        triton.testing.Benchmark(
            x_names=x_names,
            x_vals=x_vals_list,
            line_arg="provider",
            line_vals=line_vals,
            line_names=line_names,
            styles=[("red", "-"), ("green", "-"), ("yellow", "-")],
            ylabel=get_evaluation_label(args.metric, space=True),
            plot_name=plot_name,
            args=extra_args,
        )
    )
    return configs


def run_benchmark(custom, args):
    torch.manual_seed(20)

    @triton.testing.perf_report(create_benchmark_configs(custom, args))
    def bench_mha(
        BATCH,
        HQ,
        HK,
        N_CTX_Q,
        N_CTX_K,
        D_HEAD,
        D_HEAD_V,
        dtype,
        causal,
        mode,
        provider,
        dropout=0.0,
        model=None,
        sm_scale=None,
        device="cuda",
    ):
        """
        Benchmark or test function for multi-head attention backward pass.
        In test_mode, verifies output matching with non-varlen inputs.
        """
        assert dropout <= 0.0, "Dropout not supported in this benchmark."
        requires_grad = mode == "bwd" or args.test_mode
        return_lse = True
        return_attn_probs = False
        varlen = args.layout == "thd"
        has_pe = D_HEAD > D_HEAD_V
        assert not (
            args.fp8 and has_pe
        ), "Positional Encoding (PE) doesn't support FP8 data type."
        assert not (
            has_pe and "fused-bwd" in provider
        ), "'Fused' backward implementation doesn't support Positional Encoding (PE)."

        global _USE_FUSED_BWD
        fused_backward = "fused-bwd" in provider
        mha_set_use_fused_bwd_kernel(fused_backward)

        # Default softmax scale to match standard attention
        if sm_scale is None:
            sm_scale = 1.0 / (D_HEAD**0.5)

        # Test mode: run tests from op_tests with specified shapes
        if args.test_mode:
            import op_tests.triton_tests.test_mha as test_mha

            print(
                f"Testing kernel implementation <{provider}> against Torch with shape:"
            )
            print(
                f"BATCH={BATCH}, HQ={HQ}, HK={HK}, N_CTX_Q={N_CTX_Q}, N_CTX_K={N_CTX_K}, D_HEAD={D_HEAD}, D_HEAD_V={D_HEAD_V}"
            )
            if not varlen:
                if not has_pe:
                    test_mha.test_mha(
                        BATCH,
                        N_CTX_Q,
                        N_CTX_K,
                        HQ,
                        HK,
                        D_HEAD,
                        dropout,
                        True,
                        True,
                        causal,
                        args.fp8,
                        dtype,
                    )
                else:
                    test_mha.test_mha_with_pe(
                        BATCH,
                        N_CTX_Q,
                        N_CTX_K,
                        HQ,
                        HK,
                        D_HEAD,
                        D_HEAD_V,
                        dropout,
                        causal,
                    )
                print("Forward test passed!")
                if not has_pe:
                    test_mha.test_mha_backward_varlen(
                        BATCH,
                        N_CTX_Q,
                        N_CTX_K,
                        HQ,
                        HK,
                        D_HEAD,
                        dropout,
                        causal,
                        args.fp8,
                        dtype,
                    )
                else:
                    test_mha.test_mha_backward_with_pe(
                        BATCH,
                        N_CTX_Q,
                        N_CTX_K,
                        HQ,
                        HK,
                        D_HEAD,
                        D_HEAD_V,
                        dropout,
                        causal,
                    )
                print("Backward test passed!")
            else:
                if not has_pe:
                    test_mha.test_mha_varlen(
                        BATCH,
                        N_CTX_Q,
                        N_CTX_K,
                        HQ,
                        HK,
                        D_HEAD,
                        dropout,
                        True,
                        True,
                        causal,
                        args.fp8,
                        dtype,
                    )
                else:
                    test_mha.test_mha_varlen_with_pe(
                        BATCH,
                        N_CTX_Q,
                        N_CTX_K,
                        HQ,
                        HK,
                        D_HEAD,
                        D_HEAD_V,
                        dropout,
                        causal,
                    )
                print("Forward test passed!")
                if not has_pe:
                    test_mha.test_mha_backward(
                        BATCH,
                        N_CTX_Q,
                        N_CTX_K,
                        HQ,
                        HK,
                        D_HEAD,
                        dropout,
                        causal,
                        args.fp8,
                        dtype,
                    )
                else:
                    test_mha.test_mha_backward_varlen_with_pe(
                        BATCH,
                        N_CTX_Q,
                        N_CTX_K,
                        HQ,
                        HK,
                        D_HEAD,
                        D_HEAD_V,
                        dropout,
                        causal,
                    )
                print("Backward test passed!")

            return 0

        # Generate base inputs
        q = torch.randn((BATCH, N_CTX_Q, HQ, D_HEAD), device=device, dtype=dtype)
        k = torch.randn((BATCH, N_CTX_K, HK, D_HEAD), device=device, dtype=dtype)
        v = torch.randn((BATCH, N_CTX_K, HK, D_HEAD_V), device=device, dtype=dtype)
        q.requires_grad = requires_grad
        k.requires_grad = requires_grad
        v.requires_grad = requires_grad

        # FLOPS calculation variables
        total_flops = 0.0

        # Input preparation
        if varlen:
            query_padding_mask = generate_random_padding_mask(
                N_CTX_Q, BATCH, device, mode="full" if args.equal_seqlens else "random"
            )
            key_padding_mask = generate_random_padding_mask(
                N_CTX_K, BATCH, device, mode="full" if args.equal_seqlens else "random"
            )
            (
                q_unpad,
                k_unpad,
                v_unpad,
                cu_seqlens_q,
                cu_seqlens_k,
                max_seqlen_q,
                max_seqlen_k,
                q,
                k,
                v,
                _,
                _,
                _,
            ) = generate_qkv(
                q, k, v, query_padding_mask, key_padding_mask, kvpacked=False
            )
            q_unpad.requires_grad = True
            k_unpad.requires_grad = True
            v_unpad.requires_grad = True

            q_input, k_input, v_input = q_unpad, k_unpad, v_unpad

            num_contexts = len(cu_seqlens_q) - 1
            for i in range(num_contexts):
                seqlen_q = (cu_seqlens_q[i + 1] - cu_seqlens_q[i]).item()
                seqlen_k = (cu_seqlens_k[i + 1] - cu_seqlens_k[i]).item()
                if causal:
                    valid_out_elements = (
                        ((seqlen_k**2 + seqlen_k) / 2)
                        if seqlen_q > seqlen_k
                        else (seqlen_q * seqlen_k - ((seqlen_q**2 - seqlen_q) / 2))
                    )
                    total_flops += valid_out_elements * HQ * (D_HEAD + D_HEAD_V) * 2.0
                else:
                    total_flops += seqlen_q * seqlen_k * HQ * (D_HEAD + D_HEAD_V) * 2.0
        else:
            q_input, k_input, v_input = q, k, v

            if causal:
                valid_out_elements = (
                    ((N_CTX_K**2 + N_CTX_K) / 2)
                    if N_CTX_Q > N_CTX_K
                    else (N_CTX_Q * N_CTX_K - ((N_CTX_Q**2 - N_CTX_Q) / 2))
                )
                total_flops += (
                    2.0 * BATCH * HQ * valid_out_elements * (D_HEAD + D_HEAD_V)
                )
            else:
                total_flops += (
                    2.0 * BATCH * HQ * N_CTX_Q * N_CTX_K * (D_HEAD + D_HEAD_V)
                )

        # Benchmark mode
        if varlen:
            if args.fp8:

                def fn():
                    return flash_attn_varlen_fp8_func(
                        q_input,
                        k_input,
                        v_input,
                        cu_seqlens_q,
                        cu_seqlens_k,
                        max_seqlen_q,
                        max_seqlen_k,
                        dropout_p=dropout,
                        softmax_scale=sm_scale,
                        causal=causal,
                        return_lse=return_lse,
                        return_attn_probs=return_attn_probs,
                    )

            else:

                def fn():
                    return flash_attn_varlen_func(
                        q_input,
                        k_input,
                        v_input,
                        cu_seqlens_q,
                        cu_seqlens_k,
                        max_seqlen_q,
                        max_seqlen_k,
                        dropout_p=dropout,
                        softmax_scale=sm_scale,
                        causal=causal,
                        return_lse=return_lse,
                        return_attn_probs=return_attn_probs,
                    )

        else:
            if args.fp8:

                def fn():
                    return flash_attn_fp8_func(
                        q_input,
                        k_input,
                        v_input,
                        dropout_p=dropout,
                        softmax_scale=sm_scale,
                        causal=causal,
                        return_lse=return_lse,
                        return_attn_probs=return_attn_probs,
                    )

            else:

                def fn():
                    return flash_attn_func(
                        q_input,
                        k_input,
                        v_input,
                        dropout_p=dropout,
                        softmax_scale=sm_scale,
                        causal=causal,
                        return_lse=return_lse,
                        return_attn_probs=return_attn_probs,
                    )

        if mode == "bwd":
            with torch.enable_grad():
                triton_out = fn()[0]
                d_out = torch.randn_like(triton_out)

                def fn():
                    grads = torch.autograd.grad(
                        triton_out,
                        (q_input, k_input, v_input),
                        d_out,
                        retain_graph=True,
                    )
                    return grads

        ms = triton.testing.do_bench(fn)

        if mode == "bwd":
            total_flops *= 2.5  # 2.0(bwd) + 0.5(recompute)

        if varlen:
            total_num_tokens_q = cu_seqlens_q[-1].item()
            total_num_tokens_k = cu_seqlens_k[-1].item()
        else:
            total_num_tokens_q = BATCH * N_CTX_Q
            total_num_tokens_k = BATCH * N_CTX_K
        q_size = total_num_tokens_q * HQ * D_HEAD * q.element_size()
        k_size = total_num_tokens_k * HK * D_HEAD * k.element_size()
        v_size = total_num_tokens_k * HK * D_HEAD_V * v.element_size()
        o_size = total_num_tokens_q * HQ * D_HEAD_V * q.element_size()
        if mode == "fwd":
            # read q, k, v
            mem_read = q_size + k_size + v_size
            # write o
            mem_write = o_size
        else:
            # read q, k, v, do
            mem_read = q_size + k_size + v_size + o_size
            # write dq, dk, dv
            mem_write = q_size + k_size + v_size
        mem = mem_read + mem_write

        # return ms
        if args.metric == "time":
            return ms
        elif args.metric == "throughput":
            return total_flops / ms * 1e-9
        else:  # GB/s
            return mem / ms * 1e-6

    bench_mha.run(save_path="." if args.o else None, print_data=True)


def supported_layouts():
    layouts = (
        "bshd: Q, K, V are individual tensors of [batch, seqlen_q/k, num_heads, head_size]. "
        "thd: Q, K, V are individual tensors of [total_q/k, num_heads, head_size]. "
    )
    return layouts


# argparse lacks support for boolean argument type (sigh...)
def str2bool(v):
    if isinstance(v, bool) or v is None:
        return v
    if v.lower() in ("yes", "true", "t", "y", "1"):
        return True
    elif v.lower() in ("no", "false", "f", "n", "0"):
        return False
    else:
        raise argparse.ArgumentTypeError("Boolean value expected.")


def parse_args():
    parser = get_parser(kernel_name="FlashAttention")
    parser.add_argument(
        "-mode", type=str, default="fwd", help="fwd:forward kernel, bwd:backward kernel"
    )
    parser.add_argument("-b", type=int, default=0)
    parser.add_argument("-hq", type=int, default=0)
    parser.add_argument("-hk", type=int, default=0)
    parser.add_argument("-sq", type=int, default=0)
    parser.add_argument("-sk", type=int, default=0)
    parser.add_argument(
        "-equal_seqlens",
        action="store_true",
        default=False,
        help="If specified, uses equal sequence lengths with thd layout, i.e t = b * sq",
    )
    parser.add_argument(
        "-d",
        type=int,
        default=0,
        help="Q and K head size, if -dv is absent then -d specifies V head size too",
    )
    parser.add_argument("-dv", type=int, default=0, help="optional V head size")
    parser.add_argument("-causal", type=str2bool, default=None)
    parser.add_argument("-fp8", action="store_true", default=False)
    parser.add_argument("-quantize_p", action="store_true", default=False)
    parser.add_argument("--dtype", default="fp16")
    parser.add_argument("-bench_torch", action="store_true", default=False)
    parser.add_argument("-fused_bwd", action="store_true", default=False)
    parser.add_argument("-print_vgpr", action="store_true", default=False)
    parser.add_argument(
        "-test_mode",
        action="store_true",
        default=False,
        help="Tests correctness of the Triton provider comparing the output to the Torch sdpa.",
    )

    parser.add_argument("--layout", type=str, default=None, help=supported_layouts())
    parser.add_argument(
        "-metric",
        nargs="?",
        const="throughput",
        choices=["time", "throughput", "bandwidth"],
        default=None,
        help="Metrics for the kernel benchmark.",
    )
    parser.add_argument(
        "-persistent",
        nargs="?",
        const="fixed",
        choices=["fixed", "dynamic"],
        default=None,
        help="Enable persistent kernels. Use '-persistent dynamic' for dynamic scheduling of the tiles.",
    )
    parser.add_argument(
        "-o", action="store_true", help="Write performance results to CSV file"
    )
    return parser.parse_args()


arg_to_torch_dtype = {
    "fp16": torch.float16,
    "bf16": torch.bfloat16,
    "fp32": torch.float32,
}


def main():
    args = parse_args()

    if args.model:
        if args.causal is None:  # User didn't specify -causal
            args.causal = True
        if args.layout is None:  # User didn't specify -layout
            args.layout = "thd"
        print(
            f"Note: using -model config defaults: causal={True}, layout={'thd'}. This is the most common real life scenario, but can be overridden with -causal and -layout flags."
        )
    else:
        # the defaults for causal and varlen when not using the -model
        if args.causal is None:  # User didn't specify -causal
            args.causal = False
        if args.layout is None:  # User didn't specify -layout
            args.layout = "bshd"

    custom_config = False

    assert (
        args.layout == "thd" or not args.equal_seqlens or args.model
    ), "Equal sequence lengths arg must be used with the thd layout or a model config."
    if args.hq or args.hk or args.d or args.dv:
        custom_config = True
        if not args.dv:
            args.dv = args.d
        assert (
            args.b and args.hq and args.sq and args.d and args.dv
        ), "If custom config is specified, please provide \
                all of batch, number of Q heads, Q sequence length \
                and head size."

    if args.model:
        assert not (
            args.hq or args.hk or args.d or args.dv
        ), "Specifying model fixes hq, hk and d already. Do not provide them!"

    assert (
        args.dtype in arg_to_torch_dtype
    ), "Only fp16, bf16 and f32 types currently supported."

    assert (
        args.layout in supported_layouts()
    ), f"{args.layout} is not in supported layouts: {supported_layouts()}."

    if args.layout == "thd" and args.equal_seqlens:
        warnings.warn(
            "Using 'thd' layout with equal_seqlen=True incurs an extra sequence length lookup cost "
            "compared to 'bshd' layout. Consider using 'bshd' for better performance.",
            category=RuntimeWarning,
        )

    if args.print_vgpr:
        assert not args.bench_torch, "Do not use -bench_torch with -print_vgpr."
        print("Retrieving VGPR usage for Triton kernels...")

        def fun():
            return run_benchmark(custom_config, args)

        print_vgpr(fun, get_caller_name_no_ext())
        return 0

    run_benchmark(custom_config, args)


if __name__ == "__main__":
    import sys

    sys.exit(main())<|MERGE_RESOLUTION|>--- conflicted
+++ resolved
@@ -17,6 +17,7 @@
 )
 from op_tests.op_benchmarks.triton.utils.argparse import get_parser
 from op_tests.op_benchmarks.triton.utils.benchmark_utils import (
+    get_evaluation_unit,
     get_model_configs,
     print_vgpr,
     get_caller_name_no_ext,
@@ -145,37 +146,24 @@
             plot_name = f"fused-attention-{mode}-layout-{args.layout}-fp8-{args.fp8}-causal-{causal}"
             extra_args = {"dtype": dtype, "causal": causal, "mode": mode}
 
+    unit = get_evaluation_unit(args.metric)
+
     if mode == "bwd":
         if args.fused_bwd:
-            line_vals = ["fused-bwd"]
+            line_vals = [f"fused-bwd({unit})"]
         else:
-<<<<<<< HEAD
-            line_vals = ["fused-bwd", "bwd"]
-=======
             line_vals = [f"onekernel-bwd({unit})"]
->>>>>>> 9bea0cec
     else:
-        line_vals = ["fwd"]
+        line_vals = [f"fwd({unit})"]
 
     if args.bench_torch:
-        line_vals = ["triton", "torch"]
+        line_vals = [f"Triton({unit})", f"Torch({unit})"]
 
     if args.test_mode:
         if args.fused_bwd:
-            line_vals = ["fused-bwd"]
+            line_vals = [f"fused-bwd({unit})"]
         else:
-<<<<<<< HEAD
-            line_vals = ["bwd"]
-
-    line_names = [
-        get_evaluation_label(
-            args.metric, prefix=val, only_unit=(args.metric == "throughput")
-        )
-        for val in line_vals
-    ]
-=======
             line_vals = [f"onekernel-bwd({unit})"]
->>>>>>> 9bea0cec
 
     configs.append(
         triton.testing.Benchmark(
@@ -183,7 +171,7 @@
             x_vals=x_vals_list,
             line_arg="provider",
             line_vals=line_vals,
-            line_names=line_names,
+            line_names=line_vals,
             styles=[("red", "-"), ("green", "-"), ("yellow", "-")],
             ylabel=get_evaluation_label(args.metric, space=True),
             plot_name=plot_name,
