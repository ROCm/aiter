import triton
<<<<<<< HEAD
from utils.benchmark_utils import get_model_configs, get_available_models, print_vgpr
=======
from op_tests.op_benchmarks.triton.utils.benchmark_utils import (
    get_model_configs,
    print_vgpr,
)
>>>>>>> 61c8aa23
import torch
import sys
import warnings
import argparse
import itertools

from aiter.ops.triton.mha import (
    flash_attn_func,
    flash_attn_fp8_func,
    flash_attn_varlen_func,
    flash_attn_varlen_fp8_func,
    mha_set_use_fused_bwd_kernel,
)
from aiter.test_mha_common import (
    generate_random_padding_mask,
    generate_qkv,
)
from op_tests.op_benchmarks.triton.utils.argparse import get_parser


def nonvarlen_benchmark_configs():
    batch_sizes = [1, 4, 16]
    N_HEADS = [16, 48]
    seq_len_q = [1, 1024, 4096]
    seq_len_k = [163, 8192]
    configs = list(itertools.product(batch_sizes, N_HEADS, seq_len_q, seq_len_k))
    configs = [
        (batch_size, N_HEAD, N_HEAD, seq_len_q, seq_len_k)
        for batch_size, N_HEAD, seq_len_q, seq_len_k in configs
    ]
    return configs


def varlen_benchmark_configs():
    batch_sizes = [1, 4, 8]
    N_HEADS = [16, 48]
    seq_len_q = [1, 1024, 4096]
    seq_len_k = [163, 8192]
    configs = list(itertools.product(batch_sizes, N_HEADS, seq_len_q, seq_len_k))
    configs = [
        (batch_size, N_HEAD, N_HEAD, seq_len_q, seq_len_k)
        for batch_size, N_HEAD, seq_len_q, seq_len_k in configs
    ]
    return configs


def model_benchmark_configs(args):
    config_file = args.model_configs
    configs = get_model_configs(config_path=config_file, models=args.model)
    fa_configs = []
    batch_size = args.b if args.b else 1

    for model_name, config in configs.items():
        HQ = config["num_attention_heads"]
        HK = (
            HQ
            if config["num_key_value_heads"] is None
            else config["num_key_value_heads"]
        )
        N_CTX_Q = args.sq if args.sq else [2**i for i in range(1, 14)]
        N_CTX_K = args.sk if args.sk else N_CTX_Q
        HEAD_DIM = config["hidden_size"] // HQ
        if isinstance(N_CTX_Q, list):
            for seq_len in N_CTX_Q:
                fa_configs.append(
                    (model_name, batch_size, HQ, HK, seq_len, seq_len, HEAD_DIM)
                )
        else:
            fa_configs.append(
                (model_name, batch_size, HQ, HK, N_CTX_Q, N_CTX_K, HEAD_DIM)
            )

    return fa_configs


def pad_rearrange_dropout_mask(
    S_dmask,
    cu_seqlens_q,
    cu_seqlens_k,
    max_seqlen_q,
    max_seqlen_k,
    seqlen_q,
    seqlen_k,
    num_q_heads,
):
    batch_size = cu_seqlens_q.numel() - 1

    padded_dropout_mask = torch.ones(
        (batch_size, num_q_heads, seqlen_q, seqlen_k), device="cuda"
    )
    for b in range(batch_size):
        start_q = cu_seqlens_q[b].item()
        end_q = cu_seqlens_q[b + 1].item()
        start_k = cu_seqlens_k[b].item()
        end_k = cu_seqlens_k[b + 1].item()

        seqlen_q = end_q - start_q
        seqlen_k = end_k - start_k
        for h in range(S_dmask.shape[1]):
            padded_dropout_mask[b, h, :max_seqlen_q, :max_seqlen_k] = S_dmask[
                b, h, :, :
            ]

    return padded_dropout_mask


def create_benchmark_configs(custom, args):
    dtype = arg_to_torch_dtype[args.dtype]
    hk = args.hq if not args.hk else args.hk
    sk = args.sq if not args.sk else args.sk
    head_size = 128 if not args.d else args.d
    mode = args.mode
    x_names = ["BATCH", "HQ", "HK", "N_CTX_Q", "N_CTX_K"]
    causal = args.causal
    varlen = args.layout == "thd"

    configs = []
    plot_name = f"fused-attention-{mode}-D_HEAD-{head_size}-layout-{args.layout}-fp8-{args.fp8}-causal-{causal}"
    extra_args = {"D_HEAD": head_size, "dtype": dtype, "causal": causal, "mode": mode}

    if custom:
        x_vals_list = [(args.b, args.hq, hk, args.sq, sk)]
    else:
        if varlen:
            x_vals_list = varlen_benchmark_configs()  # Assume this exists
        else:
            x_vals_list = nonvarlen_benchmark_configs()  # Assume this exists

        if args.model:
            x_vals_list = model_benchmark_configs(args)
            x_names = ["model", "BATCH", "HQ", "HK", "N_CTX_Q", "N_CTX_K", "D_HEAD"]
            plot_name = f"fused-attention-{mode}-layout-{args.layout}-fp8-{args.fp8}-causal-{causal}"
            extra_args = {"dtype": dtype, "causal": causal, "mode": mode}

    if args.metric == "time":
        unit = "ms"
    elif args.metric == "throughput":
        unit = "TFLOPS"
    elif args.metric == "bandwidth":
        unit = "GB/s"
    else:
        raise ValueError("Unknown metric: " + args.metric)

    if mode == "bwd":
        if args.fused_bwd:
            line_vals = [f"fused-bwd({unit})"]
        else:
            line_vals = [f"fused-bwd({unit})", f"bwd({unit})"]
    else:
        line_vals = [f"fwd({unit})"]

    if args.bench_torch:
        line_vals = [f"Triton({unit})", f"Torch({unit})"]

    if args.test_mode:
        if args.fused_bwd:
            line_vals = [f"fused-bwd({unit})"]
        else:
            line_vals = [f"bwd({unit})"]

    configs.append(
        triton.testing.Benchmark(
            x_names=x_names,
            x_vals=x_vals_list,
            line_arg="provider",
            line_vals=line_vals,
            line_names=line_vals,
            styles=[("red", "-"), ("green", "-"), ("yellow", "-")],
            ylabel=unit,
            plot_name=plot_name,
            args=extra_args,
        )
    )
    return configs


def run_benchmark(custom, args):
    torch.manual_seed(20)

    @triton.testing.perf_report(create_benchmark_configs(custom, args))
    def bench_mha(
        BATCH,
        HQ,
        HK,
        N_CTX_Q,
        N_CTX_K,
        D_HEAD,
        dtype,
        causal,
        mode,
        provider,
        dropout=0.0,
        model=None,
        sm_scale=None,
        device="cuda",
    ):
        """
        Benchmark or test function for multi-head attention backward pass.
        In test_mode, verifies output matching with non-varlen inputs.
        """
        assert dropout <= 0.0, "Dropout not supported in this benchmark."
        requires_grad = mode == "bwd" or args.test_mode
        return_lse = True
        return_attn_probs = False
        varlen = args.layout == "thd"

        global _USE_FUSED_BWD

        fused_backward = "fused-bwd" in provider

        mha_set_use_fused_bwd_kernel(fused_backward)

        # Default softmax scale to match standard attention
        if sm_scale is None:
            sm_scale = 1.0 / (D_HEAD**0.5)

        # Test mode: run tests from op_tests with specified shapes
        if args.test_mode:
            import op_tests.triton_tests.test_mha as test_mha

            print(
                f"Testing kernel implementation <{provider}> against Torch with shape:"
            )
            print(
                f"BATCH={BATCH}, HQ={HQ}, HK={HK}, N_CTX_Q={N_CTX_Q}, N_CTX_K={N_CTX_K}, D_HEAD={D_HEAD}"
            )
            if varlen:
                test_mha.test_mha(
                    BATCH,
                    N_CTX_Q,
                    N_CTX_K,
                    HQ,
                    HK,
                    D_HEAD,
                    dropout,
                    True,
                    True,
                    causal,
                    args.fp8,
                    dtype,
                )
                print("Forward test passed!")
                test_mha.test_mha_backward_varlen(
                    BATCH,
                    N_CTX_Q,
                    N_CTX_K,
                    HQ,
                    HK,
                    D_HEAD,
                    dropout,
                    causal,
                    args.fp8,
                    dtype,
                )
                print("Backward test passed!")
            else:
                test_mha.test_mha_varlen(
                    BATCH,
                    N_CTX_Q,
                    N_CTX_K,
                    HQ,
                    HK,
                    D_HEAD,
                    dropout,
                    True,
                    True,
                    causal,
                    args.fp8,
                    dtype,
                )
                print("Forward test passed!")
                test_mha.test_mha_backward(
                    BATCH,
                    N_CTX_Q,
                    N_CTX_K,
                    HQ,
                    HK,
                    D_HEAD,
                    dropout,
                    causal,
                    args.fp8,
                    dtype,
                )
                print("Backward test passed!")

            return 0

        # Generate base inputs
        q = torch.randn((BATCH, N_CTX_Q, HQ, D_HEAD), device=device, dtype=dtype)
        k = torch.randn((BATCH, N_CTX_K, HK, D_HEAD), device=device, dtype=dtype)
        v = torch.randn((BATCH, N_CTX_K, HK, D_HEAD), device=device, dtype=dtype)
        q.requires_grad = requires_grad
        k.requires_grad = requires_grad
        v.requires_grad = requires_grad

        # FLOPS calculation variables
        flops_per_matmul = 0

        # Input preparation
        if varlen:
            query_padding_mask = generate_random_padding_mask(
                N_CTX_Q, BATCH, device, mode="full" if args.equal_seqlens else "random"
            )
            key_padding_mask = generate_random_padding_mask(
                N_CTX_K, BATCH, device, mode="full" if args.equal_seqlens else "random"
            )
            (
                q_unpad,
                k_unpad,
                v_unpad,
                cu_seqlens_q,
                cu_seqlens_k,
                max_seqlen_q,
                max_seqlen_k,
                q,
                k,
                v,
                _,
                _,
                _,
            ) = generate_qkv(
                q, k, v, query_padding_mask, key_padding_mask, kvpacked=False
            )
            q_unpad.requires_grad = True
            k_unpad.requires_grad = True
            v_unpad.requires_grad = True

            q_input, k_input, v_input = q_unpad, k_unpad, v_unpad

            num_contexts = len(cu_seqlens_q) - 1
            for i in range(num_contexts):
                seqlen_q = (cu_seqlens_q[i + 1] - cu_seqlens_q[i]).item()
                seqlen_k = (cu_seqlens_k[i + 1] - cu_seqlens_k[i]).item()
                if causal:
                    valid_out_elements = (
                        ((seqlen_k**2 + seqlen_k) / 2)
                        if seqlen_q > seqlen_k
                        else (seqlen_q * seqlen_k - ((seqlen_q**2 - seqlen_q) / 2))
                    )
                    flops_per_matmul += valid_out_elements * HQ * D_HEAD * 2
                else:
                    flops_per_matmul += seqlen_q * seqlen_k * HQ * D_HEAD * 2
        else:
            q_input, k_input, v_input = q, k, v

            if causal:
                valid_out_elements = (
                    ((N_CTX_K**2 + N_CTX_K) / 2)
                    if N_CTX_Q > N_CTX_K
                    else (N_CTX_Q * N_CTX_K - ((N_CTX_Q**2 - N_CTX_Q) / 2))
                )
                flops_per_matmul = 2.0 * BATCH * HQ * valid_out_elements * D_HEAD
            else:
                flops_per_matmul = 2.0 * BATCH * HQ * N_CTX_Q * N_CTX_K * D_HEAD

        # Benchmark mode
        if varlen:
            if args.fp8:

                def fn():
                    return flash_attn_varlen_fp8_func(
                        q_input,
                        k_input,
                        v_input,
                        cu_seqlens_q,
                        cu_seqlens_k,
                        max_seqlen_q,
                        max_seqlen_k,
                        dropout_p=dropout,
                        softmax_scale=sm_scale,
                        causal=causal,
                        return_lse=return_lse,
                        return_attn_probs=return_attn_probs,
                    )

            else:

                def fn():
                    return flash_attn_varlen_func(
                        q_input,
                        k_input,
                        v_input,
                        cu_seqlens_q,
                        cu_seqlens_k,
                        max_seqlen_q,
                        max_seqlen_k,
                        dropout_p=dropout,
                        softmax_scale=sm_scale,
                        causal=causal,
                        return_lse=return_lse,
                        return_attn_probs=return_attn_probs,
                    )

        else:
            if args.fp8:

                def fn():
                    return flash_attn_fp8_func(
                        q_input,
                        k_input,
                        v_input,
                        dropout_p=dropout,
                        softmax_scale=sm_scale,
                        causal=causal,
                        return_lse=return_lse,
                        return_attn_probs=return_attn_probs,
                    )

            else:

                def fn():
                    return flash_attn_func(
                        q_input,
                        k_input,
                        v_input,
                        dropout_p=dropout,
                        softmax_scale=sm_scale,
                        causal=causal,
                        return_lse=return_lse,
                        return_attn_probs=return_attn_probs,
                    )

        if mode == "bwd":
            with torch.enable_grad():
                triton_out = fn()[0]
                d_out = torch.randn_like(triton_out)

                def fn():
                    grads = torch.autograd.grad(
                        triton_out,
                        (q_input, k_input, v_input),
                        d_out,
                        retain_graph=True,
                    )
                    return grads

        ms = triton.testing.do_bench(fn)

        total_flops = 2 * flops_per_matmul
        if mode == "bwd":
            total_flops *= 2.5  # 2.0(bwd) + 0.5(recompute)

        input_bytes = q.element_size()
        output_bytes = q.element_size()
        if varlen:
            total_num_tokens_q = cu_seqlens_q[-1].item()
            total_num_tokens_k = cu_seqlens_k[-1].item()
        else:
            total_num_tokens_q = BATCH * N_CTX_Q
            total_num_tokens_k = BATCH * N_CTX_K
        mem = (
            total_num_tokens_q * HQ * D_HEAD * input_bytes
            + 2 * total_num_tokens_k * HK * D_HEAD * input_bytes
            + total_num_tokens_q * HQ * D_HEAD * output_bytes
        )
        # return ms
        if "ms" in provider:
            return ms
        elif "TFLOPS" in provider:
            return total_flops / ms * 1e-9
        else:  # GB/s
            return mem / ms * 1e-3

    bench_mha.run(save_path="." if args.o else None, print_data=True)


def supported_layouts():
    layouts = (
        "bshd: Q, K, V are individual tensors of [batch, seqlen_q/k, num_heads, head_size]. "
        "thd: Q, K, V are individual tensors of [total_q/k, num_heads, head_size]. "
    )
    return layouts


# argparse lacks support for boolean argument type (sigh...)
def str2bool(v):
    if isinstance(v, bool) or v is None:
        return v
    if v.lower() in ("yes", "true", "t", "y", "1"):
        return True
    elif v.lower() in ("no", "false", "f", "n", "0"):
        return False
    else:
        raise argparse.ArgumentTypeError("Boolean value expected.")


def parse_args():
    parser = get_parser(kernel_name="FlashAttention")
    parser.add_argument(
        "-mode", type=str, default="fwd", help="fwd:forward kernel, bwd:backward kernel"
    )
    parser.add_argument("-b", type=int, default=0)
    parser.add_argument("-hq", type=int, default=0)
    parser.add_argument("-hk", type=int, default=0)
    parser.add_argument("-sq", type=int, default=0)
    parser.add_argument("-sk", type=int, default=0)
    parser.add_argument(
        "-equal_seqlens",
        action="store_true",
        default=False,
        help="If specified, uses equal sequence lengths with thd layout, i.e t = b * sq",
    )
    parser.add_argument("-d", type=int, default=0)
    parser.add_argument("-causal", type=str2bool, default=None)
    parser.add_argument("-fp8", action="store_true", default=False)
    parser.add_argument("-quantize_p", action="store_true", default=False)
    parser.add_argument("--dtype", default="fp16")
    parser.add_argument("-bench_torch", action="store_true", default=False)
    parser.add_argument("-fused_bwd", action="store_true", default=False)
    parser.add_argument("-print_vgpr", action="store_true", default=False)
    parser.add_argument(
        "-return_all",
        action="store_true",
        default=False,
        help="Prints TFLOPS, walltime, bandwidth.",
    )
    parser.add_argument(
        "-test_mode",
        action="store_true",
        default=False,
        help="Tests correctness of the Triton provider comparing the output to the Torch sdpa.",
    )

    parser.add_argument("--layout", type=str, default=None, help=supported_layouts())

    parser.add_argument(
        "-persistent",
        nargs="?",
        const="fixed",
        choices=["fixed", "dynamic"],
        default=None,
        help="Enable persistent kernels. Use '-persistent dynamic' for dynamic scheduling of the tiles.",
    )
    parser.add_argument(
        "-o", action="store_true", help="Write performance results to CSV file"
    )
    return parser.parse_args()


arg_to_torch_dtype = {
    "fp16": torch.float16,
    "bf16": torch.bfloat16,
    "fp32": torch.float32,
}


def main():
    args = parse_args()

    if args.model:
        if args.causal is None:  # User didn't specify -causal
            args.causal = True
        if args.layout is None:  # User didn't specify -layout
            args.layout = "thd"
        print(
            f"Note: using -model config defaults: causal={True}, layout={'thd'}. This is the most common real life scenario, but can be overridden with -causal and -layout flags."
        )
    else:
        # the defaults for causal and varlen when not using the -model
        if args.causal is None:  # User didn't specify -causal
            args.causal = False
        if args.layout is None:  # User didn't specify -layout
            args.layout = "bshd"

    custom_config = False

    assert (
        args.layout == "thd" or not args.equal_seqlens or args.model
    ), "Equal sequence lengths arg must be used with the thd layout or a model config."
    if args.hq or args.hk or args.d:
        custom_config = True
        assert (
            args.b and args.hq and args.sq and args.d
        ), "If custom config is specified, please provide \
                all of batch, number of Q heads, Q sequence length \
                and head size."

    if args.model:
        assert not (
            args.hq or args.hk or args.d
        ), "Specifying model fixes hq, hk and d already. Do not provide them!"

    assert (
        args.dtype in arg_to_torch_dtype
    ), "Only fp16, bf16 and f32 types currently supported."

    assert (
        args.layout in supported_layouts()
    ), f"{args.layout} is not in supported layouts: {supported_layouts()}."

    if args.layout == "thd" and args.equal_seqlens:
        warnings.warn(
            "Using 'thd' layout with equal_seqlen=True incurs an extra sequence length lookup cost "
            "compared to 'bshd' layout. Consider using 'bshd' for better performance.",
            category=RuntimeWarning,
        )

    if args.print_vgpr:
        assert not args.bench_torch, "Do not use -bench_torch with -print_vgpr."
        print("Retrieving VGPR usage for Triton kernels...")

        def fun():
            return run_benchmark(custom_config, args)

        print_vgpr(fun, "fused-attention")
        return 0

    run_benchmark(custom_config, args)


if __name__ == "__main__":
    import sys

    sys.exit(main())<|MERGE_RESOLUTION|>--- conflicted
+++ resolved
@@ -1,12 +1,8 @@
 import triton
-<<<<<<< HEAD
-from utils.benchmark_utils import get_model_configs, get_available_models, print_vgpr
-=======
 from op_tests.op_benchmarks.triton.utils.benchmark_utils import (
     get_model_configs,
     print_vgpr,
 )
->>>>>>> 61c8aa23
 import torch
 import sys
 import warnings
