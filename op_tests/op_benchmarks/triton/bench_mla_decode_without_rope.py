--- conflicted
+++ resolved
@@ -419,14 +419,8 @@
         max_seqlen_qo = seq_lens_qo.max().item()
         qo_indptr[1 : BATCH + 1] = torch.cumsum(seq_lens_qo, dim=0)
 
-<<<<<<< HEAD
         q_fp8 = q.to(torch.float8_e4m3fn)
         kv_cache_fp8 = kv_cache.to(torch.float8_e4m3fn)
-=======
-        q_fp8 = q.to(torch.float8_e4m3fnuz)
-        kv_cache_fp8 = kv_cache.to(torch.float8_e4m3fnuz)
-        # kv_cache_fp8 = kv_cache_cast_to_fp8(kv_cache)
->>>>>>> 4e791479
 
         # import pdb;pdb.set_trace()
         out_ref, lse_ref = torch_mla_extend(
