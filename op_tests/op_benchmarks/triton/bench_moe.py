--- conflicted
+++ resolved
@@ -2,14 +2,10 @@
 import argparse
 import torch
 import triton
-<<<<<<< HEAD
-from utils.benchmark_utils import (
-=======
 from aiter.ops.triton.utils.types import torch_to_triton_dtype, str_to_torch_dtype
 from aiter.ops.triton.moe_op import fused_moe as triton_moe
 from op_tests.triton_tests.test_moe import input_helper, input_helper_int4_w4a16
 from op_tests.op_benchmarks.triton.utils.benchmark_utils import (
->>>>>>> 61c8aa23
     get_model_configs,
     get_available_models,
     print_vgpr,
