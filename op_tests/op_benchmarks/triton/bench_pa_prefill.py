import triton
<<<<<<< HEAD
from utils.benchmark_utils import (
=======
from op_tests.op_benchmarks.triton.utils.benchmark_utils import (
>>>>>>> 61c8aa23
    get_model_configs,
    get_available_models,
    get_dtype_bytes,
)
from op_tests.op_benchmarks.triton.utils.argparse import get_parser
from op_tests.triton_tests.test_pa_prefill import (
    seed_everything,
    STR_DTYPE_TO_TORCH_DTYPE,
)
import torch
import argparse
from aiter.ops.triton.pa_prefill import context_attention_fwd
import sys
import math
import random


def _get_alibi_slopes(total_num_heads: int) -> torch.Tensor:
    closest_power_of_2 = 2 ** math.floor(math.log2(total_num_heads))
    base = torch.tensor(
        2 ** (-(2 ** -(math.log2(closest_power_of_2) - 3))),
        dtype=torch.float32,
    )
    powers = torch.arange(1, 1 + closest_power_of_2, dtype=torch.int32)
    slopes = torch.pow(base, powers)

    if closest_power_of_2 != total_num_heads:
        extra_base = torch.tensor(
            2 ** (-(2 ** -(math.log2(2 * closest_power_of_2) - 3))),
            dtype=torch.float32,
        )
        num_remaining_heads = min(
            closest_power_of_2, total_num_heads - closest_power_of_2
        )
        extra_powers = torch.arange(
            start=1, end=1 + 2 * num_remaining_heads, step=2, dtype=torch.int32
        )
        slopes = torch.cat([slopes, torch.pow(extra_base, extra_powers)], dim=0)
    return slopes


def input_helper(
    BS,
    MAX_SEQ_LEN,
    MAX_CTX_LEN,
    cache_size,
    block_size,
    max_block_per_request,
    num_heads: int,
    head_size: int,
    num_queries_per_kv: int,
    dtype: torch.dtype,
    kv_cache_dtype: str,
    device: str,
    use_alibi_slope: bool,
):
    seed_everything(0)
    torch.set_default_device(device)

    # Need this, otherwise when we capture the graph the process
    # for GPU 1 would run on both GPU0 and GPU1 and things would hang
    #
    # see also similar issue: https://github.com/Dao-AILab/flash-attention/issues/523
    torch.cuda.set_device(device)

    if use_alibi_slope:
        alibi_slopes = _get_alibi_slopes(num_heads).to(device)

    query_lens = [random.randint(16, MAX_SEQ_LEN) for _ in range(BS)]
    ctx_lens = [random.randint(16, MAX_CTX_LEN) for _ in range(BS)]
    seq_lens = [a + b for a, b in zip(query_lens, ctx_lens)]
    num_kv_heads = num_heads // num_queries_per_kv

    num_tokens = sum(query_lens)
    query = torch.empty(num_tokens, num_heads, head_size, dtype=dtype)
    query.uniform_(-1e-3, 1e-3)
    output = torch.empty(num_tokens, num_heads, head_size, dtype=dtype)

    kv = torch.empty(sum(seq_lens), 2, num_kv_heads, head_size, dtype=dtype)
    kv.uniform_(-1e-3, 1e-3)
    key, value = kv.unbind(dim=1)

    if kv_cache_dtype == "auto":
        cache_dtype = dtype
    else:
        cache_dtype = STR_DTYPE_TO_TORCH_DTYPE[kv_cache_dtype]
    k_cache = torch.zeros(
        cache_size, block_size, num_kv_heads, head_size, dtype=cache_dtype
    )
    v_cache = torch.zeros(
        cache_size, block_size, num_kv_heads, head_size, dtype=cache_dtype
    )
    k = torch.zeros(sum(query_lens), num_kv_heads, head_size, dtype=dtype)
    v = torch.zeros(sum(query_lens), num_kv_heads, head_size, dtype=dtype)
    values = torch.arange(0, cache_size, dtype=torch.long)
    values = values[torch.randperm(cache_size)]
    block_table = values[: BS * max_block_per_request].view(BS, max_block_per_request)
    b_seq_len = torch.tensor(seq_lens, dtype=torch.long)
    b_ctx_len = torch.tensor(ctx_lens, dtype=torch.long)
    b_start_loc = torch.cumsum(torch.tensor([0] + query_lens, dtype=torch.long), dim=0)
    max_input_len = MAX_SEQ_LEN
    # copy kv to cache
    b_seq_start_loc = torch.cumsum(
        torch.tensor([0] + seq_lens[:-1], dtype=torch.long), dim=0
    )
    for i in range(BS):
        for j in range(query_lens[i]):
            k[b_start_loc[i] + j].copy_(key[b_seq_start_loc[i] + b_ctx_len[i] + j])
            v[b_start_loc[i] + j].copy_(value[b_seq_start_loc[i] + b_ctx_len[i] + j])
        cur_ctx = 0
        block_id = 0
        while cur_ctx < b_ctx_len[i]:
            start_loc = b_seq_start_loc[i] + cur_ctx
            if cur_ctx + block_size > b_ctx_len[i]:
                end_loc = b_seq_start_loc[i] + b_ctx_len[i]
            else:
                end_loc = start_loc + block_size
            start_slot = block_table[i, block_id] * block_size
            end_slot = start_slot + end_loc - start_loc
            k_cache.view(-1, num_kv_heads, head_size)[start_slot:end_slot].copy_(
                key[start_loc:end_loc]
            )
            v_cache.view(-1, num_kv_heads, head_size)[start_slot:end_slot].copy_(
                value[start_loc:end_loc]
            )
            cur_ctx += block_size
            block_id += 1
    # transpose K_cache[num_blocks, block_size, num_kv_heads, head_size]
    # to K_cache[num_blocks, num_kv_heads, head_size/8, block_size, 8]
    k_cache = (
        k_cache.view(-1, block_size, num_kv_heads, head_size // 8, 8)
        .permute(0, 2, 3, 1, 4)
        .contiguous()
    )
    # transpose V_cache[num_blocks, block_size, num_kv_heads, head_size]
    # to V_cache[num_blocks, num_kv_heads, head_size, block_size]
    v_cache = (
        v_cache.view(-1, block_size, num_kv_heads, head_size)
        .permute(0, 2, 3, 1)
        .contiguous()
    )
    k_scale = v_scale = torch.tensor(1.0, dtype=torch.float32, device=device)

    if use_alibi_slope:
        return (
            query,
            k,
            v,
            output,
            k_cache,
            v_cache,
            block_table,
            b_start_loc,
            b_seq_len,
            max_input_len,
            k_scale,
            v_scale,
            alibi_slopes,
        )
    else:
        return (
            query,
            k,
            v,
            output,
            k_cache,
            v_cache,
            block_table,
            b_start_loc,
            b_seq_len,
            max_input_len,
            k_scale,
            v_scale,
            None,
        )


def model_benchmark_configs(args):
    config_file = args.model_configs
    configs = get_model_configs(
        config_path=config_file,
        models="llama3,deepseek" if args.model is None else args.model,
    )
    fa_configs = []
    BS = args.b if args.b else 16

    for model_name, config in configs.items():
        HQ = config["num_attention_heads"]
        HK = (
            HQ
            if config["num_key_value_heads"] is None
            else config["num_key_value_heads"]
        )
        SEQ_LEN = args.sq if args.sq else 1024
        HEAD_DIM = config["hidden_size"] // HQ
        fa_configs.append((model_name, BS, HQ, HK, SEQ_LEN, HEAD_DIM))

    return fa_configs


def run_benchmark(args):
    dtype = arg_to_torch_dtype[args.dtype]
    kv_cache_dtype = args.kv_cache_dtype
    use_alibi_slope = args.use_alibi_slope

    x_vals_list = model_benchmark_configs(args)
    x_names = ["model", "BS", "HQ", "HK", "MAX_SEQ_LEN", "HEAD_DIM"]

    model_name = "paged-attn-decode"

    line_names = ["Time (ms)", "TFLOPS", "Bandwidth (GB/s)"]
    line_vals = ["time", "tflops", "bandwidth"]

    benchmark = triton.testing.Benchmark(
        x_names=x_names,
        x_vals=x_vals_list,
        line_arg="metric",
        line_vals=line_vals,
        line_names=line_names,
        styles=[("red", "-"), ("blue", "-"), ("yellow", "-")],
        ylabel="ms / TFLOPS / GB/s",
        plot_name=f"{model_name}-benchmark",
        args={},
    )

    @triton.testing.perf_report([benchmark])
    def bench_paged_attn_decode(BS, HQ, HK, MAX_SEQ_LEN, HEAD_DIM, metric, model=None):
        # TODO tune this
        MAX_CTX_LEN = MAX_SEQ_LEN
        max_block_per_request = 1024

        block_size = MAX_SEQ_LEN // max_block_per_request

        cache_size = max_block_per_request * BS

        if kv_cache_dtype == "auto":
            torch_kv_cache_dtype = dtype
        else:
            torch_kv_cache_dtype = STR_DTYPE_TO_TORCH_DTYPE[kv_cache_dtype]

        num_queries_per_kv = HQ // HK

        (
            query,
            k,
            v,
            output,
            k_cache,
            v_cache,
            block_table,
            b_start_loc,
            b_seq_len,
            max_input_len,
            k_scale,
            v_scale,
            alibi_slopes,
        ) = input_helper(
            BS=BS,
            MAX_SEQ_LEN=MAX_SEQ_LEN,
            MAX_CTX_LEN=MAX_CTX_LEN,
            cache_size=cache_size,
            block_size=block_size,
            max_block_per_request=max_block_per_request,
            num_heads=HQ,
            head_size=HEAD_DIM,
            num_queries_per_kv=num_queries_per_kv,
            dtype=dtype,
            kv_cache_dtype=kv_cache_dtype,
            device=[
                f"cuda:{i}" for i in range(1 if torch.cuda.device_count() == 1 else 2)
            ][0],
            use_alibi_slope=use_alibi_slope,
        )

        num_tokens = query.shape[0]
        fn = lambda: context_attention_fwd(  # noqa: E731
            query,
            k,
            v,
            output,
            kv_cache_dtype,
            k_cache,
            v_cache,
            block_table,
            b_start_loc,
            b_seq_len,
            max_input_len,
            k_scale,
            v_scale,
            alibi_slopes=alibi_slopes,
        )
        ms = triton.testing.do_bench(fn, warmup=25, rep=100)

        # query and output
        mem = (num_tokens * HQ * HEAD_DIM) * get_dtype_bytes(dtype) * 2
        # kv_cache
        mem += (
            cache_size
            * block_size
            * HK
            * HEAD_DIM
            * get_dtype_bytes(torch_kv_cache_dtype)
            * 2
        )
        # k, v
        mem += num_tokens * HK * HEAD_DIM * get_dtype_bytes(dtype) * 2
        # block_tables int32
        mem += BS * max_block_per_request * 4
        # b_seq_len int32
        mem += BS * 4
        # b_start_loc int32
        mem += BS * 4

        # cache
        flops = (2.0 * BS * HQ * (num_tokens // BS) * (num_tokens // BS) * HEAD_DIM) * 2
        # casual
        flops += (
            (2.0 * BS * HQ * max_block_per_request * (num_tokens // BS) * HEAD_DIM)
            * 2
            // 2
        )

        bandwidth = mem / (ms * 1e-3) * 1e-9  # GB/s
        # bandwidth = mem / (ms * 1e-3) * 1e-9  # GB/s
        tflops = flops / ms * 1e-9

        # Return exactly one scalar depending on which metric is active
        if metric == "time":
            return ms
        elif metric == "tflops":
            return tflops
        elif metric == "bandwidth":
            return bandwidth
        else:
            raise ValueError("Unknown metric: " + metric)

    bench_paged_attn_decode.run(save_path="." if args.o else None, print_data=True)


def parse_args():
    parser = get_parser(kernel_name="Paged Attention Decode")

    parser.add_argument("-b", type=int, default=0)
    parser.add_argument("-hq", type=int, default=0)
    parser.add_argument("-hk", type=int, default=0)
    parser.add_argument("-sq", type=int, default=0)
    parser.add_argument("-use_alibi_slope", action="store_true", default=False)
    parser.add_argument("--dtype", default="fp16")
    parser.add_argument("--kv_cache_dtype", default="auto")
    parser.add_argument("--compute_type", default="fp16")
    parser.add_argument(
        "-o", action="store_true", help="Write performance results to CSV file"
    )
    args = parser.parse_args()
    return args


arg_to_torch_dtype = {
    "fp16": torch.float16,
    "bf16": torch.bfloat16,
    "fp32": torch.float32,
    "e5m2fnuz": torch.float8_e5m2fnuz,
    "e4m3fnuz": torch.float8_e4m3fnuz,
}


def main():
    args = parse_args()
    run_benchmark(args)


if __name__ == "__main__":
    sys.exit(main())<|MERGE_RESOLUTION|>--- conflicted
+++ resolved
@@ -1,11 +1,6 @@
 import triton
-<<<<<<< HEAD
-from utils.benchmark_utils import (
-=======
 from op_tests.op_benchmarks.triton.utils.benchmark_utils import (
->>>>>>> 61c8aa23
     get_model_configs,
-    get_available_models,
     get_dtype_bytes,
 )
 from op_tests.op_benchmarks.triton.utils.argparse import get_parser
@@ -14,7 +9,6 @@
     STR_DTYPE_TO_TORCH_DTYPE,
 )
 import torch
-import argparse
 from aiter.ops.triton.pa_prefill import context_attention_fwd
 import sys
 import math
