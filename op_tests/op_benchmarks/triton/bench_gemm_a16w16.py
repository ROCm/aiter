--- conflicted
+++ resolved
@@ -58,11 +58,7 @@
         )
     else:
         ms = triton.testing.do_bench(
-<<<<<<< HEAD
             lambda: gemm_a16w16(x, w, c_dtype, y, activation=activation),
-=======
-            lambda: gemm_a16w16(x, w, bias, c_dtype, y),
->>>>>>> 7a2a49a5
             warmup=25,
             rep=100,  # noqa: E731
         )
