# SPDX-License-Identifier: MIT
# Copyright (C) 2024-2025, Advanced Micro Devices, Inc. All rights reserved.

import itertools
import math
import os
import pytest
import torch


import aiter
from aiter import dtypes
from aiter import per_tensor_quant
from einops import rearrange, repeat
import argparse


def construct_local_mask(
    seqlen_q,
    seqlen_k,
    window_size=(-1, -1),  # -1 means infinite window size
    query_padding_mask=None,
    key_padding_mask=None,
    device=None,
    key_leftpad=None,
):
    row_idx = rearrange(
        torch.arange(seqlen_q, device=device, dtype=torch.long), "s -> s 1"
    )
    col_idx = torch.arange(seqlen_k, device=device, dtype=torch.long)
    if key_leftpad is not None:
        key_leftpad = rearrange(key_leftpad, "b -> b 1 1 1")
        col_idx = repeat(col_idx, "s -> b 1 1 s", b=key_leftpad.shape[0])
        col_idx = torch.where(col_idx >= key_leftpad, col_idx - key_leftpad, 2**32)
    sk = (
        seqlen_k
        if key_padding_mask is None
        else rearrange(key_padding_mask.sum(-1), "b -> b 1 1 1")
    )
    sq = (
        seqlen_q
        if query_padding_mask is None
        else rearrange(query_padding_mask.sum(-1), "b -> b 1 1 1")
    )
    if window_size[0] < 0:
        return col_idx > row_idx + sk - sq + window_size[1]
    else:
        sk = torch.full_like(col_idx, seqlen_k) if key_padding_mask is None else sk
        return torch.logical_or(
            col_idx > torch.minimum(row_idx + sk - sq + window_size[1], sk),
            col_idx < row_idx + sk - sq - window_size[0],
        )


def ref_masked_attention(
    query: torch.Tensor,
    key: torch.Tensor,
    value: torch.Tensor,
    causal: bool = False,
    window_left: int = -1,
    logits_soft_cap: float = 0.0,
) -> torch.Tensor:
    if causal:
        window_size = (window_left, 0)
    else:
        window_size = (-1, -1)

    head_dim = query.shape[2]
    seqlen_q = query.shape[0]
    seqlen_k = key.shape[0]
    scale = 1.0 / math.sqrt(head_dim)

    attn_weights = scale * torch.einsum("qhd,khd->hqk", query.float(), key.float())
    if 0 < logits_soft_cap:
        mode = int(os.environ.get("CK_TILE_ATTENTION_LOGITS_SOFT_CAP_DEFAULT", 0))
        if mode == 0:
            attn_weights = logits_soft_cap * torch.tanh(attn_weights / logits_soft_cap)
        else:
            attn_weights = attn_weights / (
                1.0 + torch.abs(attn_weights / logits_soft_cap)
            )

    if window_size[0] >= 0 or window_size[1] >= 0:
        local_mask = construct_local_mask(
            seqlen_q,
            seqlen_k,
            window_size,
            device=query.device,
        )
        attn_weights.masked_fill_(local_mask, float("-inf"))
    attn_weights = torch.softmax(attn_weights, dim=-1)
    if window_size[0] >= 0 or window_size[1] >= 0:
        attn_weights = attn_weights.masked_fill(
            torch.all(local_mask, dim=-1, keepdim=True), 0.0
        )
    out = torch.einsum("hqk,khd->qhd", attn_weights, value.float())
    return out.to(query)


@pytest.mark.parametrize("batch_size", [1, 3, 7])
@pytest.mark.parametrize(
    "qo_len,kv_len",
    [
        (128, 128),
        (1024, 1024),
        (1023, 1024),
        (1024, 1023),
        (2048, 2048),
    ],
)
@pytest.mark.parametrize("page_size", [128, 256, 1024])
@pytest.mark.parametrize("num_qo_heads,num_kv_heads", [(6, 1), (3, 1)])
@pytest.mark.parametrize("head_dim", [128])
@pytest.mark.parametrize("causal", [False, True])
@pytest.mark.parametrize("kv_layout", ["NHD"])
@pytest.mark.parametrize("logits_soft_cap", [0.0, 30.0])
@pytest.mark.parametrize("dtype", [torch.float16, torch.bfloat16])
@pytest.mark.parametrize("q_init_min,q_init_max", [(-10, 10)])
@pytest.mark.parametrize("kv_init_min,kv_init_max", [(-5, 5)])
@pytest.mark.parametrize("seed", [19378])
def test_batch_prefill_sglang(
    batch_size,
    kv_len,
    qo_len,
    page_size,
    num_qo_heads,
    num_kv_heads,
    head_dim,
    causal,
    kv_layout,
    logits_soft_cap,
    dtype,
    q_init_min,
    q_init_max,
    kv_init_min,
    kv_init_max,
    seed,
):
    if seed is not None:
        torch.manual_seed(seed)

    if causal and kv_len < qo_len:
        pytest.skip("kv_len < qo_len is not allowed if causal=True")

    if head_dim == 64 and qo_len <= 64:
        pytest.skip("Unsupported configuration")
    k_vector_size = 16 // torch.tensor([], dtype=dtype).element_size()
    if page_size % k_vector_size != 0:
        pytest.skip("Vectorized V layout requires page size divisible by vector size")

    def create_tensor(min, max, *args, **kwargs):
        x = torch.randn(*args, **kwargs)
        x = (x - x.min()) / (x.max() - x.min())
        return min + (max - min) * x

    def convert_lens_to_indtpr(lens):
        return torch.cumsum(torch.cat((torch.tensor([0]), lens)), dim=0).int()

    q = create_tensor(
        q_init_min, q_init_max, batch_size * qo_len, num_qo_heads, head_dim, dtype=dtype
    ).to(0)
    if 1 < batch_size:
        qo_lens = torch.randint(1, qo_len + 1, (batch_size,)).int()
    else:
        qo_lens = torch.full((batch_size,), qo_len).int()
    q_indptr_cpu = convert_lens_to_indtpr(qo_lens)
    max_num_pages_per_seq = (kv_len + page_size - 1) // page_size
    total_num_pages = max_num_pages_per_seq * batch_size
    kv_shape = [total_num_pages, 2, page_size, num_kv_heads, head_dim]
    kv_data_fp32 = create_tensor(
        kv_init_min, kv_init_max, *kv_shape, dtype=torch.float32
    ).to(0)
    kv_data = kv_data_fp32.to(dtype)
    if 1 < batch_size:
        kv_lens = torch.maximum(
            qo_lens, torch.randint(1, kv_len + 1, (batch_size,))
        ).int()
    else:
        kv_lens = torch.full((batch_size,), kv_len).int()
    kv_num_used_pages = (kv_lens + page_size - 1) // page_size
    kv_indptr_cpu = convert_lens_to_indtpr(kv_num_used_pages)
    kv_indices_cpu = torch.nn.functional.pad(
        torch.randperm(total_num_pages).int(), (0, 128), value=0
    )
    kv_last_page_len_cpu = ((kv_lens - 1) % page_size + 1).int()

    q_indptr_gpu = q_indptr_cpu.to(0)
    kv_indptr_gpu = kv_indptr_cpu.to(0)
    kv_indices_gpu = kv_indices_cpu.to(0)
    kv_last_page_len_gpu = kv_last_page_len_cpu.to(0)

    chunks = torch.chunk(kv_data, 2, dim=1)
    k_cache_ref = chunks[0].squeeze(1).squeeze(1)
    v_cache_ref = chunks[1].squeeze(1).squeeze(1)

    # Swizzle K and V for the kernel
    # K: [NumPages, PageSize, NumHeads, HeadDim] ->
    #    [NumPages, NumHeads, HeadDim/kVectorSize, PageSize, kVectorSize]
    assert head_dim % k_vector_size == 0, "Head dim must be divisible by vector size"
    k_cache = k_cache_ref.view(
        total_num_pages, page_size, num_kv_heads, head_dim // k_vector_size, k_vector_size
    ) \
                         .permute(0, 2, 3, 1, 4).contiguous()

    # V: [NumPages, PageSize, NumHeads, HeadDim] ->
    #    [NumPages, NumHeads, PageSize/kVectorSize, HeadDim, kVectorSize]
    assert page_size % k_vector_size == 0, "Page size must be divisible by vector size"
    v_cache = v_cache_ref.view(
        total_num_pages, page_size // k_vector_size, k_vector_size, num_kv_heads, head_dim
    ) \
                         .permute(0, 3, 1, 4, 2).contiguous()

    o_ck_flash_attn = aiter.mha_batch_prefill_func(
        q,
        k_cache,
        v_cache,
        q_indptr_gpu,
        kv_indptr_gpu,
        kv_indices_gpu,
        torch.max(qo_lens).item(),
        torch.max(kv_lens).item(),
        causal=causal,
        logits_soft_cap=logits_soft_cap,
        kv_last_page_lens=kv_last_page_len_gpu,
    )

    for i in range(batch_size):
        perm_dims = [0, 2, 1, 3] if kv_layout == "HND" else [0, 1, 2, 3]
        perm_dims_last = [1, 0, 2] if kv_layout == "HND" else [0, 1, 2]
        qi = q[q_indptr_cpu[i] : q_indptr_cpu[i + 1]]
        used_kv_indices = kv_indices_cpu[kv_indptr_cpu[i] : kv_indptr_cpu[i + 1]]
        ki = torch.cat(
            [
                kv_data_fp32[used_kv_indices[:-1], 0]
                .permute(*perm_dims)
                .reshape(-1, num_kv_heads, head_dim),
                (
                    kv_data_fp32[used_kv_indices[-1], 0, :, : kv_last_page_len_cpu[i]]
                    if kv_layout == "HND"
                    else kv_data_fp32[
                        used_kv_indices[-1], 0, : kv_last_page_len_cpu[i], :
                    ]
                )
                .permute(*perm_dims_last)
                .reshape(-1, num_kv_heads, head_dim),
            ],
            dim=0,
        ).to(dtype)
        vi = torch.cat(
            [
                kv_data_fp32[used_kv_indices[:-1], 1]
                .permute(*perm_dims)
                .reshape(-1, num_kv_heads, head_dim),
                (
                    kv_data_fp32[used_kv_indices[-1], 1, :, : kv_last_page_len_cpu[i]]
                    if kv_layout == "HND"
                    else kv_data_fp32[
                        used_kv_indices[-1], 1, : kv_last_page_len_cpu[i], :
                    ]
                )
                .permute(*perm_dims_last)
                .reshape(-1, num_kv_heads, head_dim),
            ],
            dim=0,
        ).to(dtype)

        # enlarge rtol for bf16 to allow passing very few numeric errors
        rtol, atol = (1e-3, 1e-3) if dtype == torch.float16 else (2e-2, 1e-2)

        o_ref_i = ref_masked_attention(
            qi, ki, vi, causal=causal, logits_soft_cap=logits_soft_cap
        )

        o_i = o_ck_flash_attn[q_indptr_cpu[i] : q_indptr_cpu[i + 1]]
        torch.testing.assert_close(o_i, o_ref_i, rtol=rtol, atol=atol)

@pytest.mark.parametrize("batch_size", [1, 3, 7])
@pytest.mark.parametrize(
    "qo_len,kv_len",
    [
        (1024, 1024),
        (1023, 1024),
        (1024, 1023),
        (2048, 2048),
    ],
)
@pytest.mark.parametrize("page_size", [128, 256, 1024])
@pytest.mark.parametrize("num_qo_heads,num_kv_heads", [(6, 1), (3, 1)])
@pytest.mark.parametrize("head_dim", [128])
@pytest.mark.parametrize("causal", [False, True])
@pytest.mark.parametrize("logits_soft_cap", [0.0, 30.0])
@pytest.mark.parametrize("dtype", [torch.bfloat16, torch.float16])
@pytest.mark.parametrize("seed", [19378])
def test_batch_prefill_vllm(
    batch_size,
    kv_len,
    qo_len,
    page_size,
    num_qo_heads,
    num_kv_heads,
    head_dim,
    causal,
    logits_soft_cap,
    dtype,
    seed,
):
    if seed is not None:
        torch.manual_seed(seed)

    if causal and kv_len < qo_len:
        pytest.skip("kv_len < qo_len is not allowed if causal=True")

    k_vector_size = 16 // torch.tensor([], dtype=dtype).element_size()
    if page_size % k_vector_size != 0:
        pytest.skip("Vectorized V layout requires page size divisible by vector size")

    def create_tensor(min, max, *args, **kwargs):
        x = torch.randn(*args, **kwargs)
        x = (x - x.min()) / (x.max() - x.min())
        return min + (max - min) * x

    def convert_lens_to_indtpr(lens):
        return torch.cumsum(torch.cat((torch.tensor([0]), lens)), dim=0).int()

    q = create_tensor(
        -10, 10, batch_size * qo_len, num_qo_heads, head_dim, dtype=dtype
    ).to(0)
    if 1 < batch_size:
        qo_lens = torch.randint(1, qo_len + 1, (batch_size,)).int()
    else:
        qo_lens = torch.full((batch_size,), qo_len).int()
    q_indptr_cpu = convert_lens_to_indtpr(qo_lens)
    max_num_pages_per_seq = (kv_len + page_size - 1) // page_size
    total_num_pages = max_num_pages_per_seq * batch_size
    kv_shape = [total_num_pages, 2, page_size, num_kv_heads, head_dim]
    kv_data_fp32 = create_tensor(-5, 5, *kv_shape, dtype=torch.float32).to(0)
    kv_data = kv_data_fp32.to(dtype)
    if 1 < batch_size:
        kv_lens = torch.maximum(
            qo_lens, torch.randint(1, kv_len + 1, (batch_size,))
        ).int()
    else:
        kv_lens = torch.full((batch_size,), kv_len).int()
    kv_num_used_pages = (kv_lens + page_size - 1) // page_size
    kv_indptr_cpu = convert_lens_to_indtpr(kv_num_used_pages)
    kv_indices_cpu = torch.nn.functional.pad(
        torch.randperm(total_num_pages).int(), (0, 128), value=0
    )
    kv_last_page_len_cpu = ((kv_lens - 1) % page_size + 1).int()

    q_indptr_gpu = q_indptr_cpu.to(0)
    kv_indptr_gpu = kv_indptr_cpu.to(0)
    kv_indices_gpu = kv_indices_cpu.to(0)
    kv_last_page_len_gpu = kv_last_page_len_cpu.to(0)
    seqlen_k_gpu = kv_lens.to(0).int()

    block_table_cpu = torch.zeros(
        (batch_size, max_num_pages_per_seq), dtype=torch.int32
    )
    for i in range(batch_size):
        start = kv_indptr_cpu[i].item()
        end = kv_indptr_cpu[i + 1].item()
        block_table_cpu[i, : (end - start)] = kv_indices_cpu[start:end]
    block_table_gpu = block_table_cpu.to(0)

    chunks = torch.chunk(kv_data, 2, dim=1)
    k_cache_ref = chunks[0].squeeze(1).squeeze(1)
    v_cache_ref = chunks[1].squeeze(1).squeeze(1)

    k_cache = k_cache_ref.view(
        total_num_pages, page_size, num_kv_heads, head_dim // k_vector_size, k_vector_size
    ).permute(0, 2, 3, 1, 4).contiguous()
    v_cache = v_cache_ref.view(
        total_num_pages, page_size // k_vector_size, k_vector_size, num_kv_heads, head_dim
    ).permute(0, 3, 1, 4, 2).contiguous()

    o_ck_flash_attn = aiter.mha_batch_prefill_func(
        q,
        k_cache,
        v_cache,
        q_indptr_gpu,
        kv_indptr_gpu,
        kv_indices_gpu,
        torch.max(qo_lens).item(),
        torch.max(kv_lens).item(),
        causal=causal,
        logits_soft_cap=logits_soft_cap,
        kv_last_page_lens=kv_last_page_len_gpu,
        block_table=block_table_gpu,
        seqlen_k=seqlen_k_gpu,
    )

    for i in range(batch_size):
        perm_dims = [0, 1, 2, 3]
        perm_dims_last = [0, 1, 2]
        qi = q[q_indptr_cpu[i] : q_indptr_cpu[i + 1]]
        used_kv_indices = kv_indices_cpu[kv_indptr_cpu[i] : kv_indptr_cpu[i + 1]]
        ki = torch.cat(
            [
                kv_data_fp32[used_kv_indices[:-1], 0]
                .permute(*perm_dims)
                .reshape(-1, num_kv_heads, head_dim),
                kv_data_fp32[used_kv_indices[-1], 0, : kv_last_page_len_cpu[i], :]
                .permute(*perm_dims_last)
                .reshape(-1, num_kv_heads, head_dim),
            ],
            dim=0,
        ).to(dtype)
        vi = torch.cat(
            [
                kv_data_fp32[used_kv_indices[:-1], 1]
                .permute(*perm_dims)
                .reshape(-1, num_kv_heads, head_dim),
                kv_data_fp32[used_kv_indices[-1], 1, : kv_last_page_len_cpu[i], :]
                .permute(*perm_dims_last)
                .reshape(-1, num_kv_heads, head_dim),
            ],
            dim=0,
        ).to(dtype)

        rtol, atol = (2e-2, 1e-2)
        o_ref_i = ref_masked_attention(
            qi, ki, vi, causal=causal, logits_soft_cap=logits_soft_cap
        )

        o_i = o_ck_flash_attn[q_indptr_cpu[i] : q_indptr_cpu[i + 1]]
        torch.testing.assert_close(o_i, o_ref_i, rtol=rtol, atol=atol)

def run_ck(
    q,
    k_cache,
    v_cache,
    cu_seqlens_q,
    kv_indptr,
    kv_page_indices,
    max_seqlen_q,
    max_seqlen_k,
    causal=False,
    logits_soft_cap=0.0,
    q_descale=None,
    k_descale=None,
    v_descale=None,
):
    """Unified interface for running batch_prefill with or without FP8."""
    if (
        q.dtype == dtypes.fp8
        and k_cache.dtype == dtypes.fp8
        and v_cache.dtype == dtypes.fp8
    ):
        # FP8 path
        return aiter.mha_batch_prefill_func(
            q,
            k_cache,
            v_cache,
            cu_seqlens_q,
            kv_indptr,
            kv_page_indices,
            max_seqlen_q,
            max_seqlen_k,
            causal=causal,
            logits_soft_cap=logits_soft_cap,
            q_descale=q_descale,
            k_descale=k_descale,
            v_descale=v_descale,
        )
    else:
        # Standard BF16/FP16 path
        return aiter.mha_batch_prefill_func(
            q,
            k_cache,
            v_cache,
            cu_seqlens_q,
            kv_indptr,
            kv_page_indices,
            max_seqlen_q,
            max_seqlen_k,
            causal=causal,
            logits_soft_cap=logits_soft_cap,
        )


def varlen_to_paged_kv(k_varlen, v_varlen, kv_lens, page_size=1):
    """
    Convert varlen format K/V to paged KV cache format.

    Args:
        k_varlen: [total_tokens, num_kv_heads, head_dim]
        v_varlen: [total_tokens, num_kv_heads, head_dim]
        kv_lens: [batch_size] - length of each sequence
        page_size: tokens per page

    Returns:
        kv_data: [total_num_pages, 2, num_kv_heads, page_size, head_dim]
        kv_indptr: [batch_size + 1]
        kv_indices: [total_num_pages + padding]
    """
    batch_size = len(kv_lens)
    num_kv_heads = k_varlen.shape[1]
    head_dim = k_varlen.shape[2]
    dtype = k_varlen.dtype
    device = k_varlen.device

    # Calculate number of pages needed
    max_kv_len = kv_lens.max().item()
    max_num_pages_per_seq = (max_kv_len + page_size - 1) // page_size
    total_num_pages = max_num_pages_per_seq * batch_size

    # Create paged KV cache
    kv_data = torch.zeros(
        total_num_pages,
        2,
        num_kv_heads,
        page_size,
        head_dim,
        dtype=dtype,
        device=device,
    )

    # Create page indices (identity mapping for simplicity)
    kv_indices = torch.arange(total_num_pages, dtype=torch.int32, device="cpu")
    kv_indices = torch.nn.functional.pad(kv_indices, (0, 128), value=0)

    # Fill in the data
    def convert_lens_to_indptr_local(lens):
        return torch.cumsum(torch.cat((torch.tensor([0]), lens)), dim=0).int()

    kv_indptr = convert_lens_to_indptr_local(
        ((kv_lens + page_size - 1) // page_size).cpu()
    )
    cu_kv_lens = convert_lens_to_indptr_local(kv_lens.cpu())

    for batch_idx in range(batch_size):
        seq_start = cu_kv_lens[batch_idx].item()
        seq_end = cu_kv_lens[batch_idx + 1].item()
        seq_len = seq_end - seq_start

        page_start = kv_indptr[batch_idx].item()
        num_pages = kv_indptr[batch_idx + 1].item() - page_start

        # Copy K and V data into pages
        for page_idx in range(num_pages):
            global_page_idx = page_start + page_idx
            token_start = page_idx * page_size
            token_end = min(token_start + page_size, seq_len)
            tokens_in_page = token_end - token_start

            # K data
            kv_data[global_page_idx, 0, :, :tokens_in_page, :] = k_varlen[
                seq_start + token_start : seq_start + token_end, :, :
            ]

            # V data
            kv_data[global_page_idx, 1, :, :tokens_in_page, :] = v_varlen[
                seq_start + token_start : seq_start + token_end, :, :
            ]

    return kv_data, kv_indptr, kv_indices


@pytest.mark.parametrize("causal", [False, True])
@pytest.mark.parametrize("logits_soft_cap", [0.0, 30.0])
@pytest.mark.parametrize("batch_size", [1, 3])
@pytest.mark.parametrize("num_qo_heads,num_kv_heads", [(6, 1), (3, 1)])
@pytest.mark.parametrize("head_dim", [128])
@pytest.mark.parametrize(
    "qo_len,kv_len",
    [
        (128, 128),
        (1024, 1024),
        (1023, 1024),
        (1024, 1023),
        (2048, 2048),
    ],
)
@pytest.mark.parametrize("page_size", [1])
@pytest.mark.parametrize("seed", [19378])
def test_batch_prefill_fp8_output(
    batch_size,
    num_qo_heads,
    num_kv_heads,
    qo_len,
    kv_len,
    head_dim,
    page_size,
    causal,
    logits_soft_cap,
    seed,
):
    """Test FP8 batch_prefill by comparing with BF16 kernel, following test_mha_varlen_fp8 pattern."""
    if seed is not None:
        torch.manual_seed(seed)

    torch.cuda.empty_cache()

    if causal and kv_len < qo_len:
        pytest.skip("kv_len < qo_len is not allowed if causal=True")

    if head_dim == 64 and qo_len <= 64:
        pytest.skip("Unsupported configuration")

    dtype = torch.bfloat16
    quant_dtype = dtypes.fp8

    def convert_lens_to_indptr(lens):
        return torch.cumsum(torch.cat((torch.tensor([0]), lens)), dim=0).int()

    # Create variable sequence lengths first
    if batch_size > 1:
        qo_lens = torch.randint(1, qo_len + 1, (batch_size,)).int()
    else:
        qo_lens = torch.full((batch_size,), qo_len).int()
    q_indptr_cpu = convert_lens_to_indptr(qo_lens)

    # Create Q tensor with actual total tokens needed
    total_q_tokens = torch.sum(qo_lens).item()
    q = torch.rand(total_q_tokens, num_qo_heads, head_dim, device="cuda", dtype=dtype)

    # Create paged KV cache following test_batch_prefill_with_paged_kv_cache pattern
    # Generate in FP32 first for accurate reference computation
    max_num_pages_per_seq = (kv_len + page_size - 1) // page_size
    total_num_pages = max_num_pages_per_seq * batch_size
    kv_shape = [total_num_pages, 2, num_kv_heads, page_size, head_dim]

    kv_data_fp32 = torch.rand(*kv_shape, device="cuda", dtype=torch.float32)
    kv_data = kv_data_fp32.to(dtype)

    if batch_size > 1:
        kv_lens = torch.maximum(
            qo_lens, torch.randint(1, kv_len + 1, (batch_size,))
        ).int()
    else:
        kv_lens = torch.full((batch_size,), kv_len).int()

    kv_num_used_pages = (kv_lens + page_size - 1) // page_size
    kv_indptr_cpu = convert_lens_to_indptr(kv_num_used_pages)
    kv_indices_cpu = torch.nn.functional.pad(
        torch.randperm(total_num_pages).int(), (0, 128), value=0
    )
    kv_last_page_len_cpu = ((kv_lens - 1) % page_size + 1).int()

    q_indptr_gpu = q_indptr_cpu.to(0)
    kv_indptr_gpu = kv_indptr_cpu.to(0)
    kv_indices_gpu = kv_indices_cpu.to(0)

    # Extract K and V caches
    chunks = torch.chunk(kv_data, 2, dim=1)
    k_cache = chunks[0].squeeze(2).squeeze(2)
    v_cache = chunks[1].squeeze(2).squeeze(2)

    # Quantize to FP8 following test_mha_varlen_fp8 pattern
    q_quant, q_descale = per_tensor_quant(q, quant_dtype=quant_dtype)
    k_cache_quant, k_descale = per_tensor_quant(k_cache, quant_dtype=quant_dtype)
    v_cache_quant, v_descale = per_tensor_quant(v_cache, quant_dtype=quant_dtype)

    # Run FP8 kernel
    out_fp8 = run_ck(
        q_quant,
        k_cache_quant,
        v_cache_quant,
        q_indptr_gpu,
        kv_indptr_gpu,
        kv_indices_gpu,
        torch.max(qo_lens).item(),
        torch.max(kv_lens).item(),
        causal=causal,
        logits_soft_cap=logits_soft_cap,
        q_descale=q_descale,
        k_descale=k_descale,
        v_descale=v_descale,
    )

    # Run BF16 reference kernel
    out_ref = run_ck(
        q,
        k_cache,
        v_cache,
        q_indptr_gpu,
        kv_indptr_gpu,
        kv_indices_gpu,
        torch.max(qo_lens).item(),
        torch.max(kv_lens).item(),
        causal=causal,
        logits_soft_cap=logits_soft_cap,
    )

    # Compute reference output for all sequences
    o_ref_list = []
    for i in range(batch_size):
        # Extract valid Q for this sequence
        qi = q[q_indptr_cpu[i] : q_indptr_cpu[i + 1]]

        # Extract valid K and V for this sequence (NHD layout)
        used_kv_indices = kv_indices_cpu[kv_indptr_cpu[i] : kv_indptr_cpu[i + 1]]
        ki = torch.cat(
            [
                kv_data_fp32[used_kv_indices[:-1], 0].reshape(
                    -1, num_kv_heads, head_dim
                ),
                kv_data_fp32[
                    used_kv_indices[-1], 0, : kv_last_page_len_cpu[i], :
                ].reshape(-1, num_kv_heads, head_dim),
            ],
            dim=0,
        ).to(dtype)
        vi = torch.cat(
            [
                kv_data_fp32[used_kv_indices[:-1], 1].reshape(
                    -1, num_kv_heads, head_dim
                ),
                kv_data_fp32[
                    used_kv_indices[-1], 1, : kv_last_page_len_cpu[i], :
                ].reshape(-1, num_kv_heads, head_dim),
            ],
            dim=0,
        ).to(dtype)

        # Compute reference attention for this sequence
        o_ref_i = ref_masked_attention(
            qi, ki, vi, causal=causal, logits_soft_cap=logits_soft_cap
        )
        o_ref_list.append(o_ref_i)

    # Concatenate all reference outputs
    o_ref = torch.cat(o_ref_list, dim=0)

    # Compare FP8 output with reference (entire tensor)
    # Following test_mha_varlen_fp8 threshold
    max_diff = (out_fp8 - o_ref).abs().max().item()
    threshold = 0.055
    assert max_diff < threshold, (
        f"FP8 kernel vs reference difference too large: "
        f"{max_diff} (threshold: {threshold})"
    )

    # Also verify BF16 kernel matches reference (sanity check)
    rtol, atol = 2e-2, 1e-2  # bf16 tolerances
    torch.testing.assert_close(out_ref, o_ref, rtol=rtol, atol=atol)


@pytest.mark.parametrize("batch_size", [1, 3])
@pytest.mark.parametrize("num_qo_heads,num_kv_heads", [(6, 1), (8, 1)])
@pytest.mark.parametrize("head_dim", [128])
@pytest.mark.parametrize(
    "qo_len,kv_len",
    [
        (128, 128),
        (1024, 1024),
        (2048, 2048),
        (4096, 4096),
    ],
)
@pytest.mark.parametrize("causal", [False, True])
@pytest.mark.parametrize("logits_soft_cap", [0.0, 30.0])
def test_batch_prefill_vs_varlen_fp8(
    batch_size,
    num_qo_heads,
    num_kv_heads,
    head_dim,
    qo_len,
    kv_len,
    causal,
    logits_soft_cap,
):
    """
    Compare FP8 batch_prefill (paged KV) vs FP8 flash_attn_varlen.
    Both use qr_async pipeline with FP8, should produce identical results.
    """
    torch.manual_seed(42)
    dtype = torch.bfloat16
    quant_dtype = dtypes.fp8

    def create_tensor(min_val, max_val, *args, **kwargs):
        """Create a tensor with values uniformly distributed in [min_val, max_val]."""
        x = torch.randn(*args, **kwargs)
        x = (x - x.min()) / (x.max() - x.min())
        return min_val + (max_val - min_val) * x

    def convert_lens_to_indptr(lens):
        """Convert sequence lengths to cumulative index pointer."""
        return torch.cumsum(torch.cat((torch.tensor([0]), lens)), dim=0).int()

    # Create Q, K, V in varlen format (BF16 first)
    if batch_size > 1:
        qo_lens = torch.randint(qo_len // 2, qo_len + 1, (batch_size,)).int()
        kv_lens = torch.maximum(
            qo_lens, torch.randint(kv_len // 2, kv_len + 1, (batch_size,))
        ).int()
    else:
        qo_lens = torch.full((batch_size,), qo_len).int()
        kv_lens = torch.full((batch_size,), kv_len).int()

    total_q_tokens = qo_lens.sum().item()
    total_kv_tokens = kv_lens.sum().item()

    q_bf16 = create_tensor(
        -10, 10, total_q_tokens, num_qo_heads, head_dim, dtype=dtype
    ).cuda()
    k_bf16 = create_tensor(
        -5, 5, total_kv_tokens, num_kv_heads, head_dim, dtype=dtype
    ).cuda()
    v_bf16 = create_tensor(
        -5, 5, total_kv_tokens, num_kv_heads, head_dim, dtype=dtype
    ).cuda()

    # Quantize to FP8
    q_fp8, q_descale = per_tensor_quant(q_bf16, quant_dtype=quant_dtype)
    k_fp8, k_descale = per_tensor_quant(k_bf16, quant_dtype=quant_dtype)
    v_fp8, v_descale = per_tensor_quant(v_bf16, quant_dtype=quant_dtype)

    cu_seqlens_q = convert_lens_to_indptr(qo_lens).cuda()
    cu_seqlens_k = convert_lens_to_indptr(kv_lens).cuda()

    # Run flash_attn_varlen FP8
    out_varlen = aiter.flash_attn_varlen_fp8_pertensor_func(
        q_fp8,
        k_fp8,
        v_fp8,
        q_descale,
        k_descale,
        v_descale,
        cu_seqlens_q,
        cu_seqlens_k,
        max_seqlen_q=qo_lens.max().item(),
        max_seqlen_k=kv_lens.max().item(),
        min_seqlen_q=0,
        causal=causal,
        logits_soft_cap=logits_soft_cap,
        window_size=(-1, -1),
    )

    # Convert to paged KV cache format
    kv_data, kv_indptr, kv_indices = varlen_to_paged_kv(
        k_fp8, v_fp8, kv_lens, page_size=1
    )

    # Extract K and V from paged format
    k_paged = kv_data[:, 0, :, :, :].squeeze(2)
    v_paged = kv_data[:, 1, :, :, :].squeeze(2)

    # Run batch_prefill FP8
    out_batch_prefill = aiter.mha_batch_prefill_func(
        q_fp8,
        k_paged,
        v_paged,
        cu_seqlens_q,
        kv_indptr.cuda(),
        kv_indices.cuda(),
        max_seqlen_q=qo_lens.max().item(),
        max_seqlen_k=kv_lens.max().item(),
        causal=causal,
        logits_soft_cap=logits_soft_cap,
        q_descale=q_descale,
        k_descale=k_descale,
        v_descale=v_descale,
    )

    # Compare results (all tokens are valid, no padding)
    print("\n=== FP8 Comparison: batch_prefill vs varlen ===")
    print(
        f"batch_size={batch_size}, heads={num_qo_heads}/{num_kv_heads}, "
        f"dim={head_dim}, qo_len={qo_len}, kv_len={kv_len}"
    )
    print(f"causal={causal}, logits_soft_cap={logits_soft_cap}")

    # Sanity check: outputs should not be all zeros
    assert (
        out_varlen.abs().max().item() > 1e-6
    ), "Varlen output is all zeros - kernel may not have launched!"
    assert (
        out_batch_prefill.abs().max().item() > 1e-6
    ), "Batch_prefill output is all zeros - kernel may not have launched!"

    # Compute differences on entire tensor
    diff = (out_varlen - out_batch_prefill).abs()
    max_diff_all = diff.max().item()
    mean_diff_all = diff.mean().item()

    print(f"Max diff: {max_diff_all:.6e}")
    print(f"Mean diff: {mean_diff_all:.6e}")
    print(f"Varlen output max: {out_varlen.abs().max().item():.6e}")
    print(f"Batch_prefill output max: {out_batch_prefill.abs().max().item():.6e}")

    if out_varlen.abs().max().item() > 0:
        rel_error = max_diff_all / out_varlen.abs().max().item()
        print(f"Relative error: {rel_error * 100:.4f}%")

    # Should be nearly identical (same pipeline, same computation)
    # FP8 may have slightly larger tolerance
    rtol, atol = 1e-4, 1e-4
    torch.testing.assert_close(out_batch_prefill, out_varlen, rtol=rtol, atol=atol)


l_causal = [False, True]
l_logits_soft_cap = [0.0, 30.0]
l_dtype = ["fp16", "bf16"]
l_lookup_table = ["sglang", "vllm"]
parser = argparse.ArgumentParser(
    formatter_class=argparse.RawTextHelpFormatter,
    description="config input of test",
)
parser.add_argument(
    "-c",
    "--causal",
    type=dtypes.str2bool,
    nargs="?",
    const=None,
    default=None,
    help="""Causal mask mode (False or True).
    e.g.: -c false""",
)
parser.add_argument(
    "-l",
    "--logits_soft_cap",
    type=float,
    choices=l_logits_soft_cap,
    nargs="?",
    const=None,
    default=None,
    help="""Logits soft cap.
    e.g.: -l 30.0""",
)
parser.add_argument(
    "-d",
    "--dtype",
    type=str,
    choices=l_dtype,
    nargs="?",
    const=None,
    default=None,
    help="""Data type.
    e.g.: -d bf16""",
)
parser.add_argument(
<<<<<<< HEAD
    "-s",
    "--seqlen",
    type=int,
    const=None,
    default=1024,
    help="""seqlen.
    e.g.: -s 1024""",
)
parser.add_argument(
    "-p",
    "--pagesize",
    type=int,
    const=None,
    default=1024,
    help="""page size.
    e.g.: -p 1024""",
)
parser.add_argument(
    "-q",
    "--headq",
    type=int,
    const=None,
    default=8,
    help="""number of q head.
    e.g.: -h 8""",
)
parser.add_argument(
    "-k",
    "--headk",
    type=int,
    const=None,
    default=8,
    help="""number of kv head.
    e.g.: -h_k 8""",
)
parser.add_argument(
    "-t",
    "--lookup_table",
    type=str,
    const=None,
    choices=l_lookup_table,
    default="sglang",
    nargs="?",
    help="""lookup table.
    e.g.: -t sglang""",
=======
    "--test_fp8",
    action="store_true",
    help="""Run FP8 test instead of standard test.
    e.g.: --test_fp8""",
>>>>>>> 1629216d
)

if __name__ == "__main__":
    args = parser.parse_args()
    if args.dtype is None:
        l_dtype = [dtypes.d_dtypes[key] for key in l_dtype]
    else:
        l_dtype = [dtypes.d_dtypes[args.dtype]]
    if args.causal is not None:
        l_causal = [args.causal]
    if args.logits_soft_cap is not None:
        l_logits_soft_cap = [args.logits_soft_cap]
    if args.lookup_table is not None:
        l_lookup_table = [args.lookup_table]

<<<<<<< HEAD
    for (
        causal,
        logits_soft_cap,
        dtype,
        lookup_table,
    ) in itertools.product(l_causal, l_logits_soft_cap, l_dtype, l_lookup_table):
        print(f"causal={causal}, logits_soft_cap={logits_soft_cap}, dtype={dtype}, lookup_table={lookup_table}")

        if lookup_table == "vllm":
            test_batch_prefill_vllm(
                batch_size=1,
                kv_len=args.seqlen,
                qo_len=args.seqlen,
                page_size=args.pagesize,
                num_qo_heads=args.headq,
                num_kv_heads=args.headk,
                head_dim=128,
                causal=causal,
                logits_soft_cap=logits_soft_cap,
                dtype=dtype,
                seed=19378,
            )
        else:
            test_batch_prefill_sglang(
                batch_size=1,
                kv_len=args.seqlen,
                qo_len=args.seqlen,
                page_size=args.pagesize,
                num_qo_heads=args.headq,
                num_kv_heads=args.headk,
=======
    if args.test_fp8:
        # Run FP8 tests
        for causal, logits_soft_cap in itertools.product(l_causal, l_logits_soft_cap):
            test_batch_prefill_fp8_output(
                batch_size=1,
                qo_len=8192,
                kv_len=8192,
                page_size=1,
                num_qo_heads=6,
                num_kv_heads=1,
                head_dim=128,
                causal=causal,
                logits_soft_cap=logits_soft_cap,
                seed=19378,
            )
    else:
        # Run standard tests
        for (
            causal,
            logits_soft_cap,
            dtype,
        ) in itertools.product(l_causal, l_logits_soft_cap, l_dtype):
            test_batch_prefill_with_paged_kv_cache(
                batch_size=1,
                kv_len=8192,
                qo_len=8192,
                page_size=1,
                num_qo_heads=6,
                num_kv_heads=1,
>>>>>>> 1629216d
                head_dim=128,
                causal=causal,
                kv_layout="NHD",
                logits_soft_cap=logits_soft_cap,
<<<<<<< HEAD
=======
                contiguous_kv=True,
>>>>>>> 1629216d
                dtype=dtype,
                q_init_min=-10,
                q_init_max=10,
                kv_init_min=-5,
                kv_init_max=5,
                seed=19378,
            )<|MERGE_RESOLUTION|>--- conflicted
+++ resolved
@@ -197,18 +197,32 @@
     # K: [NumPages, PageSize, NumHeads, HeadDim] ->
     #    [NumPages, NumHeads, HeadDim/kVectorSize, PageSize, kVectorSize]
     assert head_dim % k_vector_size == 0, "Head dim must be divisible by vector size"
-    k_cache = k_cache_ref.view(
-        total_num_pages, page_size, num_kv_heads, head_dim // k_vector_size, k_vector_size
-    ) \
-                         .permute(0, 2, 3, 1, 4).contiguous()
+    k_cache = (
+        k_cache_ref.view(
+            total_num_pages,
+            page_size,
+            num_kv_heads,
+            head_dim // k_vector_size,
+            k_vector_size,
+        )
+        .permute(0, 2, 3, 1, 4)
+        .contiguous()
+    )
 
     # V: [NumPages, PageSize, NumHeads, HeadDim] ->
     #    [NumPages, NumHeads, PageSize/kVectorSize, HeadDim, kVectorSize]
     assert page_size % k_vector_size == 0, "Page size must be divisible by vector size"
-    v_cache = v_cache_ref.view(
-        total_num_pages, page_size // k_vector_size, k_vector_size, num_kv_heads, head_dim
-    ) \
-                         .permute(0, 3, 1, 4, 2).contiguous()
+    v_cache = (
+        v_cache_ref.view(
+            total_num_pages,
+            page_size // k_vector_size,
+            k_vector_size,
+            num_kv_heads,
+            head_dim,
+        )
+        .permute(0, 3, 1, 4, 2)
+        .contiguous()
+    )
 
     o_ck_flash_attn = aiter.mha_batch_prefill_func(
         q,
@@ -274,6 +288,7 @@
         o_i = o_ck_flash_attn[q_indptr_cpu[i] : q_indptr_cpu[i + 1]]
         torch.testing.assert_close(o_i, o_ref_i, rtol=rtol, atol=atol)
 
+
 @pytest.mark.parametrize("batch_size", [1, 3, 7])
 @pytest.mark.parametrize(
     "qo_len,kv_len",
@@ -367,12 +382,28 @@
     k_cache_ref = chunks[0].squeeze(1).squeeze(1)
     v_cache_ref = chunks[1].squeeze(1).squeeze(1)
 
-    k_cache = k_cache_ref.view(
-        total_num_pages, page_size, num_kv_heads, head_dim // k_vector_size, k_vector_size
-    ).permute(0, 2, 3, 1, 4).contiguous()
-    v_cache = v_cache_ref.view(
-        total_num_pages, page_size // k_vector_size, k_vector_size, num_kv_heads, head_dim
-    ).permute(0, 3, 1, 4, 2).contiguous()
+    k_cache = (
+        k_cache_ref.view(
+            total_num_pages,
+            page_size,
+            num_kv_heads,
+            head_dim // k_vector_size,
+            k_vector_size,
+        )
+        .permute(0, 2, 3, 1, 4)
+        .contiguous()
+    )
+    v_cache = (
+        v_cache_ref.view(
+            total_num_pages,
+            page_size // k_vector_size,
+            k_vector_size,
+            num_kv_heads,
+            head_dim,
+        )
+        .permute(0, 3, 1, 4, 2)
+        .contiguous()
+    )
 
     o_ck_flash_attn = aiter.mha_batch_prefill_func(
         q,
@@ -426,6 +457,7 @@
         o_i = o_ck_flash_attn[q_indptr_cpu[i] : q_indptr_cpu[i + 1]]
         torch.testing.assert_close(o_i, o_ref_i, rtol=rtol, atol=atol)
 
+
 def run_ck(
     q,
     k_cache,
@@ -440,6 +472,9 @@
     q_descale=None,
     k_descale=None,
     v_descale=None,
+    kv_last_page_lens=None,
+    block_table=None,
+    seqlen_k=None,
 ):
     """Unified interface for running batch_prefill with or without FP8."""
     if (
@@ -462,6 +497,9 @@
             q_descale=q_descale,
             k_descale=k_descale,
             v_descale=v_descale,
+            kv_last_page_lens=kv_last_page_lens,
+            block_table=block_table,
+            seqlen_k=seqlen_k,
         )
     else:
         # Standard BF16/FP16 path
@@ -476,7 +514,32 @@
             max_seqlen_k,
             causal=causal,
             logits_soft_cap=logits_soft_cap,
-        )
+            kv_last_page_lens=kv_last_page_lens,
+            block_table=block_table,
+            seqlen_k=seqlen_k,
+        )
+
+
+def vectorize_kv_cache(
+    k_cache, v_cache, num_kv_heads, head_dim, page_size, k_vector_size
+):
+    k_cache = k_cache.contiguous()
+    v_cache = v_cache.contiguous()
+    k_cache = (
+        k_cache.view(
+            -1, page_size, num_kv_heads, head_dim // k_vector_size, k_vector_size
+        )
+        .permute(0, 2, 3, 1, 4)
+        .contiguous()
+    )
+    v_cache = (
+        v_cache.view(
+            -1, page_size // k_vector_size, k_vector_size, num_kv_heads, head_dim
+        )
+        .permute(0, 3, 1, 4, 2)
+        .contiguous()
+    )
+    return k_cache, v_cache
 
 
 def varlen_to_paged_kv(k_varlen, v_varlen, kv_lens, page_size=1):
@@ -490,7 +553,7 @@
         page_size: tokens per page
 
     Returns:
-        kv_data: [total_num_pages, 2, num_kv_heads, page_size, head_dim]
+        kv_data: [total_num_pages, 2, page_size, num_kv_heads, head_dim]
         kv_indptr: [batch_size + 1]
         kv_indices: [total_num_pages + padding]
     """
@@ -509,8 +572,8 @@
     kv_data = torch.zeros(
         total_num_pages,
         2,
+        page_size,
         num_kv_heads,
-        page_size,
         head_dim,
         dtype=dtype,
         device=device,
@@ -545,12 +608,12 @@
             tokens_in_page = token_end - token_start
 
             # K data
-            kv_data[global_page_idx, 0, :, :tokens_in_page, :] = k_varlen[
+            kv_data[global_page_idx, 0, :tokens_in_page, :, :] = k_varlen[
                 seq_start + token_start : seq_start + token_end, :, :
             ]
 
             # V data
-            kv_data[global_page_idx, 1, :, :tokens_in_page, :] = v_varlen[
+            kv_data[global_page_idx, 1, :tokens_in_page, :, :] = v_varlen[
                 seq_start + token_start : seq_start + token_end, :, :
             ]
 
@@ -572,7 +635,7 @@
         (2048, 2048),
     ],
 )
-@pytest.mark.parametrize("page_size", [1])
+@pytest.mark.parametrize("page_size", [128])
 @pytest.mark.parametrize("seed", [19378])
 def test_batch_prefill_fp8_output(
     batch_size,
@@ -600,6 +663,15 @@
 
     dtype = torch.bfloat16
     quant_dtype = dtypes.fp8
+    k_vector_size_bf16 = 16 // torch.tensor([], dtype=dtype).element_size()
+    k_vector_size_fp8 = 16 // torch.tensor([], dtype=quant_dtype).element_size()
+    if (
+        page_size % k_vector_size_bf16 != 0
+        or page_size % k_vector_size_fp8 != 0
+        or head_dim % k_vector_size_bf16 != 0
+        or head_dim % k_vector_size_fp8 != 0
+    ):
+        pytest.skip("Vectorized layout requires page/head dim divisible by vector size")
 
     def convert_lens_to_indptr(lens):
         return torch.cumsum(torch.cat((torch.tensor([0]), lens)), dim=0).int()
@@ -619,7 +691,7 @@
     # Generate in FP32 first for accurate reference computation
     max_num_pages_per_seq = (kv_len + page_size - 1) // page_size
     total_num_pages = max_num_pages_per_seq * batch_size
-    kv_shape = [total_num_pages, 2, num_kv_heads, page_size, head_dim]
+    kv_shape = [total_num_pages, 2, page_size, num_kv_heads, head_dim]
 
     kv_data_fp32 = torch.rand(*kv_shape, device="cuda", dtype=torch.float32)
     kv_data = kv_data_fp32.to(dtype)
@@ -641,16 +713,47 @@
     q_indptr_gpu = q_indptr_cpu.to(0)
     kv_indptr_gpu = kv_indptr_cpu.to(0)
     kv_indices_gpu = kv_indices_cpu.to(0)
+    kv_last_page_len_gpu = kv_last_page_len_cpu.to(0)
+    seqlen_k_gpu = kv_lens.to(0).int()
+
+    block_table_cpu = torch.zeros(
+        (batch_size, max_num_pages_per_seq), dtype=torch.int32
+    )
+    for i in range(batch_size):
+        start = kv_indptr_cpu[i].item()
+        end = kv_indptr_cpu[i + 1].item()
+        block_table_cpu[i, : (end - start)] = kv_indices_cpu[start:end]
+    block_table_gpu = block_table_cpu.to(0)
 
     # Extract K and V caches
     chunks = torch.chunk(kv_data, 2, dim=1)
-    k_cache = chunks[0].squeeze(2).squeeze(2)
-    v_cache = chunks[1].squeeze(2).squeeze(2)
+    k_cache_ref = chunks[0].squeeze(1)
+    v_cache_ref = chunks[1].squeeze(1)
 
     # Quantize to FP8 following test_mha_varlen_fp8 pattern
     q_quant, q_descale = per_tensor_quant(q, quant_dtype=quant_dtype)
-    k_cache_quant, k_descale = per_tensor_quant(k_cache, quant_dtype=quant_dtype)
-    v_cache_quant, v_descale = per_tensor_quant(v_cache, quant_dtype=quant_dtype)
+    k_cache_quant, k_descale = per_tensor_quant(
+        k_cache_ref.to(dtype), quant_dtype=quant_dtype
+    )
+    v_cache_quant, v_descale = per_tensor_quant(
+        v_cache_ref.to(dtype), quant_dtype=quant_dtype
+    )
+    k_cache_quant, v_cache_quant = vectorize_kv_cache(
+        k_cache_quant,
+        v_cache_quant,
+        num_kv_heads,
+        head_dim,
+        page_size,
+        k_vector_size_fp8,
+    )
+    k_cache, v_cache = vectorize_kv_cache(
+        k_cache_ref.to(dtype),
+        v_cache_ref.to(dtype),
+        num_kv_heads,
+        head_dim,
+        page_size,
+        k_vector_size_bf16,
+    )
 
     # Run FP8 kernel
     out_fp8 = run_ck(
@@ -667,6 +770,9 @@
         q_descale=q_descale,
         k_descale=k_descale,
         v_descale=v_descale,
+        kv_last_page_lens=kv_last_page_len_gpu,
+        block_table=block_table_gpu,
+        seqlen_k=seqlen_k_gpu,
     )
 
     # Run BF16 reference kernel
@@ -681,11 +787,16 @@
         torch.max(kv_lens).item(),
         causal=causal,
         logits_soft_cap=logits_soft_cap,
+        kv_last_page_lens=kv_last_page_len_gpu,
+        block_table=block_table_gpu,
+        seqlen_k=seqlen_k_gpu,
     )
 
     # Compute reference output for all sequences
     o_ref_list = []
     for i in range(batch_size):
+        perm_dims = [0, 1, 2, 3]
+        perm_dims_last = [0, 1, 2]
         # Extract valid Q for this sequence
         qi = q[q_indptr_cpu[i] : q_indptr_cpu[i + 1]]
 
@@ -693,23 +804,23 @@
         used_kv_indices = kv_indices_cpu[kv_indptr_cpu[i] : kv_indptr_cpu[i + 1]]
         ki = torch.cat(
             [
-                kv_data_fp32[used_kv_indices[:-1], 0].reshape(
-                    -1, num_kv_heads, head_dim
-                ),
-                kv_data_fp32[
-                    used_kv_indices[-1], 0, : kv_last_page_len_cpu[i], :
-                ].reshape(-1, num_kv_heads, head_dim),
+                kv_data_fp32[used_kv_indices[:-1], 0]
+                .permute(*perm_dims)
+                .reshape(-1, num_kv_heads, head_dim),
+                kv_data_fp32[used_kv_indices[-1], 0, : kv_last_page_len_cpu[i], :]
+                .permute(*perm_dims_last)
+                .reshape(-1, num_kv_heads, head_dim),
             ],
             dim=0,
         ).to(dtype)
         vi = torch.cat(
             [
-                kv_data_fp32[used_kv_indices[:-1], 1].reshape(
-                    -1, num_kv_heads, head_dim
-                ),
-                kv_data_fp32[
-                    used_kv_indices[-1], 1, : kv_last_page_len_cpu[i], :
-                ].reshape(-1, num_kv_heads, head_dim),
+                kv_data_fp32[used_kv_indices[:-1], 1]
+                .permute(*perm_dims)
+                .reshape(-1, num_kv_heads, head_dim),
+                kv_data_fp32[used_kv_indices[-1], 1, : kv_last_page_len_cpu[i], :]
+                .permute(*perm_dims_last)
+                .reshape(-1, num_kv_heads, head_dim),
             ],
             dim=0,
         ).to(dtype)
@@ -768,6 +879,10 @@
     torch.manual_seed(42)
     dtype = torch.bfloat16
     quant_dtype = dtypes.fp8
+    page_size = 128
+    k_vector_size = 16 // torch.tensor([], dtype=quant_dtype).element_size()
+    if page_size % k_vector_size != 0 or head_dim % k_vector_size != 0:
+        pytest.skip("Vectorized layout requires page/head dim divisible by vector size")
 
     def create_tensor(min_val, max_val, *args, **kwargs):
         """Create a tensor with values uniformly distributed in [min_val, max_val]."""
@@ -830,12 +945,31 @@
 
     # Convert to paged KV cache format
     kv_data, kv_indptr, kv_indices = varlen_to_paged_kv(
-        k_fp8, v_fp8, kv_lens, page_size=1
-    )
+        k_fp8, v_fp8, kv_lens, page_size=page_size
+    )
+    kv_last_page_len_cpu = ((kv_lens - 1) % page_size + 1).int()
+    kv_last_page_len_gpu = kv_last_page_len_cpu.to(0)
+    seqlen_k_gpu = kv_lens.to(0).int()
+    max_num_pages_per_seq = (kv_lens.max().item() + page_size - 1) // page_size
+    block_table_cpu = torch.zeros(
+        (batch_size, max_num_pages_per_seq), dtype=torch.int32
+    )
+    for i in range(batch_size):
+        start = kv_indptr[i].item()
+        end = kv_indptr[i + 1].item()
+        block_table_cpu[i, : (end - start)] = kv_indices[start:end]
+    block_table_gpu = block_table_cpu.to(0)
 
     # Extract K and V from paged format
-    k_paged = kv_data[:, 0, :, :, :].squeeze(2)
-    v_paged = kv_data[:, 1, :, :, :].squeeze(2)
+    chunks = torch.chunk(kv_data, 2, dim=1)
+    k_paged, v_paged = vectorize_kv_cache(
+        chunks[0].squeeze(1),
+        chunks[1].squeeze(1),
+        num_kv_heads,
+        head_dim,
+        page_size,
+        k_vector_size,
+    )
 
     # Run batch_prefill FP8
     out_batch_prefill = aiter.mha_batch_prefill_func(
@@ -852,6 +986,9 @@
         q_descale=q_descale,
         k_descale=k_descale,
         v_descale=v_descale,
+        kv_last_page_lens=kv_last_page_len_gpu,
+        block_table=block_table_gpu,
+        seqlen_k=seqlen_k_gpu,
     )
 
     # Compare results (all tokens are valid, no padding)
@@ -931,7 +1068,6 @@
     e.g.: -d bf16""",
 )
 parser.add_argument(
-<<<<<<< HEAD
     "-s",
     "--seqlen",
     type=int,
@@ -977,12 +1113,12 @@
     nargs="?",
     help="""lookup table.
     e.g.: -t sglang""",
-=======
+)
+parser.add_argument(
     "--test_fp8",
     action="store_true",
     help="""Run FP8 test instead of standard test.
     e.g.: --test_fp8""",
->>>>>>> 1629216d
 )
 
 if __name__ == "__main__":
@@ -998,80 +1134,62 @@
     if args.lookup_table is not None:
         l_lookup_table = [args.lookup_table]
 
-<<<<<<< HEAD
-    for (
-        causal,
-        logits_soft_cap,
-        dtype,
-        lookup_table,
-    ) in itertools.product(l_causal, l_logits_soft_cap, l_dtype, l_lookup_table):
-        print(f"causal={causal}, logits_soft_cap={logits_soft_cap}, dtype={dtype}, lookup_table={lookup_table}")
-
-        if lookup_table == "vllm":
-            test_batch_prefill_vllm(
-                batch_size=1,
-                kv_len=args.seqlen,
-                qo_len=args.seqlen,
-                page_size=args.pagesize,
-                num_qo_heads=args.headq,
-                num_kv_heads=args.headk,
-                head_dim=128,
-                causal=causal,
-                logits_soft_cap=logits_soft_cap,
-                dtype=dtype,
-                seed=19378,
-            )
-        else:
-            test_batch_prefill_sglang(
-                batch_size=1,
-                kv_len=args.seqlen,
-                qo_len=args.seqlen,
-                page_size=args.pagesize,
-                num_qo_heads=args.headq,
-                num_kv_heads=args.headk,
-=======
     if args.test_fp8:
-        # Run FP8 tests
+        # Run FP8 regression that compares FP8 vs BF16 outputs.
         for causal, logits_soft_cap in itertools.product(l_causal, l_logits_soft_cap):
             test_batch_prefill_fp8_output(
                 batch_size=1,
-                qo_len=8192,
-                kv_len=8192,
-                page_size=1,
-                num_qo_heads=6,
-                num_kv_heads=1,
+                num_qo_heads=args.headq,
+                num_kv_heads=args.headk,
+                qo_len=args.seqlen,
+                kv_len=args.seqlen,
                 head_dim=128,
+                page_size=args.pagesize,
                 causal=causal,
                 logits_soft_cap=logits_soft_cap,
                 seed=19378,
             )
     else:
-        # Run standard tests
         for (
             causal,
             logits_soft_cap,
             dtype,
-        ) in itertools.product(l_causal, l_logits_soft_cap, l_dtype):
-            test_batch_prefill_with_paged_kv_cache(
-                batch_size=1,
-                kv_len=8192,
-                qo_len=8192,
-                page_size=1,
-                num_qo_heads=6,
-                num_kv_heads=1,
->>>>>>> 1629216d
-                head_dim=128,
-                causal=causal,
-                kv_layout="NHD",
-                logits_soft_cap=logits_soft_cap,
-<<<<<<< HEAD
-=======
-                contiguous_kv=True,
->>>>>>> 1629216d
-                dtype=dtype,
-                q_init_min=-10,
-                q_init_max=10,
-                kv_init_min=-5,
-                kv_init_max=5,
-                seed=19378,
-            )+            lookup_table,
+        ) in itertools.product(l_causal, l_logits_soft_cap, l_dtype, l_lookup_table):
+            print(
+                f"causal={causal}, logits_soft_cap={logits_soft_cap}, dtype={dtype}, lookup_table={lookup_table}"
+            )
+
+            if lookup_table == "vllm":
+                test_batch_prefill_vllm(
+                    batch_size=1,
+                    kv_len=args.seqlen,
+                    qo_len=args.seqlen,
+                    page_size=args.pagesize,
+                    num_qo_heads=args.headq,
+                    num_kv_heads=args.headk,
+                    head_dim=128,
+                    causal=causal,
+                    logits_soft_cap=logits_soft_cap,
+                    dtype=dtype,
+                    seed=19378,
+                )
+            else:
+                test_batch_prefill_sglang(
+                    batch_size=1,
+                    kv_len=args.seqlen,
+                    qo_len=args.seqlen,
+                    page_size=args.pagesize,
+                    num_qo_heads=args.headq,
+                    num_kv_heads=args.headk,
+                    head_dim=128,
+                    causal=causal,
+                    kv_layout="NHD",
+                    logits_soft_cap=logits_soft_cap,
+                    dtype=dtype,
+                    q_init_min=-10,
+                    q_init_max=10,
+                    kv_init_min=-5,
+                    kv_init_max=5,
+                    seed=19378,
+                )