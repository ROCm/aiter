--- conflicted
+++ resolved
@@ -1955,26 +1955,18 @@
 
     # Check if all tests passed
     total_errors = results_df["err_gluon"].sum()
-<<<<<<< HEAD
-    assert total_errors == 0, (
-        f"Tests failed! {total_errors} test case(s) exceeded the error threshold. "
-        f"Please check rows with non-zero err_gluon in {output_file}."
-    )
-    print("\n? All tests passed!")
-=======
     # assert total_errors == 0, (
     #     f"Tests failed! {total_errors} test case(s) exceeded the error threshold. "
     #     f"Please check rows with non-zero err_gluon in {output_file}."
     # )
-    # print("\n✓ All tests passed!")
+    # print("\n? All tests passed!")
     if total_errors > 0:
         print(
             f"Tests failed! {total_errors} test case(s) exceeded the error threshold. "
         )
         print(f"Please check rows with non-zero err_gluon in {output_file}.")
     else:
-        print("\n✓ All tests passed!")
->>>>>>> a097da79
+        print("\n? All tests passed!")
 
 
 # @pytest.mark.parametrize("block_size", BLOCK_SIZE_OPTIONS)
