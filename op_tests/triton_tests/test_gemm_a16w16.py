# SPDX-License-Identifier: MIT
# Copyright (C) 2024-2025, Advanced Micro Devices, Inc. All rights reserved.

import torch
import torch.nn.functional as F
import triton
import pytest
import functools
from aiter.ops.triton.gemm_a16w16 import gemm_a16w16
from aiter.ops.triton.gemm_a16w16_atomic import gemm_a16w16_atomic
from op_tests.triton_tests.utils.types import str_to_torch_dtype


def generate_gemm_a16w16_inputs(M, N, K, dtype, layout="TN", output=True, bias=False):
    if isinstance(dtype, str):
        dtype = str_to_torch_dtype[dtype]

    # TN is default layout
    if layout[0] == "T":
        x = torch.randn((M, K), dtype=dtype).cuda()
    else:
        x = torch.randn((K, M), dtype=dtype).cuda().T

    if layout[1] == "T":
        weight = torch.randn((K, N), dtype=dtype).cuda().T
    else:
        weight = torch.randn((N, K), dtype=dtype).cuda()

    bias_tensor = None
    if bias:
        bias_tensor = torch.empty((N), dtype=dtype).cuda()

    y = None
    if output:
        y = torch.empty((M, N), dtype=dtype).cuda()
        out_dtype = (None,)
    else:
        out_dtype = dtype

    return x, weight, bias_tensor, out_dtype, y


def get_x_vals():
    x_vals = [(1, 1, 1)]  # minimal case
    x_vals += [(3, 5, 2)]  # irregular shape
    x_vals += [(1024 * v, 1024 * v, 1024 * v) for v in range(1, 9)]
    x_vals += [(4864, 4096, 8192), (9728, 8192, 65536), (4864, 8192, 4160)]
    x_vals += [(2**i, 256, 7168) for i in range(5, 9)]
    x_vals += [
        (1, 1280, 8192),
        (32, 1280, 8192),
        (64, 1280, 8192),
        (128, 1280, 8192),
        (192, 1280, 8192),
        (256, 1280, 8192),
        (320, 1280, 8192),
        (512, 1280, 8192),
        (1024, 1280, 8192),
        (2048, 1280, 8192),
        (4096, 1280, 8192),
        (8192, 1280, 8192),
        (16384, 1280, 8192),
        (1, 8192, 1024),
        (32, 8192, 1024),
        (64, 8192, 1024),
        (128, 8192, 1024),
        (192, 8192, 1024),
        (256, 8192, 1024),
        (320, 8192, 1024),
        (512, 8192, 1024),
        (1024, 8192, 1024),
        (2048, 8192, 1024),
        (4096, 8192, 1024),
        (8192, 8192, 1024),
        (16384, 8192, 1024),
    ]
    return x_vals


def minimal_x_vals(num_vals=20):
    """
    Returns the num_vals smallest test cases. Useful for generating a subset to quickly test on.
    """
    x_vals = get_x_vals()
    num_ops = [(i, functools.reduce(lambda x, y: x * y, i)) for i in x_vals]
    sorted_x_vals = sorted(num_ops, key=lambda x: x[1])
    return [i[0] for i in sorted_x_vals[: min(num_vals, len(sorted_x_vals))]]


@pytest.mark.parametrize("activation", ["gelu", "gelu_tanh", "silu", "silu_exp2"])
@pytest.mark.parametrize("M, N, K", minimal_x_vals())
@pytest.mark.parametrize("dtype", [torch.float16, torch.bfloat16])
@pytest.mark.parametrize("output", [True, False])
def test_gemm_a16_w16_activation(M: int, N: int, K: int, dtype, output, activation):
    x, w, out_dtype, y = generate_gemm_a16w16_inputs(
        M,
        N,
        K,
        dtype,
        output=output,
    )

    torch_out = F.linear(x, w, bias=None)
    if activation == "gelu":
        torch_out = F.gelu(torch_out)
    elif activation == "gelu_tanh":
        torch_out = F.gelu(torch_out, approximate="tanh")
    elif activation == "silu":
        torch_out = F.silu(torch_out)
    elif activation == "silu_exp2":
        torch_out = F.silu(torch_out)

    if output:
        triton_out = gemm_a16w16(
            x,
            w,
            out_dtype,
            y,
            activation=activation,
        )
    else:
        triton_out = gemm_a16w16(
            x,
            w,
            out_dtype,
            activation=activation,
        )

    triton.testing.assert_close(triton_out, torch_out, atol=1e-1, rtol=1e-2)


@pytest.mark.parametrize("M, N, K", get_x_vals())
@pytest.mark.parametrize("dtype", [torch.float16, torch.bfloat16])
@pytest.mark.parametrize("output", [True, False])
def test_gemm_a16_w16(M: int, N: int, K: int, dtype, output):
<<<<<<< HEAD
    torch.cuda.empty_cache()  # Helps avoid hangs in large tests

    x, w, out_dtype, y = generate_gemm_a16w16_inputs(M, N, K, dtype, output=output)
=======
    x, w, bias, out_dtype, y = generate_gemm_a16w16_inputs(
        M, N, K, dtype, output=output, bias=True
    )
>>>>>>> 7a2a49a5

    torch_out = F.linear(x, w, bias=bias)

    if output:
        triton_out = gemm_a16w16(x, w, bias, out_dtype, y)
    else:
        triton_out = gemm_a16w16(x, w, bias, out_dtype)

    triton.testing.assert_close(triton_out, torch_out, atol=1e-1, rtol=1e-1)


@pytest.mark.parametrize("M, N, K", minimal_x_vals())
@pytest.mark.parametrize("dtype", [torch.float16, torch.bfloat16])
@pytest.mark.parametrize("layout", ["TT", "NN", "NT"])
@pytest.mark.parametrize("output", [True, False])
def test_gemm_a16_w16_layout(M: int, N: int, K: int, dtype, layout, output):
    torch.cuda.empty_cache()  # Helps avoid hangs in large tests

    x, w, out_dtype, y = generate_gemm_a16w16_inputs(
        M, N, K, dtype, layout=layout, output=output
    )

    torch_out = F.linear(x, w, bias=None)

    if output:
        triton_out = gemm_a16w16(x, w, out_dtype, y)
    else:
        triton_out = gemm_a16w16(x, w, out_dtype)

    triton.testing.assert_close(triton_out, torch_out, atol=1e-1, rtol=1e-1)


@pytest.mark.parametrize("M, N, K", get_x_vals())
@pytest.mark.parametrize("dtype", [torch.float16, torch.bfloat16])
@pytest.mark.parametrize("output", [True, False])
def test_gemm_a16_w16_atomic(M: int, N: int, K: int, dtype, output):
<<<<<<< HEAD
    torch.cuda.empty_cache()  # Helps avoid hangs in large tests

    x, w, out_dtype, y = generate_gemm_a16w16_inputs(M, N, K, dtype, output=output)
=======
    x, w, _, out_dtype, y = generate_gemm_a16w16_inputs(M, N, K, dtype, output=output)
>>>>>>> 7a2a49a5

    torch_out = F.linear(x, w, bias=None)

    # Accumulation in bf16/fp16 leads to precision loss, cast y to fp32 to prevent that
    if output:
        y = y.to(torch.float32).zero_()
        triton_out = gemm_a16w16_atomic(x, w, torch.float32, y).to(dtype)
    else:
        triton_out = gemm_a16w16_atomic(x, w, dtype=torch.float32).to(dtype)

    triton.testing.assert_close(triton_out, torch_out, atol=1e-1, rtol=1e-1)


@pytest.mark.parametrize("M, N, K", minimal_x_vals())
@pytest.mark.parametrize("dtype", [torch.float16, torch.bfloat16])
@pytest.mark.parametrize("layout", ["TT", "NN", "NT"])
@pytest.mark.parametrize("output", [True, False])
def test_gemm_a16_w16_atomic_layout(M: int, N: int, K: int, dtype, layout, output):
    torch.cuda.empty_cache()  # Helps avoid hangs in large tests

    x, w, out_dtype, y = generate_gemm_a16w16_inputs(
        M, N, K, dtype, layout=layout, output=output
    )

    torch_out = F.linear(x, w, bias=None)

    # Accumulation in bf16/fp16 leads to precision loss, cast y to fp32 to prevent that
    if output:
        y = y.to(torch.float32).zero_()
        triton_out = gemm_a16w16_atomic(x, w, torch.float32, y).to(dtype)
    else:
        triton_out = gemm_a16w16_atomic(x, w, dtype=torch.float32).to(dtype)

    triton.testing.assert_close(triton_out, torch_out, atol=1e-1, rtol=1e-1)<|MERGE_RESOLUTION|>--- conflicted
+++ resolved
@@ -133,15 +133,9 @@
 @pytest.mark.parametrize("dtype", [torch.float16, torch.bfloat16])
 @pytest.mark.parametrize("output", [True, False])
 def test_gemm_a16_w16(M: int, N: int, K: int, dtype, output):
-<<<<<<< HEAD
-    torch.cuda.empty_cache()  # Helps avoid hangs in large tests
-
-    x, w, out_dtype, y = generate_gemm_a16w16_inputs(M, N, K, dtype, output=output)
-=======
     x, w, bias, out_dtype, y = generate_gemm_a16w16_inputs(
         M, N, K, dtype, output=output, bias=True
     )
->>>>>>> 7a2a49a5
 
     torch_out = F.linear(x, w, bias=bias)
 
@@ -178,13 +172,7 @@
 @pytest.mark.parametrize("dtype", [torch.float16, torch.bfloat16])
 @pytest.mark.parametrize("output", [True, False])
 def test_gemm_a16_w16_atomic(M: int, N: int, K: int, dtype, output):
-<<<<<<< HEAD
-    torch.cuda.empty_cache()  # Helps avoid hangs in large tests
-
-    x, w, out_dtype, y = generate_gemm_a16w16_inputs(M, N, K, dtype, output=output)
-=======
     x, w, _, out_dtype, y = generate_gemm_a16w16_inputs(M, N, K, dtype, output=output)
->>>>>>> 7a2a49a5
 
     torch_out = F.linear(x, w, bias=None)
 
