# SPDX-License-Identifier: MIT
# Copyright (C) 2024-2025, Advanced Micro Devices, Inc. All rights reserved.

import torch
import pytest
from typing import Dict
import triton

from aiter.ops.triton.moe_op import (
    fused_moe as triton_moe,
    moe_set_use_persistent_kernel as triton_moe_set_use_persistent_kernel,
)
from aiter.ops.triton.moe_op_e2e import e2e_moe as triton_e2e_moe
from aiter.ops.triton.moe_op_silu_fused import (
    fused_moe_silu as triton_moe_silu,
    moe_set_use_persistent_kernel as triton_moe_silu_set_use_persistent_kernel,
)
from aiter.ops.triton.moe_op_gelu import (
    fused_moe_gelu as triton_moe_gelu,
    moe_set_use_persistent_kernel as triton_moe_gelu_set_use_persistent_kernel,
)
from aiter.ops.triton.utils.moe_config_utils import (
    get_optimal_moe_config_func,
    get_optimal_moe_e2e_config_func,
)
import aiter.ops.triton.utils._triton.arch_info as arch_info

from aiter.ops.triton.utils.types import torch_to_triton_dtype

DEBUG_MODE = False


def torch_silu_and_mul_ref(input):
    """
    Performs the SiLU activation on the first half of the input tensor and
    multiplies it element-wise with the second half.
    Args:
        input (torch.Tensor): Input tensor of shape [..., 2 * d].
        param (float): Parameter for the SiLU activation function.
    Returns:
        torch.Tensor: Output tensor of shape [..., d].
    """
    dtype = input.dtype
    d = input.size(-1) // 2
    A, B = input[:, :d], input[:, d:]

    silu_A = A / (1.0 + torch.exp(-A.float()))

    output = silu_A * B

    return output.to(dtype)


def torch_moe_ref(
    a,
    b,
    c,
    a_scale,
    b_scale,
    b_zp,
    group_size,
    topk_ids,
    topk_weights,
    routed_weight,
    sorted_token_ids,
    expert_ids,
    num_tokens_post_padded,
    dtype,
    fp8_w8a8,
    int8_w8a16,
    int4_w4a16,
    gelu=False,
):
    if fp8_w8a8:
        a, _, a_scale = quantize_fp8(a)

    M, top_k, N = c.shape
    _, K = a.shape

    if int4_w4a16:
        b = torch.repeat_interleave(b, repeats=2, dim=2)  # Expand to (E, N, K)
        b_shifter = ((torch.arange(0, K, device=b.device) % 2) * 4)[None, None, :]
        b = (b >> b_shifter) & 0xF
        b_scale = torch.repeat_interleave(
            b_scale, repeats=group_size, dim=2
        )  # (E, N, K)
        if b_zp is not None:
            b_zp = torch.repeat_interleave(
                b_zp, repeats=2, dim=1
            )  # (E,N//2,K//group_size) -> (E, N, K // group_size)
            b_zp = torch.repeat_interleave(
                b_zp, repeats=group_size, dim=2
            )  # (E,N,K//group_size) -> (E, N, K)
            b_zp_shifter = ((torch.arange(0, N, device=b.device) % 2) * 4)[
                None, :, None
            ]
            b_zp = (b_zp >> b_zp_shifter) & 0xF
            b = (b - b_zp) * b_scale
        else:
            b = (b - 8) * b_scale

    # Repeat a -> (M, top_k, K)
    a_expanded = a.unsqueeze(1).repeat(1, top_k, 1)
    # (M, top_k, N, K)
    if fp8_w8a8:
        b_indexed = b.half()[topk_ids]
    else:
        b_indexed = b[topk_ids]

    c = torch.einsum("mek,menk->men", a_expanded.to(dtype), b_indexed.to(dtype))

    if routed_weight:
        c *= topk_weights.unsqueeze(-1)

    if not routed_weight and gelu:
        c = 0.5 * c * (1.0 + torch.tanh(0.7978845608 * (c + 0.044715 * c * c * c)))

    if fp8_w8a8:
        c = c * b_scale[topk_ids].unsqueeze(-1)
        c = c * a_scale
        c = c.to(dtype)

    if int8_w8a16:
        c = c * b_scale[topk_ids].unsqueeze(-1)
        c = c.to(dtype)

    return c


def _moe_align_block_size(
    topk_ids: torch.Tensor,
    num_experts: int,
    top_k: int,
    block_size: int,
    sorted_token_ids: torch.Tensor,
    expert_ids: torch.Tensor,
    num_tokens_post_pad: torch.Tensor,
) -> None:
    M, top_k = topk_ids.shape

    expert_to_tokens = [[] for _ in range(num_experts)]
    # For each token, for each selected expert, we append (token_id, expert)
    for token_id in range(M):
        for j in range(top_k):
            e_id = topk_ids[token_id, j].item()
            expert_to_tokens[e_id].append(token_id * top_k + j)

    # Reorder tokens block by block, padding if needed
    reordered_token_ids = []
    reordered_expert_ids = []

    for e_id in range(num_experts):
        tokens_for_expert = expert_to_tokens[e_id]
        num_tokens = len(tokens_for_expert)

        n_blocks = (num_tokens + block_size - 1) // block_size
        # If not a multiple of block_size, pad up to the next multiple
        padded_size = n_blocks * block_size

        # Reorder all actual tokens for expert e_id
        reordered_token_ids.extend(tokens_for_expert)
        # reordered_expert_ids.extend([e_id]*num_tokens)
        reordered_expert_ids.extend([e_id] * n_blocks)

        # Pad with dummy token_id = topk_ids.numel()
        if padded_size > num_tokens:
            pad_count = padded_size - num_tokens
            reordered_token_ids.extend([topk_ids.numel()] * pad_count)

    token_length = len(reordered_token_ids)
    expert_length = len(reordered_expert_ids)

    sorted_token_ids[:token_length] = torch.tensor(
        reordered_token_ids,
        dtype=sorted_token_ids.dtype,
        device=sorted_token_ids.device,
    )
    expert_ids[:expert_length] = torch.tensor(
        reordered_expert_ids, dtype=expert_ids.dtype, device=expert_ids.device
    )

    # Fill remainder with topk_ids.numel() if these arrays are bigger than total_length
    if token_length < sorted_token_ids.numel():
        sorted_token_ids[token_length:] = topk_ids.numel()
    if expert_length < expert_ids.numel():
        expert_ids[expert_length:] = topk_ids.numel()

    num_tokens_post_pad.fill_(token_length)


def torch_moe_align_block_size_ref(
    topk_ids: torch.Tensor, block_size: int, num_experts: int
) -> tuple[torch.Tensor, torch.Tensor, torch.Tensor]:
    """
    Aligns the token distribution across experts to be compatible with block size for matrix multiplication.

    Parameters:
    - topk_ids: A tensor of shape [total_tokens, top_k] representing the top-k expert indices for each token.
    - block_size: The block size used in block matrix multiplication.
    - num_experts: The total number of experts.

    Returns:
    - sorted_token_ids: A tensor containing the sorted token indices according to their allocated expert.
    - expert_ids: A tensor indicating the assigned expert index for each block.
    - num_tokens_post_padded: The total number of tokens after padding, ensuring divisibility by block_size.

    This function pads the number of tokens that each expert needs to process so that it is divisible by block_size.
    Padding ensures that during block matrix multiplication, the dimensions align correctly.

    Example:
    Given topk_ids = [[2, 3, 4], [1, 2, 4], [1, 3, 4], [1, 2, 3]], block_size = 4, and num_experts = 4:
    - We initially have 12 tokens (after repeating 'top_k' times) and 4 experts, with each expert needing to process 3 tokens.
    - As block_size is 4, we pad 1 token for each expert.
    - First, flatten topk_ids to [2, 3, 4, 1, 2, 4, 1, 3, 4, 1, 2, 3].
    - Then append padding tokens [12, 12, 12, 12] for each block.
    - After sorting by expert index, we obtain token_ids [3, 6, 9, 12, 0, 4, 10, 12, 1, 7, 11, 12, 2, 5, 8, 12].
        Tokens 12 are non-existent (padding) and are ignored in the subsequent matrix multiplication.
    - The padding ensures that the total number of tokens is now divisible by block_size for proper block matrix operations.
    """
    top_k = topk_ids.shape[1]
    sorted_ids = torch.empty(
        (topk_ids.numel() + num_experts * (block_size - 1),),
        dtype=torch.int32,
        device=topk_ids.device,
    )
    expert_ids = torch.empty(
        (topk_ids.numel() + num_experts,), dtype=torch.int32, device=topk_ids.device
    )
    sorted_ids.fill_(topk_ids.numel())
    num_tokens_post_pad = torch.empty((1), dtype=torch.int32, device=topk_ids.device)
    _moe_align_block_size(
        topk_ids,
        num_experts,
        top_k,
        block_size,
        sorted_ids,
        expert_ids,
        num_tokens_post_pad,
    )

    return sorted_ids, expert_ids, num_tokens_post_pad


def torch_e2e_moe(
    a,
    w1,
    w2,
    out,
    a_scale,
    w1_scale,
    w2_scale,
    topk_ids,
    topk_weights,
    routed_weight,
    dtype,
    fp8_w8a8,
    blockshape=None,
):
    out_dtype = out.dtype
    
    if blockshape is not None:
        blockshape_n, blockshape_k = blockshape

    if fp8_w8a8 and a_scale is None:
        a, _, a_scale = quantize_fp8_a(a, blockshape_k=blockshape_k)

    M, top_k, _ = out.shape
    E, N, K = w1.shape

    # Expand a: (M, K) -> (M, top_k, K)
    a_expanded = a.unsqueeze(1).repeat(1, top_k, 1)

    if fp8_w8a8:
        if blockshape is not None:
            w1_indexed = w1[topk_ids]
        else:
            w1_indexed = w1.half()[topk_ids]
    else:
        w1_indexed = w1[topk_ids]
    # w1_indexed: (M*top_k, N, K)

    if fp8_w8a8 and blockshape is not None:
        # Emulate the fp8 blockscale matmul
        sK = K // blockshape_k
        # sN = N // blockshape_n
        a_expanded = a_expanded.to(torch.float32).reshape(
            -1, sK, blockshape_k
        )  # (M*top_k, sK, blockshape_k)
        w1_indexed = w1_indexed.to(torch.float32).reshape(
            -1, N, sK, blockshape_k
        )  # (M*top_k, sN, blockshape_n, sK, blockshape_k)
        # keep sK dimension in result for scaling
        intermediate_fp8 = torch.einsum(
            "Mab, MNab -> MaN", a_expanded, w1_indexed
        )  
        # (M*top_k, sN, blockshape_n, sK)
        a_scale_expanded = (
            a_scale.unsqueeze(1)
            .repeat(1, top_k, 1)
            .reshape(-1, sK)
            .unsqueeze(-1)  # (M*top_k, sK, 1)
        )
        w1_scale_expanded = w1_scale[topk_ids.flatten()].permute(0, 2, 1).repeat_interleave(blockshape_n, dim=2)
        # (M*top_k, sK, N)
        # combined scales
        scale_matrix = a_scale_expanded * w1_scale_expanded
        # (M*top_k, sK, N)
        # apply scales, then reduce over sK
        intermediate = (intermediate_fp8 * scale_matrix).sum(dim=1).reshape(-1, N)  
        # (M*top_k, N)
    else:    
        intermediate = torch.einsum(
            "mek,menk->men", a_expanded.to(dtype), w1_indexed.to(dtype)
        )

    if fp8_w8a8 and blockshape is None:
        intermediate = intermediate * w1_scale[topk_ids].unsqueeze(-1)
        intermediate = intermediate * a_scale
        intermediate = intermediate.to(dtype)

    intermediate = intermediate.to(torch.float32)
    silu_out = torch_silu_and_mul_ref(intermediate.view(-1, N))
    silu_out = silu_out.view(M, top_k, N // 2)

    if fp8_w8a8:
        if blockshape is not None:
            pass
        else:
            silu_out, _, silu_out_scale = quantize_fp8(silu_out)
    
    
    if fp8_w8a8 and blockshape is not None:
        # dequantize w2
        w2_scale = w2_scale.reshape(
            E, K // blockshape_k, 1, (N // 2) // blockshape_n, 1
        )
        w2 = w2.to(torch.float32) * w2_scale.broadcast_to(
            E, K // blockshape_k, blockshape_k, (N // 2) // blockshape_n, blockshape_n
        ).reshape(E, K, (N // 2))

        w2 = w2.to(torch.bfloat16)
    
    if fp8_w8a8:
        if blockshape is not None:
            w2_indexed = w2[topk_ids]
        else:
            w2_indexed = w2.half()[topk_ids]
    else:
        w2_indexed = w2[topk_ids]

    out = torch.einsum("mek,menk->men", silu_out.to(torch.bfloat16), w2_indexed.to(torch.bfloat16))

    if fp8_w8a8:
        if blockshape is not None:
            pass
        else:
            out = out * w2_scale[topk_ids].unsqueeze(-1)
            out = out * silu_out_scale

    if routed_weight:
        out *= topk_weights.unsqueeze(-1)

    return out.to(out_dtype), silu_out


def quantize_fp8(
    tensor: torch.Tensor, dim=(), blockshape=None
) -> tuple[torch.Tensor, torch.Tensor, torch.Tensor]:
    use_block_scale = blockshape != None and len(blockshape) == 2
    use_dim_quantization = dim != None and len(dim) == 2

    if use_block_scale:
        blockshape_n, blockshape_k = blockshape[0], blockshape[1]
        use_block_scale = use_block_scale and ((blockshape_n) and (blockshape_k))

    assert not (use_block_scale and use_dim_quantization)

    dev = arch_info.get_device()
    if dev == "MI350X":
        fp8_type = torch.float8_e4m3fn
    else:
        fp8_type = torch.float8_e4m3fnuz

    # If using block-scale quantization, reshape the tensor to merge block dimensions
    if use_block_scale:
        e, n, k = tensor.shape
        # Reshape to merge the second and third dimensions (n direction)
        # and the fourth and fifth dimensions (k direction)
        tensor = tensor.reshape(
            e, n // blockshape_n, blockshape_n, k // blockshape_k, blockshape_k
        )
        tensor = tensor.permute(0, 2, 4, 1, 3)
        tensor = tensor.reshape(
            e, blockshape_n * blockshape_k, n // blockshape_n, k // blockshape_k
        )
        max_vals = torch.max(tensor, 1, keepdim=True).values
    else:
        quantize_dim = [i for i in range(tensor.dim()) if i not in dim]
        max_vals = tensor.abs().amax(dim=quantize_dim, keepdim=True)
    max_repr_val = torch.finfo(fp8_type).max
    max_vals[max_vals == 0] = 1e-8  # Avoid division by zero

    # Compute scale factors for each channel
    scale: torch.Tensor = max_repr_val / max_vals.to(torch.float32)

    # Quantize the tensor
    tensor = tensor * scale
    tensor.clamp_(-max_repr_val, max_repr_val)
    tensor_quantized = tensor.to(fp8_type)

    if use_block_scale:
        tensor_quantized = tensor_quantized.reshape(
            e, blockshape_n, blockshape_k, n // blockshape_n, k // blockshape_k
        )
        tensor_quantized = tensor_quantized.permute(0, 3, 1, 4, 2)
        tensor_quantized = tensor_quantized.reshape(e, n, k)
        scale = scale.reshape(e, n // blockshape_n, k // blockshape_k)
    else:
        scale = scale.squeeze(dim=quantize_dim)

    return tensor_quantized, scale, 1 / scale


def quantize_fp8_a(
    a: torch.Tensor, blockshape_k=1
) -> tuple[torch.Tensor, torch.Tensor, torch.Tensor]:
    M, K = a.shape
    dev = arch_info.get_device()
    if dev == "MI350X":
        fp8_type = torch.float8_e4m3fn
    else:
        fp8_type = torch.float8_e4m3fnuz

    a = a.reshape(M, K // blockshape_k, blockshape_k)
    a = a.permute(2, 1, 0)
    max_vals = torch.max(a, 0, keepdim=True).values
    max_repr_val = torch.finfo(fp8_type).max
    max_vals[max_vals == 0] = 1e-8  # Avoid division by zero

    # Compute scale factors for each channel
    scale: torch.Tensor = max_repr_val / max_vals.to(torch.float32)

    # Quantize the tensor
    a = a * scale
    a.clamp_(-max_repr_val, max_repr_val)
    tensor_quantized = a.to(fp8_type)
    tensor_quantized = tensor_quantized.permute(2, 1, 0)
    tensor_quantized = tensor_quantized.reshape(M, K)

    scale = scale.reshape(M, K // blockshape_k)

    return tensor_quantized, scale, 1 / scale


def quantize_int8(
    tensor: torch.Tensor, dim=()
) -> tuple[torch.Tensor, torch.Tensor, torch.Tensor]:
    quantize_dim = [i for i in range(tensor.dim()) if i not in dim]
    max_vals = tensor.abs().amax(dim=quantize_dim, keepdim=True)
    max_repr_val = torch.iinfo(torch.int8).max
    max_vals[max_vals == 0] = 1e-8  # Avoid division by zero

    # Compute scale factors for each channel
    scale: torch.Tensor = max_repr_val / max_vals.to(torch.float32)

    # Quantize the tensor
    tensor = tensor * scale
    tensor.clamp_(-max_repr_val, max_repr_val)
    tensor = tensor.round_()
    tensor_quantized = tensor.to(torch.int8)

    scale = scale.squeeze(dim=quantize_dim)

    return tensor_quantized, scale, 1 / scale


def quantize_int4(
    tensor: torch.Tensor, group_size: int, has_zp: bool
) -> tuple[torch.Tensor, torch.Tensor, torch.Tensor]:

    # reshape tensor
    k, n = tensor.shape
    tensor = tensor.reshape(-1, group_size, n)
    tensor = tensor.permute(1, 0, 2)

    max_val = torch.max(tensor, 0, keepdim=True).values
    min_val = torch.min(tensor, 0, keepdim=True).values

    # Asymmetric quantization
    zp = None
    if has_zp:
        max_q_val = 15
        min_q_val = 0  # Min maps to 0
        scale = (max_val - min_val).clamp(min=1e-5) / (max_q_val)
        zp = torch.round(torch.abs(min_val / scale)).clamp(min_q_val, max_q_val).int()
    # Symmetric quantization
    else:
        max_q_val = 7
        min_q_val = -7
        scale = max_val / max_q_val

    # quantize and clamp
    tensor_q = torch.round(tensor / scale).int() + (zp if has_zp else 0)
    tensor_q = torch.clamp(tensor, min_q_val, max_q_val)

    # restore shapes
    tensor_q = tensor_q.reshape((group_size, -1, n))
    tensor_q = tensor_q.permute(1, 0, 2)
    tensor_q = tensor_q.reshape((k, n)).contiguous()

    # scale
    scale = scale.reshape((-1, n)).contiguous()

    # zp
    if zp is not None:
        zp = zp.reshape((-1, n)).contiguous()
        zp = zp.to(device=tensor.device)

    return tensor_q, scale, zp


def input_helper(
    M: int,
    N: int,
    K: int,
    top_k: int,
    E: int,
    routed_weight: bool,
    dtype,
    fp8_w8a8: bool,
    int8_w8a16: bool,
    blockshape=None,
):
    assert not (fp8_w8a8 and int8_w8a16)

    a = torch.randn((M, K), dtype=dtype, device="cuda")
    b = torch.rand((E, N, K), dtype=dtype, device="cuda")
    a_scale = None
    b_scale = None

    if fp8_w8a8:
        b, _, b_scale = quantize_fp8(b, dim=(0,), blockshape=blockshape)
        if blockshape is not None:
            blockshape_k = blockshape[1]
            a, _, a_scale = quantize_fp8_a(a, blockshape_k)

    if int8_w8a16:
        b, _, b_scale = quantize_int8(b, dim=(0,))

    b_zp = False

    c = torch.zeros((M, top_k, N), dtype=dtype, device="cuda")
    c_silu = torch.zeros((M * top_k, N // 2), dtype=dtype, device="cuda")

    values = torch.randn(M, E, dtype=dtype, device="cuda")

    softmax_vals = torch.softmax(values, dim=1)
    topk_weights, topk_ids = torch.topk(softmax_vals, k=top_k, dim=1)

    moe_config_func = get_optimal_moe_config_func(
        dtype, use_int8_w8a16=int8_w8a16, use_fp8_w8a8=fp8_w8a8
    )

    config = moe_config_func(M)

    sorted_token_ids, expert_ids, num_tokens_post_padded = (
        torch_moe_align_block_size_ref(topk_ids, config["BLOCK_SIZE_M"], E)
    )

    return (
        a,
        b,
        c,
        c_silu,
        b_zp,
        a_scale,
        b_scale,
        topk_weights,
        topk_ids,
        sorted_token_ids,
        expert_ids,
        num_tokens_post_padded,
        config,
    )


def input_helper_int4_w4a16(
    M: int,
    N: int,
    K: int,
    top_k: int,
    E: int,
    routed_weight: bool,
    dtype: torch.dtype,
    group_size: int,
    has_zp: bool,
):

    a = torch.randn((M, K), dtype=dtype, device="cuda")
    b = torch.rand((E, N, K), dtype=dtype, device="cuda")

    b_q = torch.empty((E, N, K // 2), dtype=torch.uint8, device="cuda")
    b_scale = torch.empty((E, N, K // group_size), dtype=dtype, device="cuda")
    if has_zp:
        b_zp = torch.empty(
            (E, N // 2, K // group_size), dtype=torch.uint8, device="cuda"
        )
    else:
        b_zp = None

    for e in range(E):
        q, scale, zp = quantize_int4(b[e].T, group_size=group_size, has_zp=has_zp)
        q = q.T
        q = (
            q[:, 1::2] * 16 + q[:, ::2]
        )  # Note, 2<<4=16. For bf16, etc, torch doesn't have shift.
        b_q[e] = q
        b_scale[e] = scale.T
        if has_zp:
            zp = zp.T.contiguous().to(torch.uint8)
            zp = (
                zp[1::2, :] << 4 | zp[::2, :]
            )  # Note, 2<<4=16. For bf16, etc, torch doesn't have shift.
            b_zp[e] = zp

    b = b_q

    c = torch.zeros((M, top_k, N), dtype=dtype, device="cuda")
    c_silu = torch.zeros((M * top_k, N // 2), dtype=dtype, device="cuda")

    values = torch.randn(M, E, dtype=dtype, device="cuda")

    softmax_vals = torch.softmax(values, dim=1)
    topk_weights, topk_ids = torch.topk(softmax_vals, k=top_k, dim=1)

    moe_config_func = get_optimal_moe_config_func(dtype, use_int4_w4a16=True)

    config = moe_config_func(M)
    sorted_token_ids, expert_ids, num_tokens_post_padded = (
        torch_moe_align_block_size_ref(topk_ids, config["BLOCK_SIZE_M"], E)
    )

    return (
        a,
        b,
        c,
        c_silu,
        b_zp,
        b_scale,
        topk_weights,
        topk_ids,
        sorted_token_ids,
        expert_ids,
        num_tokens_post_padded,
        config,
    )


def input_helper_e2e(
    M: int,
    N: int,
    K: int,
    top_k: int,
    E: int,
    dtype,
    fp8_w8a8: bool,
    blockshape=None,
):

    a = torch.randn((M, K), dtype=dtype, device="cuda")
    w1 = torch.rand((E, N, K), dtype=dtype, device="cuda")
    w2 = torch.rand((E, K, N // 2), dtype=dtype, device="cuda")
    a_scale = None
    w1_scale = None
    w2_scale = None

    if fp8_w8a8:
        w1, _, w1_scale = quantize_fp8(w1, dim=(0,), blockshape=blockshape)
        w2, _, w2_scale = quantize_fp8(w2, dim=(0,), blockshape=blockshape)
        if blockshape is not None:
            blockshape_k = blockshape[1]
            a, _, a_scale = quantize_fp8_a(a, blockshape_k)

    c = torch.zeros((M, top_k, K), dtype=dtype, device="cuda")

    values = torch.randn(M, E, dtype=dtype, device="cuda")

    softmax_vals = torch.softmax(values, dim=1)
    topk_weights, topk_ids = torch.topk(softmax_vals, k=top_k, dim=1)

    moe_config_func = get_optimal_moe_e2e_config_func(N, dtype, use_fp8_w8a8=fp8_w8a8)

    config = moe_config_func(M)

    sorted_token_ids, expert_ids, num_tokens_post_padded = (
        torch_moe_align_block_size_ref(topk_ids, config["BLOCK_SIZE_M"], E)
    )

    return (
        a,
        w1,
        w2,
        c,
        a_scale,
        w1_scale,
        w2_scale,
        topk_weights,
        topk_ids,
        sorted_token_ids,
        expert_ids,
        num_tokens_post_padded,
        config,
    )


# Note: TODO These 2 result in accuracy issues (64, 14336, 4096, 2, 8), (1, 1024, 16384, 1, 2)
@pytest.mark.parametrize(
    "M, N, K, top_k, E",
    [
        (32, 512, 7168, 8, 512),
        (64, 14336, 4096, 2, 8),
        (16, 14336, 1, 2, 4),
        (4, 4, 8, 1, 2),
        (1, 14336, 128, 2, 4),
        (3, 14336, 128, 2, 4),
        (16, 14336, 128, 1, 4),
        (16, 14336, 128, 1, 1),
        (64, 7186, 128, 2, 8),
        (64, 3584, 128, 2, 8),
        (64, 1792, 128, 2, 8),
        (64, 64, 128, 2, 8),
        (1, 1024, 16384, 1, 2),
    ],
)
@pytest.mark.parametrize("routed_weight", [False, True])
# @pytest.mark.parametrize('fp8_w8a8, int8_w8a16', [(False, False), (True, False), (False, True)]) #TODO: Accuracy issues with fp8
@pytest.mark.parametrize("fp8_w8a8, int8_w8a16", [(False, False)])
@pytest.mark.parametrize("dtype", [torch.float16, torch.bfloat16])
@pytest.mark.parametrize("persistent", [False, True])
@pytest.mark.parametrize("silu_fused", [False, True])
def test_fused_moe(
    M: int,
    N: int,
    K: int,
    top_k: int,
    E: int,
    routed_weight: bool,
    fp8_w8a8: bool,
    int8_w8a16: bool,
    persistent: bool,
    silu_fused: bool,
    dtype,
):
    torch.manual_seed(20)
    torch.set_printoptions(threshold=100000)
    if persistent:
        (
            triton_moe_silu_set_use_persistent_kernel(True)
            if silu_fused
            else triton_moe_set_use_persistent_kernel(True)
        )
    else:
        (
            triton_moe_silu_set_use_persistent_kernel(False)
            if silu_fused
            else triton_moe_set_use_persistent_kernel(False)
        )

    (
        a,
        b,
        triton_out,
        triton_out_silu,
        b_zp,
        a_scale,
        b_scale,
        topk_weights,
        topk_ids,
        sorted_token_ids,
        expert_ids,
        num_tokens_post_padded,
        config,
    ) = input_helper(
        M,
        N,
        K,
        top_k,
        E,
        routed_weight=routed_weight,
        dtype=dtype,
        fp8_w8a8=fp8_w8a8,
        int8_w8a16=int8_w8a16,
    )

    if DEBUG_MODE:
        print(f"M={M}, N={N}, K={K}, top_K={top_k}, E={E}")
        print(f"config={config}")
        print(f"a.shape={a.shape} a={a}")
        print(f"b.shape={b.shape} b={b}")
        print(f"sorted_token_ids.shape={sorted_token_ids.shape}")
        print(f"sorted_token_ids={sorted_token_ids}")
        print(f"expert_ids.shape={expert_ids.shape}")
        print(f"expert_ids={expert_ids}")
        print(f"num_tokens_post_padded={num_tokens_post_padded}")
    _triton_moe = triton_moe_silu if silu_fused else triton_moe

    _triton_moe(
        a,
        b,
        triton_out_silu if silu_fused else triton_out,
        a_scale,
        b_scale,
        b_zp,
        topk_weights,
        topk_ids,
        sorted_token_ids,
        expert_ids,
        num_tokens_post_padded,
        routed_weight,
        top_k,
        torch_to_triton_dtype[dtype],
        fp8_w8a8,
        int8_w8a16,
        False,
        config=config,
    )

    torch_out = torch.empty_like(triton_out)
    torch_out = torch_moe_ref(
        a,
        b,
        torch_out,
        a_scale,
        b_scale,
        None,
        0,
        topk_ids,
        topk_weights,
        routed_weight,
        sorted_token_ids,
        expert_ids,
        num_tokens_post_padded,
        dtype,
        fp8_w8a8,
        int8_w8a16,
        False,
    )
    if silu_fused:
        torch_out_silu = torch_silu_and_mul_ref(torch_out.view(-1, N))

    if DEBUG_MODE:
        print(f"triton_out={triton_out}")
        print(f"torch_out={torch_out}")
    # Validate correctness
    if silu_fused:
        torch.testing.assert_close(
            triton_out_silu, torch_out_silu, atol=1e-1, rtol=1e-1
        )
    else:
        torch.testing.assert_close(triton_out, torch_out, atol=1e-1, rtol=1e-1)


@pytest.mark.parametrize(
    "M, N, K, top_k, E",
    [(1, 64, 128, 1, 2), (1, 64, 128, 2, 4), (4, 32, 64, 4, 16), (8, 96, 256, 2, 16)],
)
@pytest.mark.parametrize("routed_weight", [False, True])
@pytest.mark.parametrize("group_size", [8, 16, 32, 64])
@pytest.mark.parametrize("dtype", [torch.bfloat16, torch.float16])
@pytest.mark.parametrize("has_zp", [False, True])
@pytest.mark.parametrize("persistent", [False, True])
@pytest.mark.parametrize("silu_fused", [False, True])
def test_fused_moe_int4_w4a16(
    M: int,
    N: int,
    K: int,
    top_k: int,
    E: int,
    routed_weight: bool,
    dtype: torch.dtype,
    group_size: int,
    has_zp: bool,
    persistent: bool,
    silu_fused: bool,
):

    if (
        M == 1
        and N == 64
        and K == 128
        and top_k == 1
        and E == 2
        and group_size == 8
        and routed_weight
        and not persistent
        and has_zp
        and not silu_fused
    ):
        pytest.skip("Results in accuracy failure because of Triton compiler change")

    torch.manual_seed(20)
    (
        a,
        b,
        triton_out,
        triton_out_silu,
        b_zp,
        b_scale,
        topk_weights,
        topk_ids,
        sorted_token_ids,
        expert_ids,
        num_tokens_post_padded,
        config,
    ) = input_helper_int4_w4a16(
        M,
        N,
        K,
        top_k,
        E,
        routed_weight=routed_weight,
        dtype=dtype,
        group_size=group_size,
        has_zp=has_zp,
    )

    if persistent:
        (
            triton_moe_silu_set_use_persistent_kernel(True)
            if silu_fused
            else triton_moe_set_use_persistent_kernel(True)
        )
    else:
        (
            triton_moe_silu_set_use_persistent_kernel(False)
            if silu_fused
            else triton_moe_set_use_persistent_kernel(False)
        )

    _triton_moe = triton_moe_silu if silu_fused else triton_moe
    _triton_moe(
        a,
        b,
        triton_out_silu if silu_fused else triton_out,
        None,
        b_scale,
        b_zp,
        topk_weights,
        topk_ids,
        sorted_token_ids,
        expert_ids,
        num_tokens_post_padded,
        routed_weight,
        top_k,
        torch_to_triton_dtype[dtype],
        use_fp8_w8a8=False,
        use_int8_w8a16=False,
        use_int4_w4a16=True,
        blockshape=(0, group_size),
        config=config,
    )

    torch_out = torch.empty_like(triton_out)
    torch_out = torch_moe_ref(
        a,
        b,
        torch_out,
        None,
        b_scale,
        b_zp,
        group_size,
        topk_ids,
        topk_weights,
        routed_weight,
        sorted_token_ids,
        expert_ids,
        num_tokens_post_padded,
        dtype,
        False,
        False,
        True,
    )
    if silu_fused:
        torch_out_silu = torch_silu_and_mul_ref(torch_out.view(-1, N))

    if silu_fused:
        torch.testing.assert_close(
            triton_out_silu, torch_out_silu, atol=2e-1, rtol=2e-1
        )
    else:
        torch.testing.assert_close(triton_out, torch_out, atol=2e-1, rtol=2e-1)


# Note: TODO These 2 result in accuracy issues (64, 14336, 4096, 2, 8), (1, 1024, 16384, 1, 2)
@pytest.mark.parametrize(
    "M, N, K, top_k, E",
    [
        (64, 14336, 4096, 2, 8),
        (16, 14336, 1, 2, 4),
        (4, 4, 8, 1, 2),
        (1, 14336, 128, 2, 4),
        (3, 14336, 128, 2, 4),
        (16, 14336, 128, 1, 4),
        (16, 14336, 128, 1, 1),
        (64, 7186, 128, 2, 8),
        (64, 3584, 128, 2, 8),
        (64, 1792, 128, 2, 8),
        (64, 64, 128, 2, 8),
        (1, 1024, 16384, 1, 2),
    ],
)
@pytest.mark.parametrize("routed_weight", [False, True])
# @pytest.mark.parametrize('fp8_w8a8, int8_w8a16', [(False, False), (True, False), (False, True)]) #TODO: Accuracy issues with fp8
@pytest.mark.parametrize("fp8_w8a8, int8_w8a16", [(False, False)])
@pytest.mark.parametrize("dtype", [torch.float16, torch.bfloat16])
@pytest.mark.parametrize("persistent", [False, True])
def test_fused_moe_gelu(
    M: int,
    N: int,
    K: int,
    top_k: int,
    E: int,
    routed_weight: bool,
    fp8_w8a8: bool,
    int8_w8a16: bool,
    persistent: bool,
    dtype,
):
    torch.manual_seed(20)
    torch.set_printoptions(threshold=100000)
    if persistent:
        triton_moe_gelu_set_use_persistent_kernel(True)
    else:
        triton_moe_gelu_set_use_persistent_kernel(False)

    (
        a,
        b,
        triton_out,
        triton_out_silu,
        b_zp,
        a_scale,
        b_scale,
        topk_weights,
        topk_ids,
        sorted_token_ids,
        expert_ids,
        num_tokens_post_padded,
        config,
    ) = input_helper(
        M,
        N,
        K,
        top_k,
        E,
        routed_weight=routed_weight,
        dtype=dtype,
        fp8_w8a8=fp8_w8a8,
        int8_w8a16=int8_w8a16,
    )

    if DEBUG_MODE:
        print(f"M={M}, N={N}, K={K}, top_K={top_k}, E={E}")
        print(f"config={config}")
        print(f"a.shape={a.shape} a={a}")
        print(f"b.shape={b.shape} b={b}")
        print(f"sorted_token_ids.shape={sorted_token_ids.shape}")
        print(f"sorted_token_ids={sorted_token_ids}")
        print(f"expert_ids.shape={expert_ids.shape}")
        print(f"expert_ids={expert_ids}")
        print(f"num_tokens_post_padded={num_tokens_post_padded}")
    triton_moe_gelu(
        a,
        b,
        triton_out,
        a_scale,
        b_scale,
        topk_weights,
        topk_ids,
        sorted_token_ids,
        expert_ids,
        num_tokens_post_padded,
        routed_weight,
        top_k,
        torch_to_triton_dtype[dtype],
        fp8_w8a8,
        int8_w8a16,
        config=config,
    )

    torch_out = torch.empty_like(triton_out)
    torch_out = torch_moe_ref(
        a,
        b,
        torch_out,
        a_scale,
        b_scale,
        None,
        0,
        topk_ids,
        topk_weights,
        routed_weight,
        sorted_token_ids,
        expert_ids,
        num_tokens_post_padded,
        dtype,
        fp8_w8a8,
        int8_w8a16,
        False,
        gelu=True,
    )

    if DEBUG_MODE:
        print(f"triton_out={triton_out}")
        print(f"torch_out={torch_out}")
    # Validate correctness
    torch.testing.assert_close(triton_out, torch_out, atol=1e-1, rtol=1e-1)


@pytest.mark.parametrize(
    "M, N, K, top_k, E",
    [
<<<<<<< HEAD
        (3, 512, 2048, 10, 512),  # qwen3next
        (333, 512, 2048, 10, 512),
        (1033, 512, 2048, 10, 512),
        (3, 768, 2048, 8, 128),  # qwen3
        (333, 768, 2048, 8, 128),
        (1033, 768, 2048, 8, 128), # TODO: add other shapes
        (1033, 1024, 2048, 8, 128), # TODO: add other shapes
=======
        # fat N, atomics needed for second gemm
        (3, 2048, 4096, 2, 8), # mixtral-7B
        # skinny N
        (33, 768, 2048, 8, 128),  # qwen3
        (333, 512, 2048, 10, 512),  # qwen3next
        


>>>>>>> 4f52c2bc
    ],
)
@pytest.mark.parametrize("routed_weight", [False])
@pytest.mark.parametrize("fp8_w8a8", [False])
@pytest.mark.parametrize("dtype", [torch.bfloat16])
@pytest.mark.parametrize("blockshape_n, blockshape_k", [(128, 128)])
def test_moe_e2e(
    M: int,
    N: int,
    K: int,
    top_k: int,
    E: int,
    routed_weight: bool,
    fp8_w8a8: bool,
    blockshape_n: int,
    blockshape_k: int,
    dtype,
):
    torch.manual_seed(20)
    torch.set_printoptions(threshold=100000)
    blockshape = (blockshape_n, blockshape_k)
    (
        a,
        w1,
        w2,
        triton_out,
        a_scale,
        w1_scale,
        w2_scale,
        topk_weights,
        topk_ids,
        sorted_token_ids,
        expert_ids,
        num_tokens_post_padded,
        config,
    ) = input_helper_e2e(
        M,
        N,
        K,
        top_k,
        E,
        dtype=dtype,
        fp8_w8a8=fp8_w8a8,
        blockshape=blockshape,
    )

    if DEBUG_MODE:
        print(f"M={M}, N={N}, K={K}, top_K={top_k}, E={E}")
        print(f"config={config}")
        print(f"a.shape={a.shape} a={a}")
        print(f"w1.shape={w1.shape} w1={w1}")
        print(f"w2.shape={w2.shape} w2={w2}")
        print(f"sorted_token_ids.shape={sorted_token_ids.shape}")
        print(f"sorted_token_ids={sorted_token_ids}")
        print(f"expert_ids.shape={expert_ids.shape}")
        print(f"expert_ids={expert_ids}")
        print(f"num_tokens_post_padded={num_tokens_post_padded}")

    # onekernel solution
    triton_out, triton_intermediate = triton_e2e_moe(
        a,
        w1,
        w2,
        triton_out,
        a_scale,
        w1_scale,
        w2_scale,
        topk_weights,
        sorted_token_ids,
        topk_ids,
        expert_ids,
        num_tokens_post_padded,
        routed_weight,
        top_k,
        fp8_w8a8,
        blockshape,
        config,
        return_intermediate=True
    )

    torch_out = torch.empty_like(triton_out)
    torch_out, torch_intermediate = torch_e2e_moe(
        a,
        w1,
        w2,
        torch_out,
        a_scale,
        w1_scale,
        w2_scale,
        topk_ids,
        topk_weights,
        routed_weight,
        dtype,
        fp8_w8a8,
        blockshape=blockshape,
    )
<<<<<<< HEAD

    # print("Comparing intermediate results")
    
    # print("triton_intermediate", triton_intermediate.dtype)
    # print("torch_intermediate", torch_intermediate.dtype)

    # torch.testing.assert_close(triton_intermediate, torch_intermediate, atol=2e-1, rtol=2e-1)

    # print("triton_out", triton_intermediate[314, 3, 90:100])
    # print("torch_out", torch_intermediate[314, 3, 90:100])

    # print("Intermediate tensors match!")

    # Validate correctness
    # print("Comparing output results")
    torch.testing.assert_close(triton_out, torch_out, atol=2e-1, rtol=2e-1)


# if DEBUG_MODE:
#     print("Debug mode is on")
if __name__ == "__main__":
    # does not pass
    print("Testing shape:  test_moe_e2e(33, 512, 2048, 10, 512, False, False, False, 0, 0, torch.bfloat16)")
    test_moe_e2e(33, 512, 2048, 10, 512, False, True, False, 128, 128, torch.bfloat16)
    
    
=======
    torch.testing.assert_close(triton_intermediate, torch_intermediate, atol=2e-1, rtol=2e-1)
    # torch.testing.assert_close(triton_out, torch_out, atol=2e-1, rtol=2e-1)
>>>>>>> 4f52c2bc
<|MERGE_RESOLUTION|>--- conflicted
+++ resolved
@@ -1120,7 +1120,6 @@
 @pytest.mark.parametrize(
     "M, N, K, top_k, E",
     [
-<<<<<<< HEAD
         (3, 512, 2048, 10, 512),  # qwen3next
         (333, 512, 2048, 10, 512),
         (1033, 512, 2048, 10, 512),
@@ -1128,16 +1127,11 @@
         (333, 768, 2048, 8, 128),
         (1033, 768, 2048, 8, 128), # TODO: add other shapes
         (1033, 1024, 2048, 8, 128), # TODO: add other shapes
-=======
         # fat N, atomics needed for second gemm
         (3, 2048, 4096, 2, 8), # mixtral-7B
         # skinny N
         (33, 768, 2048, 8, 128),  # qwen3
         (333, 512, 2048, 10, 512),  # qwen3next
-        
-
-
->>>>>>> 4f52c2bc
     ],
 )
 @pytest.mark.parametrize("routed_weight", [False])
@@ -1234,7 +1228,6 @@
         fp8_w8a8,
         blockshape=blockshape,
     )
-<<<<<<< HEAD
 
     # print("Comparing intermediate results")
     
@@ -1261,7 +1254,4 @@
     test_moe_e2e(33, 512, 2048, 10, 512, False, True, False, 128, 128, torch.bfloat16)
     
     
-=======
-    torch.testing.assert_close(triton_intermediate, torch_intermediate, atol=2e-1, rtol=2e-1)
-    # torch.testing.assert_close(triton_out, torch_out, atol=2e-1, rtol=2e-1)
->>>>>>> 4f52c2bc
+    # torch.testing.assert_close(triton_out, torch_out, atol=2e-1, rtol=2e-1)