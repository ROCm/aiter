import torch
import torch.nn.functional as F
import pytest
from aiter.ops.triton.fused_mxfp4_quant import (
    fused_flatten_mxfp4_quant,
    fused_rms_mxfp4_quant,
    fused_reduce_act_mul_and_mxfp4_quant,
    fused_reduce_rms_mxfp4_quant,
    fused_dynamic_mxfp4_quant_moe_sort,
)
from op_tests.triton_tests.test_quant_mxfp4 import torch_dynamic_mxfp4_quant
from op_tests.triton_tests.test_gemm_afp4wfp4 import (
    mxfp4_to_f32,
    e8m0_to_f32,
    SCALE_GROUP_SIZE,
)
import aiter.ops.triton.utils._triton.arch_info as arch_info
from op_tests.triton_tests.test_gemm_afp4wfp4 import shuffle_scales, un_shuffle_scales
import aiter.ops.triton.utils._triton.arch_info as arch_info
from aiter.ops.quant import per_1x32_f4_quant_hip
from aiter.utility.fp4_utils import moe_mxfp4_sort, dynamic_mxfp4_quant

torch.manual_seed(0)


def rmsnorm(input, weight, eps=1e-6):
    row_norm = input * input
    row_norm = torch.sum(row_norm, dim=-1)
    norm_factor = torch.rsqrt((row_norm / input.shape[1]) + eps).reshape(-1, 1)
    rms_norm = input * norm_factor * weight.reshape(1, -1)
    return rms_norm


def calculate_target_w_torch(
    x1,
    rms1_w,
    resid1,
    x2,
    rms2_w,
    x3=None,
    eps=1e-6,
    shuffle=False,
    dtype=torch.bfloat16,
):
    out_dtype = dtype if dtype is not None else x1.dtype

    out3 = None
    if x3 is not None:
        x1 = x1.to(torch.float32).sum(axis=0)
        x2 = x2.to(torch.float32).sum(axis=0)
        out3 = x3.to(torch.float32).sum(axis=0).to(out_dtype)

    x1 = x1.to(torch.float32)
    rms1_w = rms1_w.to(torch.float32)
    res1_out = None
    if resid1 is not None:
        resid1 = resid1.to(torch.float32)
        x1 = res1_out = x1 + resid1
        res1_out = res1_out.to(out_dtype)
    x1 = rmsnorm(x1, rms1_w, eps)
    out1 = x1.to(out_dtype)
    out1_fp4, out1_scale = torch_dynamic_mxfp4_quant(x1)

    out2 = None
    if x2 is not None:
        x2 = x2.to(torch.float32)
        rms2_w = rms2_w.to(torch.float32)
        out2 = rmsnorm(x2, rms2_w, eps).to(out_dtype)

    if shuffle:
        out1_scale_pad = out1_scale
        M = out1_scale.shape[0]
        N = x1.shape[1]
        scaleM = (M + 255) // 256 * 256
        scaleN_valid = (N + 31) // 32
        scaleN = (scaleN_valid + 7) // 8 * 8
        out1_scale_pad = torch.empty(
            (scaleM, scaleN), dtype=out1_scale.dtype, device=out1_scale.device
        )
        out1_scale_pad[:M, :scaleN_valid] = out1_scale[:M, :scaleN_valid]
        out1_scale = shuffle_scales(out1_scale_pad)
        out1_scale = out1_scale.view(out1_scale.shape[0] * 32, -1)

    if x3 is not None:
        return (out1_fp4, out1_scale), out1, out2, res1_out, out3
    return (out1_fp4, out1_scale), out1, out2, res1_out


def convert_mxfp4_to_fp32(x, x_scales):
    x_f32 = mxfp4_to_f32(x)
    x_scales = x_scales.repeat_interleave(SCALE_GROUP_SIZE, dim=1).to(torch.float32)
    x_scales_f32 = e8m0_to_f32(x_scales)[:, : x_f32.shape[1]]
    x_f32 = x_f32 * x_scales_f32
    return x_f32


def generate_fused_rms_quant_data(
    x1_shape=(32, 1536),
    x1_stride=(2112, 1),
    x2_shape=(32, 512),
    x2_stride=(2112, 1),
    inp2=False,
    res1=False,
    dtype=torch.bfloat16,
):
    x1 = torch.randn((x1_shape[0], x1_stride[0]), dtype=dtype, device="cuda")
    x1 = x1[:, : x1_shape[1]]
    x2 = None
    rms2_w = None
    if inp2:
        x2 = torch.randn((x2_shape[0], x2_stride[0]), dtype=dtype, device="cuda")
        x2 = x2[:, : x2_shape[1]]
        rms2_w = torch.randn(x2.shape[1], dtype=dtype, device="cuda")

    rms1_w = torch.randn(x1.shape[1], dtype=dtype, device="cuda")
    resid1 = None
    if res1:
        resid1 = torch.randn_like(x1, dtype=dtype, device="cuda")
    return x1, x2, rms1_w, rms2_w, resid1


@pytest.mark.parametrize("B", [1, 4, 16, 32, 1000, 10000])
@pytest.mark.parametrize("M", [32, 64])
@pytest.mark.parametrize("N", [32, 64, 128])
@pytest.mark.parametrize("dtype", [torch.float16, torch.bfloat16, torch.float32])
def test_flatten_quant(B: int, M: int, N: int, dtype):

    if not (arch_info.is_fp4_avail()):
        pytest.skip("MXFP4 not supported on this architecture")

    torch.cuda.empty_cache()  # Helps avoid hangs in large tests

    x = torch.randn((B, M, N), dtype=dtype, device="cuda").transpose(0, 1)

    torch_out, torch_scale = torch_dynamic_mxfp4_quant(x.flatten(1, 2))
    triton_out, triton_scale = fused_flatten_mxfp4_quant(x)

    torch.testing.assert_close(triton_scale, torch_scale)
    torch.testing.assert_close(triton_out, torch_out)


@pytest.mark.parametrize(
    "M, N1, N2, stride",
    [
        (M, N1, N2, stride)
        for M in [1, 4, 33, 64, 132, 256]  # TODO: debug for 131072
        for N1, N2, stride in [
            (200, 200, 200),
            (256, 256, 256),
            (256, 256, 2112),
        ]
    ],
)
@pytest.mark.parametrize("inp2", [True, False])
@pytest.mark.parametrize("res1", [True, False])
@pytest.mark.parametrize("dtype", [torch.float16, torch.bfloat16])
@pytest.mark.parametrize("shuffle", [True, False])
@pytest.mark.parametrize("scale_shuffle_padding", [True, False])
def test_fused_rms_quant(
    M: int,
    N1: int,
    N2: int,
    stride: int,
    inp2: bool,
    res1: bool,
    dtype,
    shuffle: bool,
    scale_shuffle_padding: bool,
):

    if not (arch_info.is_fp4_avail()):
        pytest.skip("MXFP4 not supported on this architecture")

    torch.cuda.empty_cache()  # Helps avoid hangs in large tests
    x1, x2, rms1_w, rms2_w, resid1 = generate_fused_rms_quant_data(
        x1_shape=(M, N1),
        x2_shape=(M, N2),
        x1_stride=(stride, 1),
        x2_stride=(stride, 1),
        inp2=inp2,
        res1=res1,
        dtype=dtype,
    )
    (y1_fp4_torch, y1_scales_torch), y1_torch, y2_torch, y1_res_torch = (
<<<<<<< HEAD
        calculate_target_w_torch(x1, rms1_w, resid1, x2, rms2_w, shuffle=shuffle, dtype=dtype)
=======
        calculate_target_w_torch(
            x1, rms1_w, resid1, x2, rms2_w, shuffle=shuffle, dtype=dtype
        )
>>>>>>> 06f54f97
    )

    (y1_fp4_triton, y1_scales_triton), y1_triton, y2_triton, y1_res_triton = (
        fused_rms_mxfp4_quant(
            x1,
            rms1_w,
            1e-6,
            x2,
            rms2_w,
            1e-6,
            resid1,
            shuffle=shuffle,
            scale_shuffle_padding=scale_shuffle_padding,
            output_unquantized_inp1=True,
<<<<<<< HEAD
=======
        )
    )

    if y1_triton is not None:
        torch.testing.assert_close(y1_torch, y1_triton)

    if shuffle:
        y1_scales_triton = un_shuffle_scales(
            y1_scales_triton.view(y1_scales_triton.shape[0] // 32, -1)
        )
        y1_scales_torch = un_shuffle_scales(
            y1_scales_torch.view(y1_scales_torch.shape[0] // 32, -1)
        )

    scaleN_valid = (N1 + 31) // 32
    y1_scales_triton = y1_scales_triton[:M, :scaleN_valid]
    y1_scales_torch = y1_scales_torch[:M, :scaleN_valid]

    if y2_triton is not None:
        torch.testing.assert_close(y2_torch, y2_triton)

    if y1_res_triton is not None:
        torch.testing.assert_close(y1_res_torch, y1_res_triton)

    y1_fp32_torch = convert_mxfp4_to_fp32(y1_fp4_torch, y1_scales_torch)
    y1_fp32_triton = convert_mxfp4_to_fp32(y1_fp4_triton, y1_scales_triton)

    torch.testing.assert_close(y1_fp32_torch, y1_fp32_triton)


def run_torch_reduce_act_mul_mxfp4_group_quant(x, x2, activation, dtype, shuffle):
    x = x.to(torch.float32)
    d = x.shape[-1] // 2
    y2 = None
    if x.dim() == 3:
        x = x.sum(axis=0)
        y2 = x2.sum(axis=0).to(dtype=dtype)
    else:
        assert x2 is None, "x2 must be None in x.dim() == 2 cases"
    x, x_mul = x.split([d, d], dim=-1)
    if activation == "silu":
        out = F.silu(x) * x_mul
    elif activation == "gelu":
        out = F.gelu(x) * x_mul
    out, out_scale = torch_dynamic_mxfp4_quant(out)
    if shuffle:
        # out_scale_pad = out_scale
        M = out_scale.shape[0]
        N = out.shape[1] * 2
        scaleM = (M + 255) // 256 * 256
        scaleN_valid = (N + 31) // 32
        scaleN = (scaleN_valid + 7) // 8 * 8
        out_scale_pad = torch.empty(
            (scaleM, scaleN), dtype=out_scale.dtype, device=out_scale.device
        )
        out_scale_pad[:M, :scaleN] = out_scale[:M, :scaleN]
        out_scale = shuffle_scales(out_scale_pad)
        out_scale = out_scale.view(out_scale.shape[0] * 32, -1)
    return (out, out_scale), y2


def generate_fused_reduce_act_mul_mxfp4_group_quant(
    M: int,
    N1: int,
    dtype=torch.bfloat16,
    SPK: int = 1,
    N2: int = 1,
):
    if SPK == 1:
        x = torch.randn((M, N1 * 2), dtype=dtype).cuda() / 10
    else:
        x = torch.randn((SPK, M, N1 * 2), dtype=torch.float32).cuda() / 10
    x2 = None
    if SPK > 1:
        x2 = torch.randn((SPK, M, N2), dtype=torch.float32).cuda() / 10

    return x, x2


@pytest.mark.parametrize(
    "M, N1, N2",
    [
        (1, 256, 256),
        (2, 256, 256),
        (4, 256, 256),
        (32, 256, 256),
        (1, 4, 256),
        (1, 28, 256),
        (1, 32, 256),
        (1, 64, 256),
        (1, 68, 256),
        (128, 28, 256),
        (128, 32, 256),
        (128, 64, 256),
        (128, 68, 256),
        (256, 32, 256),
    ],
)
@pytest.mark.parametrize("SPK", [1, 4])
@pytest.mark.parametrize("dtype", [torch.bfloat16, torch.float16])
@pytest.mark.parametrize("activation", ["silu", "gelu"])
@pytest.mark.parametrize("shuffle", [False, True])
@pytest.mark.parametrize("scale_shuffle_padding", [False, True])
def test_fused_reduce_act_mul_mxfp4_group_quant(
    M: int,
    N1: int,
    N2: int,
    SPK: int,
    dtype,
    activation: str,
    shuffle: bool,
    scale_shuffle_padding: bool,
):
    if not (arch_info.is_fp4_avail()):
        pytest.skip("MXFP4 not supported on this architecture")

    if shuffle and (N1 * 2) % 512 != 0:
        pytest.skip()

    x, x2 = generate_fused_reduce_act_mul_mxfp4_group_quant(
        M, N1, dtype=dtype, SPK=SPK, N2=N2
    )

    (y_q_torch, y_s_torch), y2_torch = run_torch_reduce_act_mul_mxfp4_group_quant(
        x, x2, activation, dtype=dtype, shuffle=shuffle
    )

    (y_q_triton, y_s_triton), y2_triton = fused_reduce_act_mul_and_mxfp4_quant(
        x,
        activation=activation,
        x2=x2,
        shuffle=shuffle,
        scale_shuffle_padding=scale_shuffle_padding,
        dtype=dtype,
    )

    if shuffle:
        y_s_triton = un_shuffle_scales(y_s_triton.view(y_s_triton.shape[0] // 32, -1))
        y_s_torch = un_shuffle_scales(y_s_torch.view(y_s_torch.shape[0] // 32, -1))

    torch.testing.assert_close(y2_torch, y2_triton, atol=0.1, rtol=0.1)

    scaleN_valid = (N1 // 2 + 31) // 32
    y_s_triton = y_s_triton[:M, :scaleN_valid]
    y_s_torch = y_s_torch[:M, :scaleN_valid]

    torch.testing.assert_close(y_q_triton, y_q_torch)
    torch.testing.assert_close(y_s_triton, y_s_torch)


def generate_fused_reduce_rms_quant_data(M, N1, N2, N3, SPK, dtype=torch.bfloat16):
    if SPK > 1:
        x1 = (
            torch.randn((SPK, M, N1 + N2 + N3), dtype=torch.float32, device="cuda")[
                ..., :N1
            ]
            / 20
        )
        x2 = (
            torch.randn((SPK, M, N1 + N2 + N3), dtype=torch.float32, device="cuda")[
                ..., :N2
            ]
            / 20
        )
        x3 = (
            torch.randn((SPK, M, N1 + N2 + N3), dtype=torch.float32, device="cuda")[
                ..., :N3
            ]
            / 20
        )
    else:
        x1 = torch.randn((M, N1 + N2), dtype=dtype, device="cuda")[..., :N1] / 20
        x2 = torch.randn((M, N1 + N2), dtype=dtype, device="cuda")[..., :N2] / 20
        x3 = None

    w1 = torch.ones((N1,), dtype=torch.float32, device="cuda")
    w2 = torch.ones((N2,), dtype=torch.float32, device="cuda")
    res1 = torch.randn((M, N1), dtype=dtype, device="cuda") / 20
    return x1, w1, x2, w2, res1, x3


@pytest.mark.parametrize("M", [1, 32, 256, 8192])
@pytest.mark.parametrize("N1, N2, N3", [(256, 256, 256), (1536, 512, 64)])
@pytest.mark.parametrize("SPK", [1, 4, 14])
@pytest.mark.parametrize("dtype", [torch.float16, torch.bfloat16])
@pytest.mark.parametrize("shuffle", [True, False])
@pytest.mark.parametrize("scale_shuffle_padding", [True, False])
def test_fuse_reduce_rms_quant(
    M: int,
    N1: int,
    N2: int,
    N3: int,
    SPK: int,
    dtype,
    shuffle: bool,
    scale_shuffle_padding: bool,
):

    if not (arch_info.is_fp4_avail()):
        pytest.skip("MXFP4 not supported on this architecture")

    torch.cuda.empty_cache()  # Helps avoid hangs in large tests
    x1, w1, x2, w2, res1, x3 = generate_fused_reduce_rms_quant_data(
        M, N1, N2, N3, SPK, dtype
    )
    if x3 is None:
        y3_torch = None
        (y1_fp4_torch, y1_scales_torch), y1_torch, y2_torch, y1_res_torch = (
            calculate_target_w_torch(
                x1, w1, res1, x2, w2, x3=x3, shuffle=shuffle, dtype=dtype
            )
>>>>>>> 06f54f97
        )
    else:
        (y1_fp4_torch, y1_scales_torch), y1_torch, y2_torch, y1_res_torch, y3_torch = (
            calculate_target_w_torch(
                x1, w1, res1, x2, w2, x3=x3, shuffle=shuffle, dtype=dtype
            )
        )

    (
        (y1_fp4_triton, y1_scales_triton),
        y1_triton,
        y2_triton,
        y1_res_triton,
        y3_triton,
    ) = fused_reduce_rms_mxfp4_quant(
        x1,
        w1,
        1e-6,
        x2,
        w2,
        1e-6,
        x3,
        res1,
        shuffle=shuffle,
        scale_shuffle_padding=scale_shuffle_padding,
        output_unquantized_inp1=True,
        dtype=dtype,
    )

    if y1_triton is not None:
        torch.testing.assert_close(y1_torch, y1_triton)

<<<<<<< HEAD
=======
    if y2_triton is not None:
        torch.testing.assert_close(y2_torch, y2_triton)

    if y3_triton is not None:
        torch.testing.assert_close(y3_torch, y3_triton)

>>>>>>> 06f54f97
    if shuffle:
        y1_scales_triton = un_shuffle_scales(
            y1_scales_triton.view(y1_scales_triton.shape[0] // 32, -1)
        )
        y1_scales_torch = un_shuffle_scales(
            y1_scales_torch.view(y1_scales_torch.shape[0] // 32, -1)
        )

    scaleN_valid = (N1 + 31) // 32
    y1_scales_triton = y1_scales_triton[:M, :scaleN_valid]
    y1_scales_torch = y1_scales_torch[:M, :scaleN_valid]

<<<<<<< HEAD
    if y2_triton is not None:
        torch.testing.assert_close(y2_torch, y2_triton)

=======
>>>>>>> 06f54f97
    if y1_res_triton is not None:
        torch.testing.assert_close(y1_res_torch, y1_res_triton)

    y1_fp32_torch = convert_mxfp4_to_fp32(y1_fp4_torch, y1_scales_torch)
    y1_fp32_triton = convert_mxfp4_to_fp32(y1_fp4_triton, y1_scales_triton)

<<<<<<< HEAD
    torch.testing.assert_close(y1_fp32_torch, y1_fp32_triton)


def run_torch_reduce_act_mul_mxfp4_group_quant(x, x2, activation, dtype, shuffle):
    x = x.to(torch.float32)
    d = x.shape[-1] // 2
    y2 = None
    if x.dim() == 3:
        x = x.sum(axis=0)
        y2 = x2.sum(axis=0).to(dtype=dtype)
    else:
        assert x2 is None, "x2 must be None in x.dim() == 2 cases"
    x, x_mul = x.split([d, d], dim=-1)
    if activation == "silu":
        out = F.silu(x) * x_mul
    elif activation == "gelu":
        out = F.gelu(x) * x_mul
    out, out_scale = torch_dynamic_mxfp4_quant(out)
    if shuffle:
        # out_scale_pad = out_scale
        M = out_scale.shape[0]
        N = out.shape[1] * 2
        scaleM = (M + 255) // 256 * 256
        scaleN_valid = (N + 31) // 32
        scaleN = (scaleN_valid + 7) // 8 * 8
        out_scale_pad = torch.empty(
            (scaleM, scaleN), dtype=out_scale.dtype, device=out_scale.device
        )
        out_scale_pad[:M, :scaleN] = out_scale[:M, :scaleN]
        out_scale = shuffle_scales(out_scale_pad)
        out_scale = out_scale.view(out_scale.shape[0] * 32, -1)
    return (out, out_scale), y2


def generate_fused_reduce_act_mul_mxfp4_group_quant(
    M: int,
    N1: int,
    dtype=torch.bfloat16,
    SPK: int = 1,
    N2: int = 1,
):
    if SPK == 1:
        x = torch.randn((M, N1 * 2), dtype=dtype).cuda() / 10
    else:
        x = torch.randn((SPK, M, N1 * 2), dtype=torch.float32).cuda() / 10
    x2 = None
    if SPK > 1:
        x2 = torch.randn((SPK, M, N2), dtype=torch.float32).cuda() / 10

    return x, x2


@pytest.mark.parametrize(
    "M, N1, N2",
    [
        (1, 256, 256),
        (2, 256, 256),
        (4, 256, 256),
        (32, 256, 256),
        (1, 4, 256),
        (1, 28, 256),
        (1, 32, 256),
        (1, 64, 256),
        (1, 68, 256),
        (128, 28, 256),
        (128, 32, 256),
        (128, 64, 256),
        (128, 68, 256),
        (256, 32, 256),
    ],
)
@pytest.mark.parametrize("SPK", [1, 4])
@pytest.mark.parametrize("dtype", [torch.bfloat16, torch.float16])
@pytest.mark.parametrize("activation", ["silu", "gelu"])
@pytest.mark.parametrize("shuffle", [False, True])
@pytest.mark.parametrize("scale_shuffle_padding", [False, True])
def test_fused_reduce_act_mul_mxfp4_group_quant(
    M: int,
    N1: int,
    N2: int,
    SPK: int,
    dtype,
    activation: str,
    shuffle: bool,
    scale_shuffle_padding: bool,
):
    if not (arch_info.is_fp4_avail()):
        pytest.skip("MXFP4 not supported on this architecture")

    if shuffle and (N1 * 2) % 512 != 0:
        pytest.skip()

    x, x2 = generate_fused_reduce_act_mul_mxfp4_group_quant(
        M, N1, dtype=dtype, SPK=SPK, N2=N2
    )

    (y_q_torch, y_s_torch), y2_torch = run_torch_reduce_act_mul_mxfp4_group_quant(
        x, x2, activation, dtype=dtype, shuffle=shuffle
    )

    (y_q_triton, y_s_triton), y2_triton = fused_reduce_act_mul_and_mxfp4_quant(
        x,
        activation=activation,
        x2=x2,
        shuffle=shuffle,
        scale_shuffle_padding=scale_shuffle_padding,
        dtype=dtype,
    )

    if shuffle:
        y_s_triton = un_shuffle_scales(y_s_triton.view(y_s_triton.shape[0] // 32, -1))
        y_s_torch = un_shuffle_scales(y_s_torch.view(y_s_torch.shape[0] // 32, -1))

    torch.testing.assert_close(y2_torch, y2_triton, atol=0.1, rtol=0.1)

    scaleN_valid = (N1 // 2 + 31) // 32
    y_s_triton = y_s_triton[:M, :scaleN_valid]
    y_s_torch = y_s_torch[:M, :scaleN_valid]

    torch.testing.assert_close(y_q_triton, y_q_torch)
    torch.testing.assert_close(y_s_triton, y_s_torch)


def generate_fused_reduce_rms_quant_data(M, N1, N2, N3, SPK, dtype=torch.bfloat16):
    if SPK > 1:
        x1 = (
            torch.randn((SPK, M, N1 + N2 + N3), dtype=torch.float32, device="cuda")[
                ..., :N1
            ]
            / 20
        )
        x2 = (
            torch.randn((SPK, M, N1 + N2 + N3), dtype=torch.float32, device="cuda")[
                ..., :N2
            ]
            / 20
        )
        x3 = (
            torch.randn((SPK, M, N1 + N2 + N3), dtype=torch.float32, device="cuda")[
                ..., :N3
            ]
            / 20
        )
    else:
        x1 = torch.randn((M, N1 + N2), dtype=dtype, device="cuda")[..., :N1] / 20
        x2 = torch.randn((M, N1 + N2), dtype=dtype, device="cuda")[..., :N2] / 20
        x3 = None

    w1 = torch.ones((N1,), dtype=torch.float32, device="cuda")
    w2 = torch.ones((N2,), dtype=torch.float32, device="cuda")
    res1 = torch.randn((M, N1), dtype=dtype, device="cuda") / 20
    return x1, w1, x2, w2, res1, x3


@pytest.mark.parametrize("M", [1, 32, 256, 8192])
@pytest.mark.parametrize("N1, N2, N3", [(256, 256, 256), (1536, 512, 64)])
@pytest.mark.parametrize("SPK", [1, 4, 14])
@pytest.mark.parametrize("dtype", [torch.float16, torch.bfloat16])
@pytest.mark.parametrize("shuffle", [True, False])
@pytest.mark.parametrize("scale_shuffle_padding", [True, False])
def test_fuse_reduce_rms_quant(
    M: int,
    N1: int,
    N2: int,
    N3: int,
    SPK: int,
    dtype,
    shuffle: bool,
    scale_shuffle_padding: bool,
):

    if not (arch_info.is_fp4_avail()):
        pytest.skip("MXFP4 not supported on this architecture")

    torch.cuda.empty_cache()  # Helps avoid hangs in large tests
    x1, w1, x2, w2, res1, x3 = generate_fused_reduce_rms_quant_data(
        M, N1, N2, N3, SPK, dtype
    )
    if x3 is None:
        y3_torch = None
        (y1_fp4_torch, y1_scales_torch), y1_torch, y2_torch, y1_res_torch = (
            calculate_target_w_torch(
                x1, w1, res1, x2, w2, x3=x3, shuffle=shuffle, dtype=dtype
            )
        )
    else:
        (y1_fp4_torch, y1_scales_torch), y1_torch, y2_torch, y1_res_torch, y3_torch = (
            calculate_target_w_torch(
                x1, w1, res1, x2, w2, x3=x3, shuffle=shuffle, dtype=dtype
            )
        )

    (
        (y1_fp4_triton, y1_scales_triton),
        y1_triton,
        y2_triton,
        y1_res_triton,
        y3_triton,
    ) = fused_reduce_rms_mxfp4_quant(
        x1,
        w1,
        1e-6,
        x2,
        w2,
        1e-6,
        x3,
        res1,
        shuffle=shuffle,
        scale_shuffle_padding=scale_shuffle_padding,
        output_unquantized_inp1=True,
        dtype=dtype,
    )

    if y1_triton is not None:
        torch.testing.assert_close(y1_torch, y1_triton)

    if y2_triton is not None:
        torch.testing.assert_close(y2_torch, y2_triton)

    if y3_triton is not None:
        torch.testing.assert_close(y3_torch, y3_triton)

    if shuffle:
        y1_scales_triton = un_shuffle_scales(
            y1_scales_triton.view(y1_scales_triton.shape[0] // 32, -1)
        )
        y1_scales_torch = un_shuffle_scales(
            y1_scales_torch.view(y1_scales_torch.shape[0] // 32, -1)
        )

    scaleN_valid = (N1 + 31) // 32
    y1_scales_triton = y1_scales_triton[:M, :scaleN_valid]
    y1_scales_torch = y1_scales_torch[:M, :scaleN_valid]

    if y1_res_triton is not None:
        torch.testing.assert_close(y1_res_torch, y1_res_triton)

    y1_fp32_torch = convert_mxfp4_to_fp32(y1_fp4_torch, y1_scales_torch)
    y1_fp32_triton = convert_mxfp4_to_fp32(y1_fp4_triton, y1_scales_triton)

    tol_fraction = 0.1
    atol = 0.05
    rtol = 0.05
    mismatch_fraction = (
        torch.logical_or(
            torch.abs(y1_fp32_torch - y1_fp32_triton) / y1_fp32_triton > rtol,
            torch.abs(y1_fp32_torch - y1_fp32_triton) > atol,
        )
    ).nonzero().numel() / y1_fp32_triton.numel()
    assert (
        mismatch_fraction < tol_fraction
    ), f"{tol_fraction*100} % of mismatched elements are allowed, there are {mismatch_fraction*100} % of elements mistatched"
    # torch.testing.assert_close(y1_fp32_torch, y1_fp32_triton)


def run_fused_dynamic_mxfp4_quant_moe_sort_ref(
    x,
    sorted_ids,
    token_num,
    topk,
    q_dtype_a,
    num_local_tokens,
    num_valid_ids,
    block_size_M,
):
    x_fp4, x_scales_not_sorted = per_1x32_f4_quant_hip(
        x,
        scale=None,
        quant_dtype=q_dtype_a,
        num_rows=num_local_tokens,
        num_rows_factor=topk,
    )
    x_scales = moe_mxfp4_sort(
        x_scales_not_sorted[: token_num * topk, :].view(token_num, topk, -1),
        sorted_ids=sorted_ids,
        num_valid_ids=num_valid_ids,
        token_num=token_num,
        block_size=block_size_M,
    )
    return x_fp4, x_scales, x_scales_not_sorted


def run_fused_dynamic_mxfp4_quant_moe_sort_triton(
    x,
    sorted_ids,
    token_num,
    topk,
    q_dtype_a,
    num_local_tokens,
    num_valid_ids,
    block_size_M,
):
    x_fp4, x_scales = fused_dynamic_mxfp4_quant_moe_sort(
        x,
        sorted_ids=sorted_ids,
        num_valid_ids=num_valid_ids,
        token_num=token_num,
        topk=topk,
        block_size=block_size_M,
    )
    return x_fp4, x_scales


@pytest.mark.parametrize("hidden_dim", [256])
@pytest.mark.parametrize("token_num", [1, 32, 1024])
@pytest.mark.parametrize(
    "token_num_sort, num_valid_ids_0", [(1, 1), (32, 32), (1024, 1024), (1024, 512)]
)
@pytest.mark.parametrize("topk", [1, 8])
@pytest.mark.parametrize("dtype", [torch.bfloat16])
def test_fused_dynamic_mxfp4_quant_moe_sort(
    hidden_dim: int,
    token_num: int,
    token_num_sort: int,
    num_valid_ids_0: int,
    topk: int,
    dtype,
):
    if not (arch_info.is_fp4_avail()):
        pytest.skip("MXFP4 not supported on this architecture")
    q_dtype_a = torch.float4_e2m1fn_x2
    num_local_tokens = None
    num_valid_ids = torch.zeros(2, dtype=torch.int64, device="cuda")
    num_valid_ids[0] = num_valid_ids_0
    num_valid_ids[1] = token_num
    block_size_M = 128

    topk_ids = torch.randint(0, topk, (token_num_sort,), device="cuda")
    topk_ids, _ = torch.sort(topk_ids)
    sorted_ids = torch.randint(0, token_num, (token_num_sort,), device="cuda")
    sorted_ids = (topk_ids << 24) | sorted_ids

    x = torch.randn((token_num, topk, hidden_dim), dtype=dtype, device="cuda") / 20
    x = x.view(-1, hidden_dim)

=======
    tol_fraction = 0.1
    atol = 0.05
    rtol = 0.05
    mismatch_fraction = (
        torch.logical_or(
            torch.abs(y1_fp32_torch - y1_fp32_triton) / y1_fp32_triton > rtol,
            torch.abs(y1_fp32_torch - y1_fp32_triton) > atol,
        )
    ).nonzero().numel() / y1_fp32_triton.numel()
    assert (
        mismatch_fraction < tol_fraction
    ), f"{tol_fraction*100} % of mismatched elements are allowed, there are {mismatch_fraction*100} % of elements mistatched"
    # torch.testing.assert_close(y1_fp32_torch, y1_fp32_triton)


def run_fused_dynamic_mxfp4_quant_moe_sort_ref(
    x,
    sorted_ids,
    token_num,
    topk,
    q_dtype_a,
    num_local_tokens,
    num_valid_ids,
    block_size_M,
):
    x_fp4, x_scales_not_sorted = per_1x32_f4_quant_hip(
        x,
        scale=None,
        quant_dtype=q_dtype_a,
        num_rows=num_local_tokens,
        num_rows_factor=topk,
    )
    x_scales = moe_mxfp4_sort(
        x_scales_not_sorted[: token_num * topk, :].view(token_num, topk, -1),
        sorted_ids=sorted_ids,
        num_valid_ids=num_valid_ids,
        token_num=token_num,
        block_size=block_size_M,
    )
    return x_fp4, x_scales, x_scales_not_sorted


def run_fused_dynamic_mxfp4_quant_moe_sort_triton(
    x,
    sorted_ids,
    token_num,
    topk,
    q_dtype_a,
    num_local_tokens,
    num_valid_ids,
    block_size_M,
):
    x_fp4, x_scales = fused_dynamic_mxfp4_quant_moe_sort(
        x,
        sorted_ids=sorted_ids,
        num_valid_ids=num_valid_ids,
        token_num=token_num,
        topk=topk,
        block_size=block_size_M,
    )
    return x_fp4, x_scales


@pytest.mark.parametrize("hidden_dim", [256])
@pytest.mark.parametrize("token_num", [1, 32, 1024])
@pytest.mark.parametrize(
    "token_num_sort, num_valid_ids_0", [(1, 1), (32, 32), (1024, 1024), (1024, 512)]
)
@pytest.mark.parametrize("topk", [1, 8])
@pytest.mark.parametrize("dtype", [torch.bfloat16])
def test_fused_dynamic_mxfp4_quant_moe_sort(
    hidden_dim: int,
    token_num: int,
    token_num_sort: int,
    num_valid_ids_0: int,
    topk: int,
    dtype,
):
    if not (arch_info.is_fp4_avail()):
        pytest.skip("MXFP4 not supported on this architecture")
    q_dtype_a = torch.float4_e2m1fn_x2
    num_local_tokens = None
    num_valid_ids = torch.zeros(2, dtype=torch.int64, device="cuda")
    num_valid_ids[0] = num_valid_ids_0
    num_valid_ids[1] = token_num
    block_size_M = 128

    topk_ids = torch.randint(0, topk, (token_num_sort,), device="cuda")
    topk_ids, _ = torch.sort(topk_ids)
    sorted_ids = torch.randint(0, token_num, (token_num_sort,), device="cuda")
    sorted_ids = (topk_ids << 24) | sorted_ids

    x = torch.randn((token_num, topk, hidden_dim), dtype=dtype, device="cuda") / 20
    x = x.view(-1, hidden_dim)

>>>>>>> 06f54f97
    x_fp4_ref, x_scales_ref, x_scales_ref_not_sorted = (
        run_fused_dynamic_mxfp4_quant_moe_sort_ref(
            x,
            sorted_ids,
            token_num,
            topk,
            q_dtype_a,
            num_local_tokens,
            num_valid_ids,
            block_size_M,
        )
    )

    x_fp4_triton, x_scales_triton = run_fused_dynamic_mxfp4_quant_moe_sort_triton(
        x,
        sorted_ids,
        token_num,
        topk,
        q_dtype_a,
        num_local_tokens,
        num_valid_ids,
        block_size_M,
    )

    tol = 0.1
    x_scales_ref = x_scales_ref[: num_valid_ids[0]]
    x_scales_triton = x_scales_triton[: num_valid_ids[0]]
    torch.testing.assert_close(
        x_scales_ref.view(torch.uint8),
        x_scales_triton.view(torch.uint8),
        atol=tol,
        rtol=tol,
    )
    # torch.testing.assert_close(x_fp4_ref.view(torch.uint8), x_fp4_triton.view(torch.uint8), atol=tol, rtol=tol)

    _, x_scales_ref_triton_not_sorted = dynamic_mxfp4_quant(x)
    x_scales_ref_triton_not_sorted = x_scales_ref_triton_not_sorted[
        : x_scales_ref_not_sorted.shape[0], : x_scales_ref_not_sorted.shape[1]
    ]
    torch.testing.assert_close(
        x_scales_ref_not_sorted.view(torch.uint8),
        x_scales_ref_triton_not_sorted.view(torch.uint8),
        atol=tol,
        rtol=tol,
    )

    x_ref = convert_mxfp4_to_fp32(
        x_fp4_ref.view(torch.uint8), x_scales_ref_not_sorted.view(torch.uint8)
    )
    x_triton = convert_mxfp4_to_fp32(
        x_fp4_triton.view(torch.uint8), x_scales_ref_triton_not_sorted.view(torch.uint8)
    )
    torch.testing.assert_close(x_ref, x_triton, atol=tol, rtol=tol)<|MERGE_RESOLUTION|>--- conflicted
+++ resolved
@@ -182,13 +182,9 @@
         dtype=dtype,
     )
     (y1_fp4_torch, y1_scales_torch), y1_torch, y2_torch, y1_res_torch = (
-<<<<<<< HEAD
-        calculate_target_w_torch(x1, rms1_w, resid1, x2, rms2_w, shuffle=shuffle, dtype=dtype)
-=======
         calculate_target_w_torch(
             x1, rms1_w, resid1, x2, rms2_w, shuffle=shuffle, dtype=dtype
         )
->>>>>>> 06f54f97
     )
 
     (y1_fp4_triton, y1_scales_triton), y1_triton, y2_triton, y1_res_triton = (
@@ -203,8 +199,6 @@
             shuffle=shuffle,
             scale_shuffle_padding=scale_shuffle_padding,
             output_unquantized_inp1=True,
-<<<<<<< HEAD
-=======
         )
     )
 
@@ -416,7 +410,6 @@
             calculate_target_w_torch(
                 x1, w1, res1, x2, w2, x3=x3, shuffle=shuffle, dtype=dtype
             )
->>>>>>> 06f54f97
         )
     else:
         (y1_fp4_torch, y1_scales_torch), y1_torch, y2_torch, y1_res_torch, y3_torch = (
@@ -449,256 +442,6 @@
     if y1_triton is not None:
         torch.testing.assert_close(y1_torch, y1_triton)
 
-<<<<<<< HEAD
-=======
-    if y2_triton is not None:
-        torch.testing.assert_close(y2_torch, y2_triton)
-
-    if y3_triton is not None:
-        torch.testing.assert_close(y3_torch, y3_triton)
-
->>>>>>> 06f54f97
-    if shuffle:
-        y1_scales_triton = un_shuffle_scales(
-            y1_scales_triton.view(y1_scales_triton.shape[0] // 32, -1)
-        )
-        y1_scales_torch = un_shuffle_scales(
-            y1_scales_torch.view(y1_scales_torch.shape[0] // 32, -1)
-        )
-
-    scaleN_valid = (N1 + 31) // 32
-    y1_scales_triton = y1_scales_triton[:M, :scaleN_valid]
-    y1_scales_torch = y1_scales_torch[:M, :scaleN_valid]
-
-<<<<<<< HEAD
-    if y2_triton is not None:
-        torch.testing.assert_close(y2_torch, y2_triton)
-
-=======
->>>>>>> 06f54f97
-    if y1_res_triton is not None:
-        torch.testing.assert_close(y1_res_torch, y1_res_triton)
-
-    y1_fp32_torch = convert_mxfp4_to_fp32(y1_fp4_torch, y1_scales_torch)
-    y1_fp32_triton = convert_mxfp4_to_fp32(y1_fp4_triton, y1_scales_triton)
-
-<<<<<<< HEAD
-    torch.testing.assert_close(y1_fp32_torch, y1_fp32_triton)
-
-
-def run_torch_reduce_act_mul_mxfp4_group_quant(x, x2, activation, dtype, shuffle):
-    x = x.to(torch.float32)
-    d = x.shape[-1] // 2
-    y2 = None
-    if x.dim() == 3:
-        x = x.sum(axis=0)
-        y2 = x2.sum(axis=0).to(dtype=dtype)
-    else:
-        assert x2 is None, "x2 must be None in x.dim() == 2 cases"
-    x, x_mul = x.split([d, d], dim=-1)
-    if activation == "silu":
-        out = F.silu(x) * x_mul
-    elif activation == "gelu":
-        out = F.gelu(x) * x_mul
-    out, out_scale = torch_dynamic_mxfp4_quant(out)
-    if shuffle:
-        # out_scale_pad = out_scale
-        M = out_scale.shape[0]
-        N = out.shape[1] * 2
-        scaleM = (M + 255) // 256 * 256
-        scaleN_valid = (N + 31) // 32
-        scaleN = (scaleN_valid + 7) // 8 * 8
-        out_scale_pad = torch.empty(
-            (scaleM, scaleN), dtype=out_scale.dtype, device=out_scale.device
-        )
-        out_scale_pad[:M, :scaleN] = out_scale[:M, :scaleN]
-        out_scale = shuffle_scales(out_scale_pad)
-        out_scale = out_scale.view(out_scale.shape[0] * 32, -1)
-    return (out, out_scale), y2
-
-
-def generate_fused_reduce_act_mul_mxfp4_group_quant(
-    M: int,
-    N1: int,
-    dtype=torch.bfloat16,
-    SPK: int = 1,
-    N2: int = 1,
-):
-    if SPK == 1:
-        x = torch.randn((M, N1 * 2), dtype=dtype).cuda() / 10
-    else:
-        x = torch.randn((SPK, M, N1 * 2), dtype=torch.float32).cuda() / 10
-    x2 = None
-    if SPK > 1:
-        x2 = torch.randn((SPK, M, N2), dtype=torch.float32).cuda() / 10
-
-    return x, x2
-
-
-@pytest.mark.parametrize(
-    "M, N1, N2",
-    [
-        (1, 256, 256),
-        (2, 256, 256),
-        (4, 256, 256),
-        (32, 256, 256),
-        (1, 4, 256),
-        (1, 28, 256),
-        (1, 32, 256),
-        (1, 64, 256),
-        (1, 68, 256),
-        (128, 28, 256),
-        (128, 32, 256),
-        (128, 64, 256),
-        (128, 68, 256),
-        (256, 32, 256),
-    ],
-)
-@pytest.mark.parametrize("SPK", [1, 4])
-@pytest.mark.parametrize("dtype", [torch.bfloat16, torch.float16])
-@pytest.mark.parametrize("activation", ["silu", "gelu"])
-@pytest.mark.parametrize("shuffle", [False, True])
-@pytest.mark.parametrize("scale_shuffle_padding", [False, True])
-def test_fused_reduce_act_mul_mxfp4_group_quant(
-    M: int,
-    N1: int,
-    N2: int,
-    SPK: int,
-    dtype,
-    activation: str,
-    shuffle: bool,
-    scale_shuffle_padding: bool,
-):
-    if not (arch_info.is_fp4_avail()):
-        pytest.skip("MXFP4 not supported on this architecture")
-
-    if shuffle and (N1 * 2) % 512 != 0:
-        pytest.skip()
-
-    x, x2 = generate_fused_reduce_act_mul_mxfp4_group_quant(
-        M, N1, dtype=dtype, SPK=SPK, N2=N2
-    )
-
-    (y_q_torch, y_s_torch), y2_torch = run_torch_reduce_act_mul_mxfp4_group_quant(
-        x, x2, activation, dtype=dtype, shuffle=shuffle
-    )
-
-    (y_q_triton, y_s_triton), y2_triton = fused_reduce_act_mul_and_mxfp4_quant(
-        x,
-        activation=activation,
-        x2=x2,
-        shuffle=shuffle,
-        scale_shuffle_padding=scale_shuffle_padding,
-        dtype=dtype,
-    )
-
-    if shuffle:
-        y_s_triton = un_shuffle_scales(y_s_triton.view(y_s_triton.shape[0] // 32, -1))
-        y_s_torch = un_shuffle_scales(y_s_torch.view(y_s_torch.shape[0] // 32, -1))
-
-    torch.testing.assert_close(y2_torch, y2_triton, atol=0.1, rtol=0.1)
-
-    scaleN_valid = (N1 // 2 + 31) // 32
-    y_s_triton = y_s_triton[:M, :scaleN_valid]
-    y_s_torch = y_s_torch[:M, :scaleN_valid]
-
-    torch.testing.assert_close(y_q_triton, y_q_torch)
-    torch.testing.assert_close(y_s_triton, y_s_torch)
-
-
-def generate_fused_reduce_rms_quant_data(M, N1, N2, N3, SPK, dtype=torch.bfloat16):
-    if SPK > 1:
-        x1 = (
-            torch.randn((SPK, M, N1 + N2 + N3), dtype=torch.float32, device="cuda")[
-                ..., :N1
-            ]
-            / 20
-        )
-        x2 = (
-            torch.randn((SPK, M, N1 + N2 + N3), dtype=torch.float32, device="cuda")[
-                ..., :N2
-            ]
-            / 20
-        )
-        x3 = (
-            torch.randn((SPK, M, N1 + N2 + N3), dtype=torch.float32, device="cuda")[
-                ..., :N3
-            ]
-            / 20
-        )
-    else:
-        x1 = torch.randn((M, N1 + N2), dtype=dtype, device="cuda")[..., :N1] / 20
-        x2 = torch.randn((M, N1 + N2), dtype=dtype, device="cuda")[..., :N2] / 20
-        x3 = None
-
-    w1 = torch.ones((N1,), dtype=torch.float32, device="cuda")
-    w2 = torch.ones((N2,), dtype=torch.float32, device="cuda")
-    res1 = torch.randn((M, N1), dtype=dtype, device="cuda") / 20
-    return x1, w1, x2, w2, res1, x3
-
-
-@pytest.mark.parametrize("M", [1, 32, 256, 8192])
-@pytest.mark.parametrize("N1, N2, N3", [(256, 256, 256), (1536, 512, 64)])
-@pytest.mark.parametrize("SPK", [1, 4, 14])
-@pytest.mark.parametrize("dtype", [torch.float16, torch.bfloat16])
-@pytest.mark.parametrize("shuffle", [True, False])
-@pytest.mark.parametrize("scale_shuffle_padding", [True, False])
-def test_fuse_reduce_rms_quant(
-    M: int,
-    N1: int,
-    N2: int,
-    N3: int,
-    SPK: int,
-    dtype,
-    shuffle: bool,
-    scale_shuffle_padding: bool,
-):
-
-    if not (arch_info.is_fp4_avail()):
-        pytest.skip("MXFP4 not supported on this architecture")
-
-    torch.cuda.empty_cache()  # Helps avoid hangs in large tests
-    x1, w1, x2, w2, res1, x3 = generate_fused_reduce_rms_quant_data(
-        M, N1, N2, N3, SPK, dtype
-    )
-    if x3 is None:
-        y3_torch = None
-        (y1_fp4_torch, y1_scales_torch), y1_torch, y2_torch, y1_res_torch = (
-            calculate_target_w_torch(
-                x1, w1, res1, x2, w2, x3=x3, shuffle=shuffle, dtype=dtype
-            )
-        )
-    else:
-        (y1_fp4_torch, y1_scales_torch), y1_torch, y2_torch, y1_res_torch, y3_torch = (
-            calculate_target_w_torch(
-                x1, w1, res1, x2, w2, x3=x3, shuffle=shuffle, dtype=dtype
-            )
-        )
-
-    (
-        (y1_fp4_triton, y1_scales_triton),
-        y1_triton,
-        y2_triton,
-        y1_res_triton,
-        y3_triton,
-    ) = fused_reduce_rms_mxfp4_quant(
-        x1,
-        w1,
-        1e-6,
-        x2,
-        w2,
-        1e-6,
-        x3,
-        res1,
-        shuffle=shuffle,
-        scale_shuffle_padding=scale_shuffle_padding,
-        output_unquantized_inp1=True,
-        dtype=dtype,
-    )
-
-    if y1_triton is not None:
-        torch.testing.assert_close(y1_torch, y1_triton)
-
     if y2_triton is not None:
         torch.testing.assert_close(y2_torch, y2_triton)
 
@@ -818,103 +561,6 @@
     x = torch.randn((token_num, topk, hidden_dim), dtype=dtype, device="cuda") / 20
     x = x.view(-1, hidden_dim)
 
-=======
-    tol_fraction = 0.1
-    atol = 0.05
-    rtol = 0.05
-    mismatch_fraction = (
-        torch.logical_or(
-            torch.abs(y1_fp32_torch - y1_fp32_triton) / y1_fp32_triton > rtol,
-            torch.abs(y1_fp32_torch - y1_fp32_triton) > atol,
-        )
-    ).nonzero().numel() / y1_fp32_triton.numel()
-    assert (
-        mismatch_fraction < tol_fraction
-    ), f"{tol_fraction*100} % of mismatched elements are allowed, there are {mismatch_fraction*100} % of elements mistatched"
-    # torch.testing.assert_close(y1_fp32_torch, y1_fp32_triton)
-
-
-def run_fused_dynamic_mxfp4_quant_moe_sort_ref(
-    x,
-    sorted_ids,
-    token_num,
-    topk,
-    q_dtype_a,
-    num_local_tokens,
-    num_valid_ids,
-    block_size_M,
-):
-    x_fp4, x_scales_not_sorted = per_1x32_f4_quant_hip(
-        x,
-        scale=None,
-        quant_dtype=q_dtype_a,
-        num_rows=num_local_tokens,
-        num_rows_factor=topk,
-    )
-    x_scales = moe_mxfp4_sort(
-        x_scales_not_sorted[: token_num * topk, :].view(token_num, topk, -1),
-        sorted_ids=sorted_ids,
-        num_valid_ids=num_valid_ids,
-        token_num=token_num,
-        block_size=block_size_M,
-    )
-    return x_fp4, x_scales, x_scales_not_sorted
-
-
-def run_fused_dynamic_mxfp4_quant_moe_sort_triton(
-    x,
-    sorted_ids,
-    token_num,
-    topk,
-    q_dtype_a,
-    num_local_tokens,
-    num_valid_ids,
-    block_size_M,
-):
-    x_fp4, x_scales = fused_dynamic_mxfp4_quant_moe_sort(
-        x,
-        sorted_ids=sorted_ids,
-        num_valid_ids=num_valid_ids,
-        token_num=token_num,
-        topk=topk,
-        block_size=block_size_M,
-    )
-    return x_fp4, x_scales
-
-
-@pytest.mark.parametrize("hidden_dim", [256])
-@pytest.mark.parametrize("token_num", [1, 32, 1024])
-@pytest.mark.parametrize(
-    "token_num_sort, num_valid_ids_0", [(1, 1), (32, 32), (1024, 1024), (1024, 512)]
-)
-@pytest.mark.parametrize("topk", [1, 8])
-@pytest.mark.parametrize("dtype", [torch.bfloat16])
-def test_fused_dynamic_mxfp4_quant_moe_sort(
-    hidden_dim: int,
-    token_num: int,
-    token_num_sort: int,
-    num_valid_ids_0: int,
-    topk: int,
-    dtype,
-):
-    if not (arch_info.is_fp4_avail()):
-        pytest.skip("MXFP4 not supported on this architecture")
-    q_dtype_a = torch.float4_e2m1fn_x2
-    num_local_tokens = None
-    num_valid_ids = torch.zeros(2, dtype=torch.int64, device="cuda")
-    num_valid_ids[0] = num_valid_ids_0
-    num_valid_ids[1] = token_num
-    block_size_M = 128
-
-    topk_ids = torch.randint(0, topk, (token_num_sort,), device="cuda")
-    topk_ids, _ = torch.sort(topk_ids)
-    sorted_ids = torch.randint(0, token_num, (token_num_sort,), device="cuda")
-    sorted_ids = (topk_ids << 24) | sorted_ids
-
-    x = torch.randn((token_num, topk, hidden_dim), dtype=dtype, device="cuda") / 20
-    x = x.view(-1, hidden_dim)
-
->>>>>>> 06f54f97
     x_fp4_ref, x_scales_ref, x_scales_ref_not_sorted = (
         run_fused_dynamic_mxfp4_quant_moe_sort_ref(
             x,
