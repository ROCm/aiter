--- conflicted
+++ resolved
@@ -4,7 +4,7 @@
 import sys
 import pytest
 import torch
-<<<<<<< HEAD
+from bisect import bisect_right
 from typing import Union, List
 from aiter.ops.triton.lean_atten import (
     _persistent_lean_attention,
@@ -44,9 +44,6 @@
     Mp = torch.empty((total_programs, n_ctx_q), device=q.device, dtype=torch.float32)
     Lp = torch.empty((total_programs, n_ctx_q), device=q.device, dtype=torch.float32)
     Op = torch.empty((total_programs, n_ctx_q, d), device=q.device, dtype=torch.float32)
-=======
-from bisect import bisect_right
->>>>>>> 4e03b964
 
     locks = torch.zeros((total_programs,), device=q.device, dtype=torch.int32)
 
@@ -270,14 +267,11 @@
             2,
             4,
         ),  # Causal=1,
-<<<<<<< HEAD
+        (True, 2, 64, 2048, [2048, 2048], 128, 304, torch.float16, 128, 64, 2, 4),
         # These test cases fail:
-        # (True, 2, 64, 2048, [2048, 2048], 128, 304, torch.float16, 128, 64, 1, 4),
+        # (True, 2, 64, 2048, [2048, 2048], 128, 304, torch.float16, 128, 64, 2, 4),
         # (True, 1, 64, 4096, [4096], 128, 304, torch.float16, 128, 16, 3, 4),
         # (False, 1, 64, 4096, [4096], 128, 304, torch.float16, 128, 16, 3, 4),
-=======
-        (True, 2, 64, 2048, [2048, 2048], 128, 304, torch.float16, 128, 64, 2, 4),
->>>>>>> 4e03b964
     ],
 )
 def test_persistent_lean_attention(
@@ -303,8 +297,6 @@
         BLOCK_N = 256
         d = 16
 
-<<<<<<< HEAD
-=======
     assert batch == len(n_ctx)
     try:
         sum_n_ctx = sum(int(n) for n in n_ctx)
@@ -340,7 +332,6 @@
         list_sum_block_n.append(len_sum)
     batch_num_block_n = torch.tensor(list_sum_block_n, device="cuda", dtype=torch.int32)
 
->>>>>>> 4e03b964
     sm_scale = 0.5
 
     q, k, v, Mp, Lp, Op, locks, batch_num_block_n = get_lean_attn_inputs(
@@ -355,11 +346,7 @@
     )
 
     # Triton LeanAttention output
-<<<<<<< HEAD
-    la_out = _persistent_lean_attention(
-=======
-    la_out, ms = persistent_lean_attention(
->>>>>>> 4e03b964
+    la_out, ms = _persistent_lean_attention(
         q,
         k,
         v,
@@ -409,7 +396,6 @@
     torch.testing.assert_close(ref_out, la_out, atol=atol, rtol=rtol)
 
 
-<<<<<<< HEAD
 # NOTE: Tests where the workload < num_sms currently fail.
 # You can elicit this behavior by decreasing `h` and `n_ctx`.
 # Tests also appear to fail when n_ctx_q != n_ctx when causal=True.
@@ -502,7 +488,8 @@
     atol = 1.4e-1 if init_dtype == "fp8" else 1e-2
     rtol = 1e-2 if init_dtype == "fp8" else 3e-3
     torch.testing.assert_close(ref_out, la_out, atol=atol, rtol=rtol)
-=======
+
+
 def print_mismatches(ref_out, la_out, atol=1e-8, rtol=1e-5):
     # Check if shapes match first
     if ref_out.shape != la_out.shape:
@@ -532,7 +519,6 @@
         print(f"  Actual:    {la_out[idx_tuple].item()}")
         print(f"  Abs diff:  {abs_diff[idx_tuple].item()}")
         print(f"  Rel diff:  {rel_diff[idx_tuple].item()}\n")
->>>>>>> 4e03b964
 
 
 def main():
@@ -546,10 +532,6 @@
     init_dtype = torch.float16
     BLOCK_M = 128
     BLOCK_N = 64
-<<<<<<< HEAD
-    waves_per_eu = 1
-    num_warps = 1
-=======
     waves_per_eu = 2
     num_warps = 4
     assert batch == len(n_ctx)
@@ -558,7 +540,6 @@
         sum_n_ctx = sum(int(n) for n in n_ctx)
     except ValueError:
         print(f"N_CTX contains non-numeric values: {n_ctx}")
->>>>>>> 4e03b964
 
     max_output_tile_cnt = calculate_max_output_tiles_analytically(
         causal=causal,
@@ -587,20 +568,8 @@
         init_dtype,
     )
 
-<<<<<<< HEAD
     # Triton LeanAttention output
-    la_out = _persistent_lean_attention(
-=======
-    # LeanAttention Specific Parameters
-    Mp = torch.empty((total_programs, BLOCK_M), device=q.device, dtype=torch.float32)
-    Lp = torch.empty((total_programs, BLOCK_M), device=q.device, dtype=torch.float32)
-    Op = torch.empty((total_programs, BLOCK_M, d), device=q.device, dtype=torch.float32)
-
-    locks = torch.zeros((total_programs,), device=q.device, dtype=torch.int32)
-
-    # Triton LeanAttention output
-    la_out, ms = persistent_lean_attention(
->>>>>>> 4e03b964
+    la_out, ms = _persistent_lean_attention(
         q,
         k,
         v,
