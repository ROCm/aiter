--- conflicted
+++ resolved
@@ -137,14 +137,6 @@
     ret["err"] = err
     return ret
 
-
-<<<<<<< HEAD
-=======
-l_dtype = ["fp16", "bf16", "fp32"]
-l_m = [1, 32, 64, 128, 256, 512, 1024, 4096, 8192, 163840]
-l_n = [1024, 4096, 6400, 8192]
-
->>>>>>> 0dc15255
 parser = argparse.ArgumentParser(
     formatter_class=argparse.RawTextHelpFormatter,
     description="config input of test",
@@ -182,16 +174,9 @@
 args = parser.parse_args()
 
 df = []
-<<<<<<< HEAD
 for dtype in args.dtype:
     for m in args.m:
         for n in args.n:
-=======
-# Standard same-dtype tests
-for dtype in l_dtype:
-    for m in l_m:
-        for n in l_n:
->>>>>>> 0dc15255
             ret = test_scaled_silu_and_mul(m, n, dtype)
             df.append(ret)
 df = pd.DataFrame(df)
@@ -201,18 +186,9 @@
 aiter.logger.info(f"scaled_silu_and_mul summary:\n{df}")
 
 df = []
-<<<<<<< HEAD
 for dtype in args.dtype:
     for m in args.m:
         for n in args.n:
-=======
-# Standard same-dtype tests
-for dtype in l_dtype:
-    if dtype == torch.float32:
-        continue
-    for m in l_m:
-        for n in l_n:
->>>>>>> 0dc15255
             ret = test_silu_and_mul(m, n, dtype)
             df.append(ret)
 # Add fp32 input with fp16/bf16 output (bandwidth optimization)
