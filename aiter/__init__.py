--- conflicted
+++ resolved
@@ -75,10 +75,7 @@
 from .ops.trans_ragged_layout import *
 from .ops.sample import *
 from .ops.fused_mrope_rms import *
-<<<<<<< HEAD
 from .ops.fused_qk_norm_rope_cache_quant import *
-from . import mla
-=======
 from . import mla
 
 # Import Triton-based communication primitives from ops.triton.comms (optional, only if Iris is available)
@@ -93,5 +90,4 @@
     )
 except ImportError:
     # Iris not available, skip import
-    IRIS_COMM_AVAILABLE = False
->>>>>>> f174268f
+    IRIS_COMM_AVAILABLE = False