{
    "module_aiter_enum": {
        "srcs": [
            "f'{AITER_CSRC_DIR}/pybind/aiter_enum_pybind.cu'"
        ],
        "flags_extra_cc": [],
        "flags_extra_hip": [],
        "extra_ldflags": "None",
        "extra_include": [],
        "verbose": "False",
        "torch_exclude": "True",
        "blob_gen_cmd": "''"
    },
    "module_activation": {
        "srcs": [
            "f'{AITER_CSRC_DIR}/pybind/activation_pybind.cu'",
            "f'{AITER_CSRC_DIR}/kernels/activation_kernels.cu'"
        ],
        "flags_extra_cc": [],
        "flags_extra_hip": [
            "'-ffast-math'",
            "'-DCK_TILE_USE_BUFFER_ADDRESSING_BUILTIN=0'"
        ],
        "extra_ldflags": "None",
        "extra_include": [
            "f'{AITER_CSRC_DIR}/include/ck_tile'"
        ],
        "verbose": "False",
        "blob_gen_cmd": "''"
    },
    "module_attention": {
        "srcs": [
            "f'{AITER_CSRC_DIR}/py_itfs_ck/attention_kernels.cu'",
            "f'{AITER_CSRC_DIR}/pybind/attention_ck_pybind.cu'"
        ],
        "flags_extra_cc": [],
        "flags_extra_hip": [],
        "extra_ldflags": "None",
        "extra_include": [],
        "verbose": "False",
        "blob_gen_cmd": "''"
    },
    "module_pa_ragged": {
        "srcs": [
            "f'{AITER_CSRC_DIR}/pybind/attention_ragged_pybind.cu'",
            "f'{AITER_CSRC_DIR}/kernels/attention_ragged.cu'"
        ],
        "flags_extra_cc": [],
        "flags_extra_hip": [
            "'-DENABLE_FP8'",
            "f'-DCK_TILE_ATTENTION_LOGITS_SOFT_CAP_DEFAULT={os.environ.get(\"CK_TILE_ATTENTION_LOGITS_SOFT_CAP_DEFAULT\", 0)}'"
        ],
        "extra_ldflags": "None",
        "extra_include": [
            "f'{AITER_CSRC_DIR}/include/ck_tile'"
        ],
        "verbose": "False",
        "blob_gen_cmd": "''",
        "hipify": "False"
    },
    "module_pa_v1": {
        "srcs": [
            "f'{AITER_CSRC_DIR}/pybind/attention_v1_pybind.cu'",
            "f'{AITER_CSRC_DIR}/kernels/attention_v1.cu'"
        ],
        "flags_extra_cc": [],
        "flags_extra_hip": [
            "'-DENABLE_FP8'"
        ],
        "extra_ldflags": "None",
        "extra_include": [
            "f'{AITER_CSRC_DIR}/include/ck_tile'"
        ],
        "verbose": "False",
        "blob_gen_cmd": "''"
    },
    "module_attention_asm": {
        "srcs": [
            "f'{AITER_CSRC_DIR}/py_itfs_cu/asm_pa.cu'",
            "f'{AITER_CSRC_DIR}/pybind/attention_asm_pybind.cu'"
        ],
        "flags_extra_cc": [],
        "flags_extra_hip": [],
        "extra_ldflags": "None",
        "extra_include": [],
        "verbose": "False",
        "blob_gen_cmd": "f'{get_asm_dir()}/pa/codegen.py --output_dir {{}}'"
    },
    "module_pa": {
        "srcs": [
            "f'{AITER_CSRC_DIR}/pybind/attention_pybind.cu'",
            "f'{AITER_CSRC_DIR}/kernels/attention.cu'"
        ],
        "flags_extra_cc": [],
        "flags_extra_hip": [
            "'-DENABLE_FP8'"
        ],
        "extra_ldflags": "None",
        "extra_include": [
            "f'{AITER_CSRC_DIR}/include/ck_tile'"
        ],
        "verbose": "False",
        "blob_gen_cmd": "''"
    },
    "module_mla_asm": {
        "srcs": [
            "f'{AITER_CSRC_DIR}/py_itfs_cu/asm_mla.cu'",
            "f'{AITER_CSRC_DIR}/pybind/attention_asm_mla_pybind.cu'"
        ],
        "flags_extra_cc": [],
        "flags_extra_hip": [],
        "extra_ldflags": "None",
        "extra_include": [],
        "verbose": "False",
        "blob_gen_cmd": "''"
    },
    "module_cache": {
        "srcs": [
            "f'{AITER_CSRC_DIR}/pybind/cache_pybind.cu'",
            "f'{AITER_CSRC_DIR}/kernels/cache_kernels.cu'"
        ],
        "flags_extra_cc": [],
        "flags_extra_hip": [
            "'-DENABLE_FP8'"
        ],
        "extra_ldflags": "None",
        "extra_include": [
            "f'{AITER_CSRC_DIR}/include/ck_tile'"
        ],
        "verbose": "False",
        "blob_gen_cmd": "''"
    },
    "module_custom_all_reduce": {
        "srcs": [
            "f'{AITER_CSRC_DIR}/pybind/custom_all_reduce_pybind.cu'",
            "f'{AITER_CSRC_DIR}/kernels/custom_all_reduce.cu'",
            "f'{AITER_CSRC_DIR}/py_itfs_cu/asm_communication.cu'"
        ],
        "flags_extra_cc": [],
        "flags_extra_hip": [],
        "extra_ldflags": "None",
        "extra_include": [],
        "verbose": "False",
        "blob_gen_cmd": "''"
    },
    "module_quick_all_reduce": {
        "srcs": [
            "f'{AITER_CSRC_DIR}/pybind/quick_all_reduce_pybind.cu'",
            "f'{AITER_CSRC_DIR}/kernels/quick_all_reduce.cu'"
        ],
        "flags_extra_cc": [],
        "flags_extra_hip": [],
        "extra_ldflags": "None",
        "extra_include": [],
        "verbose": "False",
        "blob_gen_cmd": "''"
    },
    "module_custom": {
        "srcs": [
            "f'{AITER_CSRC_DIR}/pybind/custom_pybind.cu'",
            "f'{AITER_CSRC_DIR}/py_itfs_cu/custom.cu'",
            "f'{AITER_CSRC_DIR}/kernels/custom_kernels.cu'"
        ],
        "flags_extra_cc": [],
        "flags_extra_hip": [],
        "extra_ldflags": "None",
        "extra_include": [],
        "verbose": "False",
        "blob_gen_cmd": "''"
    },
    "module_gemm_common": {
        "srcs": [
            "f'{AITER_CSRC_DIR}/pybind/gemm_common_pybind.cu'",
            "f'{AITER_CSRC_DIR}/py_itfs_cu/gemm_common.cu'"
        ],
        "flags_extra_cc": [],
        "flags_extra_hip": [],
        "extra_ldflags": "None",
        "extra_include": [],
        "verbose": "False",
        "blob_gen_cmd": "''"
    },
    "module_batched_gemm_bf16": {
        "srcs": [
            "f'{AITER_CSRC_DIR}/pybind/batched_gemm_bf16_pybind.cu'",
            "f'{AITER_CSRC_DIR}/ck_batched_gemm_bf16/batched_gemm_bf16.cu'"
        ],
        "extra_include": [
            "f'{AITER_CSRC_DIR}/ck_batched_gemm_bf16/include'"
        ],
        "blob_gen_cmd": "f'{AITER_CSRC_DIR}/ck_batched_gemm_bf16/gen_instances.py --working_path {{}} --tune_file {AITER_CONFIG_BF16_BATCHED_GEMM_FILE}'"
    },
    "module_batched_gemm_a8w8": {
        "srcs": [
            "f'{AITER_CSRC_DIR}/pybind/batched_gemm_a8w8_pybind.cu'",
            "f'{AITER_CSRC_DIR}/ck_batched_gemm_a8w8/batched_gemm_a8w8.cu'"
        ],
        "extra_include": [
            "f'{AITER_CSRC_DIR}/ck_batched_gemm_a8w8/include'"
        ],
        "blob_gen_cmd": "f'{AITER_CSRC_DIR}/ck_batched_gemm_a8w8/gen_instances.py --working_path {{}} --tune_file {AITER_CONFIG_A8W8_BATCHED_GEMM_FILE}'"
    },
    "module_gemm_a8w8": {
        "srcs": [
            "f'{AITER_CSRC_DIR}/pybind/gemm_a8w8_pybind.cu'",
            "f'{AITER_CSRC_DIR}/ck_gemm_a8w8/gemm_a8w8.cu'"
        ],
        "extra_include": [
            "f'{AITER_CSRC_DIR}/ck_gemm_a8w8/include'"
        ],
        "blob_gen_cmd": "f'{AITER_CSRC_DIR}/ck_gemm_a8w8/gen_instances.py --working_path {{}} --tune_file {AITER_CONFIG_GEMM_A8W8_FILE}'"
    },
    "module_gemm_a8w8_blockscale": {
        "srcs": [
            "f'{AITER_CSRC_DIR}/pybind/gemm_a8w8_blockscale_pybind.cu'",
            "f'{AITER_CSRC_DIR}/py_itfs_cu/gemm_common.cu'",
            "f'{AITER_CSRC_DIR}/ck_gemm_a8w8_blockscale/gemm_a8w8_blockscale.cu'"
        ],
        "extra_include": [
            "f'{AITER_CSRC_DIR}/ck_gemm_a8w8_blockscale/include'"
        ],
        "flags_extra_hip": [
            "'-mllvm -greedy-reverse-local-assignment=1'",
            "'-mllvm --amdgpu-use-amdgpu-trackers=1'"
        ],
        "blob_gen_cmd": "f'{AITER_CSRC_DIR}/ck_gemm_a8w8_blockscale/gen_instances.py --working_path {{}} --tune_file {AITER_CONFIG_GEMM_A8W8_BLOCKSCALE_FILE}'"
    },
    "module_gemm_a8w8_blockscale_bpreshuffle": {
        "srcs": [
            "f'{AITER_CSRC_DIR}/pybind/gemm_a8w8_blockscale_bpreshuffle_pybind.cu'",
            "f'{AITER_CSRC_DIR}/py_itfs_cu/gemm_common.cu'",
            "f'{AITER_CSRC_DIR}/ck_gemm_a8w8_blockscale_bpreshuffle/gemm_a8w8_blockscale_bpreshuffle.cu'"
        ],
        "extra_include": [
            "f'{AITER_CSRC_DIR}/ck_gemm_a8w8_blockscale_bpreshuffle/include'"
        ],
        "flags_extra_hip": [
            "'-mllvm -greedy-reverse-local-assignment=1'",
            "'-mllvm --amdgpu-use-amdgpu-trackers=1'"
        ],
        "blob_gen_cmd": "f'{AITER_CSRC_DIR}/ck_gemm_a8w8_blockscale_bpreshuffle/gen_instances.py --working_path {{}} --tune_file {AITER_CONFIG_GEMM_A8W8_BLOCKSCALE_BPRESHUFFLE_FILE}'"
    },
    "module_gemm_a4w4_blockscale": {
        "srcs": [
            "f'{AITER_CSRC_DIR}/pybind/gemm_a4w4_blockscale_pybind.cu'",
            "f'{AITER_CSRC_DIR}/py_itfs_cu/gemm_common.cu'",
            "f'{AITER_CSRC_DIR}/ck_gemm_a4w4_blockscale/gemm_a4w4_blockscale.cu'"
        ],
        "extra_include": [
            "f'{AITER_CSRC_DIR}/ck_gemm_a4w4_blockscale/include'"
        ],
        "flags_extra_hip": [
            "'-mllvm -greedy-reverse-local-assignment=1'",
            "'-mllvm --amdgpu-use-amdgpu-trackers=1'"
        ],
        "hip_clang_path": "os.environ.get('GEMM_A4W4_BLOCKWISE_HIP_CLANG_PATH')",
        "blob_gen_cmd": "f'{AITER_CSRC_DIR}/ck_gemm_a4w4_blockscale/gen_instances.py --working_path {{}} --tune_file {AITER_CONFIG_GEMM_A4W4_FILE}'"
    },
    "module_gemm_a8w8_bpreshuffle": {
        "srcs": [
            "f'{AITER_CSRC_DIR}/pybind/gemm_a8w8_bpreshuffle_pybind.cu'",
            "f'{AITER_CSRC_DIR}/py_itfs_cu/gemm_common.cu'",
            "f'{AITER_CSRC_DIR}/ck_gemm_a8w8_bpreshuffle/gemm_a8w8_bpreshuffle.cu'"
        ],
        "extra_include": [
            "f'{AITER_CSRC_DIR}/ck_gemm_a8w8_bpreshuffle/include'"
        ],
        "is_python_module": "True",
        "is_standalone": "False",
        "blob_gen_cmd": "f'{AITER_CSRC_DIR}/ck_gemm_a8w8_bpreshuffle/gen_instances.py --working_path {{}} --tune_file {AITER_CONFIG_GEMM_A8W8_BPRESHUFFLE_FILE}'"
    },
    "module_deepgemm": {
        "srcs": [
            "f'{AITER_CSRC_DIR}/pybind/deepgemm_pybind.cu'",
            "f'{AITER_CSRC_DIR}/ck_deepgemm/deepgemm.cu'"
        ],
        "flags_extra_cc": [],
        "flags_extra_hip": [],
        "md_name": "'module_deepgemm'",
        "extra_ldflags": "None",
        "extra_include": [
            "f'{CK_DIR}/example/ck_tile/18_flatmm'",
            "f'{AITER_CSRC_DIR}/ck_deepgemm/include'"
        ],
        "verbose": "False",
        "is_python_module": "True",
        "is_standalone": "False",
        "hip_clang_path": "os.environ.get('FLATMM_HIP_CLANG_PATH')",
        "blob_gen_cmd": "f'{AITER_CSRC_DIR}/ck_deepgemm/gen_instances.py --working_path {{}}'"
    },
    "module_gemm_a8w8_asm": {
        "srcs": [
            "f'{AITER_CSRC_DIR}/pybind/gemm_a8w8_asm_pybind.cu'",
            "f'{AITER_CSRC_DIR}/py_itfs_cu/asm_gemm_a8w8.cu'"
        ],
        "flags_extra_cc": [],
        "flags_extra_hip": [],
        "extra_ldflags": "None",
        "extra_include": [],
        "verbose": "False",
        "blob_gen_cmd": "f'{get_asm_dir()}/i8gemm/codegen.py --output_dir {{}}'"
    },
    "module_gemm_a16w16_asm": {
        "srcs": [
            "f'{AITER_CSRC_DIR}/pybind/gemm_a16w16_asm_pybind.cu'",
            "f'{AITER_CSRC_DIR}/py_itfs_cu/asm_gemm_a16w16.cu'"
        ],
        "flags_extra_cc": [],
        "flags_extra_hip": [],
        "extra_ldflags": "None",
        "extra_include": [],
        "verbose": "False",
        "blob_gen_cmd": "f'{get_asm_dir()}/bf16gemm/codegen.py --output_dir {{}}'"
    },
    "module_gemm_a4w4_asm": {
        "srcs": [
            "f'{AITER_CSRC_DIR}/pybind/gemm_a4w4_asm_pybind.cu'",
            "f'{AITER_CSRC_DIR}/py_itfs_cu/asm_gemm_a4w4.cu'"
        ],
        "flags_extra_cc": [],
        "flags_extra_hip": [],
        "extra_ldflags": "None",
        "extra_include": [],
        "verbose": "False",
        "blob_gen_cmd": "f'{get_asm_dir()}/f4gemm/codegen.py --output_dir {{}}'"
    },
    "module_gemm_a8w8_blockscale_asm": {
        "srcs": [
            "f'{AITER_CSRC_DIR}/py_itfs_cu/asm_flatmm_a8w8_blockscale.cu'",
            "f'{AITER_CSRC_DIR}/pybind/flatmm_a8w8_blockscale_asm_pybind.cu'"
        ],
        "flags_extra_cc": [],
        "flags_extra_hip": [],
        "extra_ldflags": "None",
        "extra_include": [],
        "verbose": "False",
        "blob_gen_cmd": "''"
    },
    "module_gemm_mi350_a8w8_blockscale_asm": {
        "srcs": [
            "f'{AITER_CSRC_DIR}/py_itfs_cu/asm_mi350_a8w8_blockscale.cu'",
            "f'{AITER_CSRC_DIR}/pybind/asm_mi350_a8w8_blockscale_asm_pybind.cu'"
        ],
        "flags_extra_cc": [],
        "flags_extra_hip": [],
        "extra_ldflags": "None",
        "extra_include": [],
        "verbose": "False",
        "blob_gen_cmd": "''"
    },
    "module_moe_asm": {
        "srcs": [
            "f'{AITER_CSRC_DIR}/pybind/moe_op_pybind.cu'",
            "f'{AITER_CSRC_DIR}/kernels/topk_softmax_kernels.cu'",
            "f'{AITER_CSRC_DIR}/kernels/topk_softmax_kernels_group.cu'",
            "f'{AITER_CSRC_DIR}/kernels/moe_fused_gate.cu'",
            "f'{AITER_CSRC_DIR}/kernels/moe_align_block_size_kernels.cu'",
            "f'{AITER_CSRC_DIR}/py_itfs_cu/asm_fmoe.cu'",
            "f'{AITER_CSRC_DIR}/py_itfs_cu/asm_moe_2stage.cu'",
            "f'{AITER_CSRC_DIR}/py_itfs_cu/asm_topksoftmax.cu'"
        ],
        "flags_extra_cc": [],
        "flags_extra_hip": [],
        "extra_ldflags": "None",
        "extra_include": [
            "f'{AITER_CSRC_DIR}/include/ck_tile'"
        ],
        "verbose": "False",
        "blob_gen_cmd": [
            "f'{get_asm_dir()}/fmoe_2stages/codegen.py --output_dir {{}}'",
            "f'{get_asm_dir()}/fmoe/codegen.py --output_dir {{}}'"
        ]
    },
    "module_moe_ck2stages": {
        "srcs": [
            "f'{AITER_CSRC_DIR}/pybind/moe_ck_2stages_pybind.cu'",
            "f'{AITER_CSRC_DIR}/ck_gemm_moe_2stages_codegen/gemm_moe_ck2stages.cu'"
        ],
        "extra_include": [
            "f'{AITER_CSRC_DIR}/ck_gemm_moe_2stages_codegen'"
        ],
        "md_name": "'module_moe_ck2stages'",
        "flags_extra_cc": [
            "f'-DMOE_STAGE2_ASM_DIR=\\\\\"{CK_DIR}/example/65_gemm_multiply_multiply/hsa/{get_gfx()}/\\\\\"'"
        ],
        "flags_extra_hip": [
            "'-mllvm -greedy-reverse-local-assignment=1'",
            "'-mllvm --amdgpu-use-amdgpu-trackers=1'",
            "'-mllvm --slp-threshold=-32'",
            "'-mllvm --misched-prera-direction=bottomup' if int(torch.version.hip.split('.')[0]) >= 7 else '-mllvm --misched-bottomup=1'"
        ],
        "extra_ldflags": "None",
        "verbose": "False",
        "hip_clang_path": "os.environ.get('GEMM_A4W4_BLOCKWISE_HIP_CLANG_PATH')",
        "blob_gen_cmd": "f'{AITER_CSRC_DIR}/ck_gemm_moe_2stages_codegen/gen_instances.py --working_path {{}}'"
    },
    "module_moe_cktile2stages": {
        "srcs": [
            "f'{AITER_CSRC_DIR}/ck_tile_gemm_moe_2stages/moe_cktile2stages.cu'",
            "f'{AITER_CSRC_DIR}/pybind/moe_cktile_2stages_pybind.cu'"
        ],
        "flags_extra_cc": [],
        "flags_extra_hip": [],
        "md_name": "'module_moe_cktile2stages'",
        "extra_ldflags": "None",
        "extra_include": [
            "f'{AITER_CSRC_DIR}/ck_tile_gemm_moe_2stages/include'"
        ],
        "verbose": "False",
        "is_python_module": "True",
        "is_standalone": "False",
        "hip_clang_path": "os.environ.get('FLATMM_HIP_CLANG_PATH')",
        "blob_gen_cmd": "f'{AITER_CSRC_DIR}/ck_tile_gemm_moe_2stages/gen_instances.py --working_path {{}}'"
    },
    "module_moe_sorting": {
        "srcs": [
            "f'{AITER_CSRC_DIR}/py_itfs_ck/moe_sorting_kernels.cu'",
            "f'{AITER_CSRC_DIR}/pybind/moe_sorting_pybind.cu'",
            "f'{CK_DIR}/example/ck_tile/13_moe_sorting/'"
        ],
        "flags_extra_cc": [],
        "flags_extra_hip": [
            "'-DCK_TILE_WA_ISSUE_2028=0'",
            "'-DMOE_SORTING_FMOE_2D_BUF'"
        ],
        "extra_ldflags": "None",
        "extra_include": [
            "f'{CK_DIR}/example/ck_tile/13_moe_sorting/'"
        ],
        "verbose": "False",
        "blob_gen_cmd": "''"
    },
    "module_moe_topk": {
        "srcs": [
            "f'{AITER_CSRC_DIR}/pybind/moe_topk_pybind.cu'",
            "f'{AITER_CSRC_DIR}/py_itfs_ck/topk_sigmoid_kernels.cu'",
            "f'{CK_DIR}/example/ck_tile/09_topk_softmax/topk_softmax_api.cpp'"
        ],
        "flags_extra_cc": [],
        "flags_extra_hip": [],
        "extra_ldflags": "None",
        "extra_include": [
            "f'{AITER_CSRC_DIR}/include/ck_tile'",
            "f'{CK_DIR}/example/ck_tile/09_topk_softmax'"
        ],
        "verbose": "False",
        "blob_gen_cmd": "''"
    },
    "module_norm": {
        "srcs": [
            "f'{AITER_CSRC_DIR}/py_itfs_ck/norm_kernels.cu'",
            "f'{AITER_CSRC_DIR}/pybind/norm_pybind.cu'",
            "f'{AITER_CSRC_DIR}/py_itfs_cu/asm_layernorm.cu'"
        ],
        "flags_extra_cc": [],
        "flags_extra_hip": [],
        "extra_ldflags": "None",
        "extra_include": [
            "f'{CK_DIR}/example/ck_tile/02_layernorm2d'"
        ],
        "verbose": "False",
        "blob_gen_cmd": "f'{CK_DIR}/example/ck_tile/02_layernorm2d/generate.py --api fwd --gen_blobs --working_path {{}}'"
    },
    "module_pos_encoding": {
        "srcs": [
            "f'{AITER_CSRC_DIR}/pybind/pos_encoding_pybind.cu'",
            "f'{AITER_CSRC_DIR}/kernels/pos_encoding_kernels.cu'"
        ],
        "flags_extra_cc": [],
        "flags_extra_hip": [],
        "extra_ldflags": "None",
        "extra_include": [],
        "verbose": "False",
        "blob_gen_cmd": "''"
    },
    "module_rmsnorm": {
        "srcs": [
            "f'{AITER_CSRC_DIR}/kernels/rmsnorm_kernels.cu'",
            "f'{AITER_CSRC_DIR}/py_itfs_ck/rmsnorm_ck_kernels.cu'",
            "f'{AITER_CSRC_DIR}/pybind/rmsnorm_pybind.cu'"
        ],
        "flags_extra_cc": [],
        "flags_extra_hip": [],
        "extra_ldflags": "None",
        "extra_include": [
            "f'{CK_DIR}/example/ck_tile/10_rmsnorm2d'"
        ],
        "verbose": "False",
        "blob_gen_cmd": "f'{CK_DIR}/example/ck_tile/10_rmsnorm2d/generate.py --api fwd --gen_blobs --working_path {{}}'"
    },
    "module_smoothquant": {
        "srcs": [
            "f'{AITER_CSRC_DIR}/py_itfs_ck/smoothquant_kernels.cu'",
            "f'{AITER_CSRC_DIR}/pybind/smoothquant_pybind.cu'",
            "f'{CK_DIR}/example/ck_tile/12_smoothquant/instances'",
            "f'{CK_DIR}/example/ck_tile/14_moe_smoothquant/instances'"
        ],
        "flags_extra_cc": [],
        "flags_extra_hip": [],
        "extra_ldflags": "None",
        "extra_include": [
            "f'{CK_DIR}/example/ck_tile/12_smoothquant'",
            "f'{CK_DIR}/example/ck_tile/14_moe_smoothquant'"
        ],
        "verbose": "False",
        "blob_gen_cmd": "''"
    },
    "module_batched_gemm_bf16_tune": {
        "srcs": [
            "f'{AITER_CSRC_DIR}/pybind/batched_gemm_bf16_tune_pybind.cu'",
            "f'{AITER_CSRC_DIR}/ck_batched_gemm_bf16/batched_gemm_bf16_tune.cu'"
        ],
        "extra_include": [
            "f'{AITER_CSRC_DIR}/ck_batched_gemm_bf16/include'"
        ],
        "blob_gen_cmd": "f'{AITER_CSRC_DIR}/ck_batched_gemm_bf16/gen_instances.py --working_path {{}} --tune'"
    },
    "module_batched_gemm_a8w8_tune": {
        "srcs": [
            "f'{AITER_CSRC_DIR}/pybind/batched_gemm_a8w8_tune_pybind.cu'",
            "f'{AITER_CSRC_DIR}/ck_batched_gemm_a8w8/batched_gemm_a8w8_tune.cu'"
        ],
        "extra_include": [
            "f'{AITER_CSRC_DIR}/ck_batched_gemm_a8w8/include'"
        ],
        "blob_gen_cmd": "f'{AITER_CSRC_DIR}/ck_batched_gemm_a8w8/gen_instances.py --working_path {{}} --tune'"
    },
    "module_gemm_a8w8_tune": {
        "srcs": [
            "f'{AITER_CSRC_DIR}/pybind/gemm_a8w8_tune_pybind.cu'",
            "f'{AITER_CSRC_DIR}/ck_gemm_a8w8/gemm_a8w8_tune.cu'"
        ],
        "extra_include": [
            "f'{AITER_CSRC_DIR}/ck_gemm_a8w8/include'"
        ],
        "blob_gen_cmd": "f'{AITER_CSRC_DIR}/ck_gemm_a8w8/gen_instances.py --working_path {{}} --tune'"
    },
    "module_gemm_a8w8_blockscale_tune": {
        "srcs": [
            "f'{AITER_CSRC_DIR}/pybind/gemm_a8w8_blockscale_tune_pybind.cu'",
            "f'{AITER_CSRC_DIR}/ck_gemm_a8w8_blockscale/gemm_a8w8_blockscale_tune.cu'"
        ],
        "extra_include": [
            "f'{AITER_CSRC_DIR}/ck_gemm_a8w8_blockscale/include'"
        ],
        "blob_gen_cmd": "f'{AITER_CSRC_DIR}/ck_gemm_a8w8_blockscale/gen_instances.py --working_path {{}} --tune'"
    },
    "module_gemm_a8w8_blockscale_bpreshuffle_tune": {
        "srcs": [
            "f'{AITER_CSRC_DIR}/pybind/gemm_a8w8_blockscale_bpreshuffle_tune_pybind.cu'",
            "f'{AITER_CSRC_DIR}/ck_gemm_a8w8_blockscale_bpreshuffle/gemm_a8w8_blockscale_bpreshuffle_tune.cu'"
        ],
        "extra_include": [
            "f'{AITER_CSRC_DIR}/ck_gemm_a8w8_blockscale_bpreshuffle/include'"
        ],
        "blob_gen_cmd": "f'{AITER_CSRC_DIR}/ck_gemm_a8w8_blockscale_bpreshuffle/gen_instances.py --working_path {{}} --tune'"
    },
    "module_gemm_a4w4_blockscale_tune": {
        "srcs": [
            "f'{AITER_CSRC_DIR}/pybind/gemm_a4w4_blockscale_tune_pybind.cu'",
            "f'{AITER_CSRC_DIR}/ck_gemm_a4w4_blockscale/gemm_a4w4_blockscale_tune.cu'"
        ],
        "extra_include": [
            "f'{AITER_CSRC_DIR}/ck_gemm_a4w4_blockscale/include'"
        ],
        "flags_extra_hip": [
            "'-mllvm -greedy-reverse-local-assignment=1'",
            "'-mllvm --amdgpu-use-amdgpu-trackers=1'"
        ],
        "hip_clang_path": "os.environ.get('GEMM_A4W4_BLOCKWISE_HIP_CLANG_PATH')",
        "blob_gen_cmd": "f'{AITER_CSRC_DIR}/ck_gemm_a4w4_blockscale/gen_instances.py --working_path {{}} --tune'"
    },
    "module_gemm_a8w8_bpreshuffle_tune": {
        "srcs": [
            "f'{AITER_CSRC_DIR}/pybind/gemm_a8w8_bpreshuffle_tune_pybind.cu'",
            "f'{AITER_CSRC_DIR}/ck_gemm_a8w8_bpreshuffle/gemm_a8w8_bpreshuffle_tune.cu'"
        ],
        "extra_include": [
            "f'{AITER_CSRC_DIR}/ck_gemm_a8w8_bpreshuffle/include'"
        ],
        "is_python_module": "True",
        "is_standalone": "False",
        "blob_gen_cmd": "f'{AITER_CSRC_DIR}/ck_gemm_a8w8_bpreshuffle/gen_instances.py --working_path {{}} --tune'"
    },
    "module_aiter_operator": {
        "srcs": [
            "f'{AITER_CSRC_DIR}/pybind/aiter_operator_pybind.cu'",
            "f'{AITER_CSRC_DIR}/include/binary_operator.cuh'",
            "f'{AITER_CSRC_DIR}/kernels/binary_operator.cu'"
        ],
        "flags_extra_cc": [],
        "flags_extra_hip": [],
        "extra_ldflags": "None",
        "extra_include": [],
        "verbose": "False",
        "blob_gen_cmd": "f'{AITER_CSRC_DIR}/kernels/generate_binaryop.py --working_path {{}} --optype all --dtypes all'"
    },
    "module_aiter_unary": {
        "srcs": [
            "f'{AITER_CSRC_DIR}/pybind/aiter_unary_pybind.cu'",
            "f'{AITER_CSRC_DIR}/kernels/unary_operator.cu'"
        ],
        "flags_extra_cc": [],
        "flags_extra_hip": [],
        "extra_ldflags": "None",
        "extra_include": [],
        "verbose": "False",
        "blob_gen_cmd": "''"
    },
    "module_quant": {
        "srcs": [
            "f'{AITER_CSRC_DIR}/pybind/quant_pybind.cu'",
            "f'{AITER_CSRC_DIR}/kernels/quant_kernels.cu'"
        ],
        "flags_extra_cc": [],
        "flags_extra_hip": [
            "'-DENABLE_FP8'",
            "'-DCK_TILE_USE_BUFFER_ADDRESSING_BUILTIN=0'"
        ],
        "extra_ldflags": "None",
        "extra_include": [
            "f'{AITER_CSRC_DIR}/include/ck_tile'"
        ],
        "verbose": "False",
        "blob_gen_cmd": "''"
    },
    "module_sample": {
        "srcs": [
            "f'{AITER_CSRC_DIR}/pybind/sample_pybind.cu'",
            "f'{AITER_CSRC_DIR}/kernels/sample_kernels.cu'"
        ],
        "flags_extra_cc": [],
        "flags_extra_hip": [
            "'-DCK_TILE_USE_BUFFER_ADDRESSING_BUILTIN=0'"
        ],
        "extra_ldflags": "None",
        "extra_include": [
            "f'{AITER_CSRC_DIR}/include/ck_tile'"
        ],
        "verbose": "False",
        "blob_gen_cmd": "''"
    },
    "module_rope_general_fwd": {
        "srcs": [
            "f'{AITER_CSRC_DIR}/pybind/rope_general_fwd_pybind.cu'",
            "f'{AITER_CSRC_DIR}/kernels/rope/rope_common.h'",
            "f'{AITER_CSRC_DIR}/kernels/rope/general_fwd_kernels.cu'"
        ],
        "flags_extra_cc": [],
        "flags_extra_hip": [],
        "extra_ldflags": "None",
        "extra_include": [],
        "verbose": "False",
        "blob_gen_cmd": "''"
    },
    "module_rope_general_bwd": {
        "srcs": [
            "f'{AITER_CSRC_DIR}/pybind/rope_general_bwd_pybind.cu'",
            "f'{AITER_CSRC_DIR}/kernels/rope/rope_common.h'",
            "f'{AITER_CSRC_DIR}/kernels/rope/general_bwd_kernels.cu'"
        ],
        "flags_extra_cc": [],
        "flags_extra_hip": [],
        "extra_ldflags": "None",
        "extra_include": [],
        "verbose": "False",
        "blob_gen_cmd": "''"
    },
    "module_rope_pos_fwd": {
        "srcs": [
            "f'{AITER_CSRC_DIR}/pybind/rope_pos_fwd_pybind.cu'",
            "f'{AITER_CSRC_DIR}/kernels/rope/rope_common.h'",
            "f'{AITER_CSRC_DIR}/kernels/rope/pos_fwd_kernels.cu'"
        ],
        "flags_extra_cc": [],
        "flags_extra_hip": [],
        "extra_ldflags": "None",
        "extra_include": [],
        "verbose": "False",
        "blob_gen_cmd": "''"
    },
    "module_fmha_v3_fwd": {
        "srcs": [
            "f'{AITER_CSRC_DIR}/kernels/mha_common.cu'",
            "f'{AITER_CSRC_DIR}/py_itfs_cu/asm_mha_fwd.cu'",
            "f'{AITER_CSRC_DIR}/pybind/mha_fwd_asm_pybind.cu'"
        ],
        "flags_extra_cc": [],
        "flags_extra_hip": [
            "'-DCK_TILE_FMHA_FWD_FAST_EXP2=1'",
            "f'-DCK_TILE_FLOAT_TO_BFLOAT16_DEFAULT={os.environ.get(\"CK_TILE_FLOAT_TO_BFLOAT16_DEFAULT\", 2)}'"
        ],
        "extra_ldflags": "None",
        "extra_include": [
            "f'{CK_DIR}/example/ck_tile/01_fmha'"
        ],
        "verbose": "False",
        "blob_gen_cmd": [
            "f'{AITER_CSRC_DIR}/cpp_itfs/mha_fwd_generate.py --receipt 1 --output_dir {{}}'",
            "f'{get_asm_dir()}/fmha_v3_fwd/codegen.py --output_dir {{}}'"
        ]
    },
    "module_mha_fwd": {
        "srcs": [
            "f'{AITER_CSRC_DIR}/kernels/mha_common.cu'",
            "f'{AITER_CSRC_DIR}/py_itfs_ck/mha_fwd_kernels.cu'",
            "f'{AITER_CSRC_DIR}/pybind/mha_fwd_pybind.cu'"
        ],
        "flags_extra_cc": [],
        "flags_extra_hip": [
            "'-DCK_TILE_FMHA_FWD_FAST_EXP2=1'",
            "f'-DCK_TILE_FLOAT_TO_BFLOAT16_DEFAULT={os.environ.get(\"CK_TILE_FLOAT_TO_BFLOAT16_DEFAULT\", 2)}'"
        ],
        "extra_ldflags": "None",
        "extra_include": [
            "f'{CK_DIR}/example/ck_tile/01_fmha'"
        ],
        "verbose": "False",
        "hip_clang_path": "os.environ.get('MHA_HIP_CLANG_PATH')",
        "blob_gen_cmd": [
            "f'{CK_DIR}/example/ck_tile/01_fmha/generate.py -d fwd --receipt 600 --output_dir {{}}'",
            "f'{AITER_CSRC_DIR}/cpp_itfs/mha_fwd_generate.py --receipt 3 --output_dir {{}}'"
        ]
    },
    "module_mha_varlen_fwd": {
        "srcs": [
            "f'{AITER_CSRC_DIR}/kernels/mha_common.cu'",
            "f'{AITER_CSRC_DIR}/py_itfs_ck/mha_varlen_fwd_kernels.cu'",
            "f'{AITER_CSRC_DIR}/pybind/mha_varlen_fwd_pybind.cu'"
        ],
        "flags_extra_cc": [],
        "flags_extra_hip": [
            "'-DCK_TILE_FMHA_FWD_FAST_EXP2=1'",
            "f'-DCK_TILE_FLOAT_TO_BFLOAT16_DEFAULT={os.environ.get(\"CK_TILE_FLOAT_TO_BFLOAT16_DEFAULT\", 2)}'",
            "f'-DCK_TILE_ATTENTION_LOGITS_SOFT_CAP_DEFAULT={os.environ.get(\"CK_TILE_ATTENTION_LOGITS_SOFT_CAP_DEFAULT\", 0)}'"
        ],
        "extra_ldflags": "None",
        "extra_include": [
            "f'{CK_DIR}/example/ck_tile/01_fmha'"
        ],
        "verbose": "False",
        "hip_clang_path": "os.environ.get('MHA_HIP_CLANG_PATH')",
        "blob_gen_cmd": [
            "f'{CK_DIR}/example/ck_tile/01_fmha/generate.py -d fwd --receipt 600 --output_dir {{}}'",
            "f'{CK_DIR}/example/ck_tile/01_fmha/generate.py -d fwd_splitkv --receipt 600 --output_dir {{}}'",
            "f'{AITER_CSRC_DIR}/cpp_itfs/mha_fwd_generate.py --receipt 3 --output_dir {{}}'"
        ]
    },
    "module_mha_batch_prefill": {
        "srcs": [
            "f'{AITER_CSRC_DIR}/kernels/mha_common.cu'",
            "f'{AITER_CSRC_DIR}/py_itfs_ck/mha_batch_prefill_kernels.cu'",
            "f'{AITER_CSRC_DIR}/pybind/mha_batch_prefill_pybind.cu'"
        ],
        "flags_extra_cc": [],
        "flags_extra_hip": [
            "'-DCK_TILE_FMHA_FWD_FAST_EXP2=1'",
            "f'-DCK_TILE_FLOAT_TO_BFLOAT16_DEFAULT={os.environ.get(\"CK_TILE_FLOAT_TO_BFLOAT16_DEFAULT\", 2)}'",
            "f'-DCK_TILE_ATTENTION_LOGITS_SOFT_CAP_DEFAULT={os.environ.get(\"CK_TILE_ATTENTION_LOGITS_SOFT_CAP_DEFAULT\", 0)}'",
            "f'-DCK_TILE_ATTENTION_USE_SOFTSIGN_ASM={os.environ.get(\"CK_TILE_ATTENTION_USE_SOFTSIGN_ASM\", 1)}'"
        ],
        "extra_ldflags": "None",
        "extra_include": [
            "f'{CK_DIR}/example/ck_tile/01_fmha'"
        ],
        "verbose": "False",
        "blob_gen_cmd": [
            "f'{CK_DIR}/example/ck_tile/01_fmha/generate.py -d batch_prefill --receipt 600 --output_dir {{}}'",
            "f'{AITER_CSRC_DIR}/cpp_itfs/mha_fwd_generate.py --receipt 5 --output_dir {{}}'"
        ]
    },
    "module_fmha_v3_bwd": {
        "srcs": [
            "f'{AITER_CSRC_DIR}/kernels/mha_common.cu'",
            "f'{AITER_CSRC_DIR}/py_itfs_cu/asm_mha_bwd.cu'",
            "f'{AITER_CSRC_DIR}/pybind/mha_bwd_asm_pybind.cu'"
        ],
        "flags_extra_cc": [],
        "flags_extra_hip": [
            "'-DCK_TILE_FMHA_FWD_FAST_EXP2=1'"
        ],
        "extra_ldflags": "None",
        "extra_include": [
            "f'{CK_DIR}/example/ck_tile/01_fmha'"
        ],
        "verbose": "False",
        "blob_gen_cmd": [
            "f'{AITER_CSRC_DIR}/py_itfs_cu/fmha_bwd_pre_post_kernel_generate.py --filter \"*@*_ndeterministic@*_nbias*_dropout*_ndeterministic*\" --output_dir {{}}'",
            "f'{get_asm_dir()}/fmha_v3_bwd/codegen.py --output_dir {{}}'",
            "f'{AITER_CSRC_DIR}/cpp_itfs/mha_bwd_generate.py --receipt 2 --output_dir {{}}'"
        ]
    },
    "module_fmha_v3_varlen_bwd": {
        "srcs": [
            "f'{AITER_CSRC_DIR}/kernels/mha_common.cu'",
            "f'{AITER_CSRC_DIR}/py_itfs_cu/asm_mha_varlen_bwd.cu'",
            "f'{AITER_CSRC_DIR}/pybind/mha_varlen_bwd_asm_pybind.cu'"
        ],
        "flags_extra_cc": [],
        "flags_extra_hip": [
            "'-DCK_TILE_FMHA_FWD_FAST_EXP2=1'"
        ],
        "extra_ldflags": "None",
        "extra_include": [
            "f'{CK_DIR}/example/ck_tile/01_fmha'"
        ],
        "verbose": "False",
        "blob_gen_cmd": [
            "f'{AITER_CSRC_DIR}/py_itfs_cu/fmha_bwd_pre_post_kernel_generate.py --filter \"*@*_ndeterministic@*_nbias*_dropout*_ndeterministic*\" --output_dir {{}}'",
            "f'{get_asm_dir()}/fmha_v3_bwd/codegen.py --output_dir {{}}'",
            "f'{AITER_CSRC_DIR}/cpp_itfs/mha_bwd_generate.py --receipt 2 --output_dir {{}}'"
        ]
    },
    "module_fmha_v3_varlen_fwd": {
        "srcs": [
            "f'{AITER_CSRC_DIR}/kernels/mha_common.cu'",
            "f'{AITER_CSRC_DIR}/py_itfs_cu/asm_mha_varlen_fwd.cu'",
            "f'{AITER_CSRC_DIR}/pybind/mha_varlen_fwd_asm_pybind.cu'"
        ],
        "flags_extra_cc": [],
        "flags_extra_hip": [
            "'-DCK_TILE_FMHA_FWD_FAST_EXP2=1'"
        ],
        "extra_ldflags": "None",
        "extra_include": [
            "f'{CK_DIR}/example/ck_tile/01_fmha'"
        ],
        "verbose": "False",
        "blob_gen_cmd": [
            "f'{AITER_CSRC_DIR}/cpp_itfs/mha_fwd_generate.py --receipt 1 --output_dir {{}}'",
            "f'{get_asm_dir()}/fmha_v3_fwd/codegen.py --output_dir {{}}'"
        ]
    },
    "module_mha_bwd": {
        "srcs": [
            "f'{AITER_CSRC_DIR}/kernels/mha_common.cu'",
            "f'{AITER_CSRC_DIR}/py_itfs_ck/mha_bwd_kernels.cu'",
            "f'{AITER_CSRC_DIR}/pybind/mha_bwd_pybind.cu'"
        ],
        "flags_extra_cc": [],
        "flags_extra_hip": [
            "'-DCK_TILE_FMHA_FWD_FAST_EXP2=1'",
            "f'-DCK_TILE_FLOAT_TO_BFLOAT16_DEFAULT={os.environ.get(\"CK_TILE_FLOAT_TO_BFLOAT16_DEFAULT\", 2)}'"
        ],
        "extra_ldflags": "None",
        "extra_include": [
            "f'{CK_DIR}/example/ck_tile/01_fmha'"
        ],
        "verbose": "False",
        "hip_clang_path": "os.environ.get('MHA_HIP_CLANG_PATH')",
        "blob_gen_cmd": [
            "f'{CK_DIR}/example/ck_tile/01_fmha/generate.py -d bwd --receipt 600 --output_dir {{}}'",
            "f'{AITER_CSRC_DIR}/cpp_itfs/mha_bwd_generate.py --receipt 3 --output_dir {{}}'"
        ]
    },
    "module_mha_varlen_bwd": {
        "srcs": [
            "f'{AITER_CSRC_DIR}/kernels/mha_common.cu'",
            "f'{AITER_CSRC_DIR}/py_itfs_ck/mha_varlen_bwd_kernels.cu'",
            "f'{AITER_CSRC_DIR}/pybind/mha_varlen_bwd_pybind.cu'"
        ],
        "flags_extra_cc": [],
        "flags_extra_hip": [
            "'-DCK_TILE_FMHA_FWD_FAST_EXP2=1'",
            "f'-DCK_TILE_FLOAT_TO_BFLOAT16_DEFAULT={os.environ.get(\"CK_TILE_FLOAT_TO_BFLOAT16_DEFAULT\", 2)}'"
        ],
        "extra_ldflags": "None",
        "extra_include": [
            "f'{CK_DIR}/example/ck_tile/01_fmha'"
        ],
        "verbose": "False",
        "hip_clang_path": "os.environ.get('MHA_HIP_CLANG_PATH')",
        "blob_gen_cmd": [
            "f'{CK_DIR}/example/ck_tile/01_fmha/generate.py -d bwd --receipt 600 --output_dir {{}}'",
            "f'{AITER_CSRC_DIR}/cpp_itfs/mha_bwd_generate.py --receipt 3 --output_dir {{}}'"
        ]
    },
    "libmha_fwd": {
        "srcs": [],
        "flags_extra_cc": [],
        "flags_extra_hip": [
            "'-DCK_TILE_FMHA_FWD_FAST_EXP2=1'",
            "f'-DCK_TILE_FLOAT_TO_BFLOAT16_DEFAULT={os.environ.get(\"CK_TILE_FLOAT_TO_BFLOAT16_DEFAULT\", 2)}'",
            "'-DCK_TILE_FMHA_FWD_SPLITKV_API=1'"
        ],
        "extra_ldflags": "None",
        "extra_include": [
            "f'{CK_DIR}/example/ck_tile/01_fmha'"
        ],
        "verbose": "False",
        "is_python_module": "False",
        "is_standalone": "False",
        "torch_exclude": "True",
        "blob_gen_cmd": [
            "f'{CK_DIR}/example/ck_tile/01_fmha/generate.py -d fwd --receipt 600 --output_dir {{}}'",
            "f'{CK_DIR}/example/ck_tile/01_fmha/generate.py -d fwd_splitkv --receipt 600 --output_dir {{}}'",
            "f'{CK_DIR}/example/ck_tile/01_fmha/generate.py -d batch_prefill --receipt 600 --output_dir {{}}'",
            "f'{AITER_CSRC_DIR}/cpp_itfs/mha_fwd_generate.py --receipt 5 --output_dir {{}}'",
            "f'{get_asm_dir()}/fmha_v3_fwd/codegen.py --output_dir {{}}'"
        ]
    },
    "libmha_bwd": {
        "srcs": [],
        "flags_extra_cc": [],
        "flags_extra_hip": [
            "f'-DCK_TILE_FLOAT_TO_BFLOAT16_DEFAULT={os.environ.get(\"CK_TILE_FLOAT_TO_BFLOAT16_DEFAULT\", 0)}'"
        ],
        "extra_ldflags": "None",
        "extra_include": [
            "f'{CK_DIR}/example/ck_tile/01_fmha'"
        ],
        "verbose": "False",
        "is_python_module": "False",
        "is_standalone": "False",
        "torch_exclude": "True",
        "blob_gen_cmd": [
            "f'{CK_DIR}/example/ck_tile/01_fmha/generate.py -d bwd --receipt 600 --output_dir {{}}'",
            "f'{AITER_CSRC_DIR}/py_itfs_cu/fmha_bwd_pre_post_kernel_generate.py --filter \"*@*_ndeterministic@*_nbias*_dropout*_ndeterministic*\" --output_dir {{}}'",
            "f'{get_asm_dir()}/fmha_v3_bwd/codegen.py --output_dir {{}}'",
            "f'{AITER_CSRC_DIR}/cpp_itfs/mha_bwd_generate.py --receipt 3 --output_dir {{}}'"
        ]
    },
    "module_rocsolgemm": {
        "srcs": [
            "f'{AITER_GRADLIB_DIR}/csrc/rocsolgemm.cu'"
        ],
        "flags_extra_cc": [],
        "flags_extra_hip": [
            "'-U__CUDA_NO_HALF_OPERATORS__'",
            "'-U__CUDA_NO_HALF_CONVERSIONS__'",
            "'-ftemplate-depth=1024'"
        ],
        "extra_ldflags": "None",
        "extra_include": [
            "f'{AITER_GRADLIB_DIR}/include/'"
        ],
        "verbose": "False",
        "blob_gen_cmd": "''"
    },
    "module_hipbsolgemm": {
        "srcs": [
            "f'{AITER_GRADLIB_DIR}/csrc/hipbsolgemm.cu'"
        ],
        "flags_extra_cc": [],
        "flags_extra_hip": [
            "'-U__CUDA_NO_HALF_OPERATORS__'",
            "'-U__CUDA_NO_HALF_CONVERSIONS__'",
            "'-ftemplate-depth=1024'",
            "'-DENABLE_TORCH_FP8' if hasattr(torch, 'float8_e4m3fnuz') else '' "
        ],
        "extra_ldflags": "None",
        "extra_include": [
            "f'{AITER_GRADLIB_DIR}/include/'"
        ],
        "verbose": "False",
        "blob_gen_cmd": "''"
    },
<<<<<<< HEAD
    "module_mla_metadata": {
        "srcs": [
            "f'{AITER_CSRC_DIR}/pybind/mla_metadata_pybind.cu'",
            "f'{AITER_CSRC_DIR}/kernels/mla/metadata.cu'"
=======
    "module_top_k_per_row": {
        "srcs": [
            "f'{AITER_CSRC_DIR}/kernels/topk_per_row_kernels.cu'",
            "f'{AITER_CSRC_DIR}/pybind/topk_per_row_pybind.cu'"
        ],
        "flags_extra_cc": [],
        "flags_extra_hip": [],
        "extra_ldflags": "None",
        "extra_include": [],
        "verbose": "False",
        "blob_gen_cmd": "''"
    },
    "module_mla_metadata": {
        "srcs": [
            "f'{AITER_CSRC_DIR}/pybind/mla_metadata_pybind.cu'",
            "f'{AITER_CSRC_DIR}/kernels/mla/metadata.cu'",
            "f'{AITER_CSRC_DIR}/kernels/mla/metadata/v1_comm.cuh'",
            "f'{AITER_CSRC_DIR}/kernels/mla/metadata/v1_1_device.cuh'",
            "f'{AITER_CSRC_DIR}/kernels/mla/metadata/v1_1_host.cuh'",
            "f'{AITER_CSRC_DIR}/kernels/mla/metadata/v1_2_device.cuh'"
>>>>>>> 101a8a16
        ],
        "flags_extra_cc": [],
        "flags_extra_hip": [],
        "extra_ldflags": "None",
        "extra_include": [],
        "verbose": "False",
        "blob_gen_cmd": "''"
    },
    "module_mla_reduce": {
        "srcs": [
            "f'{AITER_CSRC_DIR}/pybind/mla_reduce_pybind.cu'",
            "f'{AITER_CSRC_DIR}/kernels/mla/reduce.cu'"
        ],
        "flags_extra_cc": [],
        "flags_extra_hip": [],
        "extra_ldflags": "None",
        "extra_include": [],
        "verbose": "False",
        "blob_gen_cmd": "''"
    }
}<|MERGE_RESOLUTION|>--- conflicted
+++ resolved
@@ -955,12 +955,6 @@
         "verbose": "False",
         "blob_gen_cmd": "''"
     },
-<<<<<<< HEAD
-    "module_mla_metadata": {
-        "srcs": [
-            "f'{AITER_CSRC_DIR}/pybind/mla_metadata_pybind.cu'",
-            "f'{AITER_CSRC_DIR}/kernels/mla/metadata.cu'"
-=======
     "module_top_k_per_row": {
         "srcs": [
             "f'{AITER_CSRC_DIR}/kernels/topk_per_row_kernels.cu'",
@@ -981,7 +975,6 @@
             "f'{AITER_CSRC_DIR}/kernels/mla/metadata/v1_1_device.cuh'",
             "f'{AITER_CSRC_DIR}/kernels/mla/metadata/v1_1_host.cuh'",
             "f'{AITER_CSRC_DIR}/kernels/mla/metadata/v1_2_device.cuh'"
->>>>>>> 101a8a16
         ],
         "flags_extra_cc": [],
         "flags_extra_hip": [],
