{
    "module_aiter_enum": {
        "srcs": [
            "f'{AITER_CSRC_DIR}/pybind/aiter_enum_pybind.cu'"
        ],
        "flags_extra_cc": [],
        "flags_extra_hip": [],
        "extra_ldflags": "None",
        "extra_include": [],
        "verbose": "False",
        "torch_exclude": "True",
        "blob_gen_cmd": "''"
    },
    "module_activation": {
        "srcs": [
            "f'{AITER_CSRC_DIR}/pybind/activation_pybind.cu'",
            "f'{AITER_CSRC_DIR}/kernels/activation_kernels.cu'"
        ],
        "flags_extra_cc": [],
        "flags_extra_hip": [
            "'-ffast-math'",
            "'-DCK_TILE_USE_BUFFER_ADDRESSING_BUILTIN=0'"
        ],
        "extra_ldflags": "None",
        "extra_include": [
            "f'{AITER_CSRC_DIR}/include/ck_tile'"
        ],
        "verbose": "False",
        "blob_gen_cmd": "''"
    },
    "module_attention": {
        "srcs": [
            "f'{AITER_CSRC_DIR}/py_itfs_ck/attention_kernels.cu'",
            "f'{AITER_CSRC_DIR}/pybind/attention_ck_pybind.cu'"
        ],
        "flags_extra_cc": [],
        "flags_extra_hip": [],
        "extra_ldflags": "None",
        "extra_include": [],
        "verbose": "False",
        "blob_gen_cmd": "''"
    },
    "module_pa_ragged": {
        "srcs": [
            "f'{AITER_CSRC_DIR}/pybind/attention_ragged_pybind.cu'",
            "f'{AITER_CSRC_DIR}/kernels/attention_ragged.cu'"
        ],
        "flags_extra_cc": [],
        "flags_extra_hip": [
            "'-DENABLE_FP8'",
            "f'-DCK_TILE_ATTENTION_LOGITS_SOFT_CAP_DEFAULT={os.environ.get(\"CK_TILE_ATTENTION_LOGITS_SOFT_CAP_DEFAULT\", 0)}'"
        ],
        "extra_ldflags": "None",
        "extra_include": [
            "f'{AITER_CSRC_DIR}/include/ck_tile'"
        ],
        "verbose": "False",
        "blob_gen_cmd": "''",
        "hipify": "False"
    },
    "module_pa_v1": {
        "srcs": [
            "f'{AITER_CSRC_DIR}/pybind/attention_v1_pybind.cu'",
            "f'{AITER_CSRC_DIR}/kernels/attention_v1.cu'"
        ],
        "flags_extra_cc": [],
        "flags_extra_hip": [
            "'-DENABLE_FP8'"
        ],
        "extra_ldflags": "None",
        "extra_include": [
            "f'{AITER_CSRC_DIR}/include/ck_tile'"
        ],
        "verbose": "False",
        "blob_gen_cmd": "''"
    },
    "module_attention_asm": {
        "srcs": [
            "f'{AITER_CSRC_DIR}/py_itfs_cu/asm_pa.cu'",
            "f'{AITER_CSRC_DIR}/pybind/attention_asm_pybind.cu'"
        ],
        "flags_extra_cc": [],
        "flags_extra_hip": [],
        "extra_ldflags": "None",
        "extra_include": [],
        "verbose": "False",
        "blob_gen_cmd": "f'{get_asm_dir()}/pa/codegen.py --output_dir {{}}'"
    },
    "module_pa": {
        "srcs": [
            "f'{AITER_CSRC_DIR}/pybind/attention_pybind.cu'",
            "f'{AITER_CSRC_DIR}/kernels/attention.cu'"
        ],
        "flags_extra_cc": [],
        "flags_extra_hip": [
            "'-DENABLE_FP8'"
        ],
        "extra_ldflags": "None",
        "extra_include": [
            "f'{AITER_CSRC_DIR}/include/ck_tile'"
        ],
        "verbose": "False",
        "blob_gen_cmd": "''"
    },
    "module_mla_asm": {
        "srcs": [
            "f'{AITER_CSRC_DIR}/py_itfs_cu/asm_mla.cu'",
            "f'{AITER_CSRC_DIR}/pybind/attention_asm_mla_pybind.cu'"
        ],
        "flags_extra_cc": [],
        "flags_extra_hip": [],
        "extra_ldflags": "None",
        "extra_include": [],
        "verbose": "False",
        "blob_gen_cmd": "''"
    },
    "module_cache": {
        "srcs": [
            "f'{AITER_CSRC_DIR}/pybind/cache_pybind.cu'",
            "f'{AITER_CSRC_DIR}/kernels/cache_kernels.cu'"
        ],
        "flags_extra_cc": [],
        "flags_extra_hip": [
            "'-DENABLE_FP8'"
        ],
        "extra_ldflags": "None",
        "extra_include": [
            "f'{AITER_CSRC_DIR}/include/ck_tile'"
        ],
        "verbose": "False",
        "blob_gen_cmd": "''"
    },
    "module_custom_all_reduce": {
        "srcs": [
            "f'{AITER_CSRC_DIR}/pybind/custom_all_reduce_pybind.cu'",
            "f'{AITER_CSRC_DIR}/kernels/custom_all_reduce.cu'",
            "f'{AITER_CSRC_DIR}/py_itfs_cu/asm_communication.cu'"
        ],
        "flags_extra_cc": [],
        "flags_extra_hip": [],
        "extra_ldflags": "None",
        "extra_include": [],
        "verbose": "False",
        "blob_gen_cmd": "''"
    },
    "module_quick_all_reduce": {
        "srcs": [
            "f'{AITER_CSRC_DIR}/pybind/quick_all_reduce_pybind.cu'",
            "f'{AITER_CSRC_DIR}/kernels/quick_all_reduce.cu'"
        ],
        "flags_extra_cc": [],
        "flags_extra_hip": [],
        "extra_ldflags": "None",
        "extra_include": [],
        "verbose": "False",
        "blob_gen_cmd": "''"
    },
    "module_custom": {
        "srcs": [
            "f'{AITER_CSRC_DIR}/pybind/custom_pybind.cu'",
            "f'{AITER_CSRC_DIR}/py_itfs_cu/custom.cu'",
            "f'{AITER_CSRC_DIR}/kernels/custom_kernels.cu'"
        ],
        "flags_extra_cc": [],
        "flags_extra_hip": [],
        "extra_ldflags": "None",
        "extra_include": [],
        "verbose": "False",
        "blob_gen_cmd": "''"
    },
    "module_gemm_common": {
        "srcs": [
            "f'{AITER_CSRC_DIR}/pybind/gemm_common_pybind.cu'",
            "f'{AITER_CSRC_DIR}/py_itfs_cu/gemm_common.cu'"
        ],
        "flags_extra_cc": [],
        "flags_extra_hip": [],
        "extra_ldflags": "None",
        "extra_include": [],
        "verbose": "False",
        "blob_gen_cmd": "''"
    },
    "module_batched_gemm_bf16": {
        "srcs": [
            "f'{AITER_CSRC_DIR}/pybind/batched_gemm_bf16_pybind.cu'",
            "f'{AITER_CSRC_DIR}/ck_batched_gemm_bf16/batched_gemm_bf16.cu'"
        ],
        "extra_include": [
            "f'{AITER_CSRC_DIR}/ck_batched_gemm_bf16/include'"
        ],
        "blob_gen_cmd": "f'{AITER_CSRC_DIR}/ck_batched_gemm_bf16/gen_instances.py --working_path {{}} --tune_file {AITER_CONFIG_BF16_BATCHED_GEMM_FILE}'"
    },
    "module_batched_gemm_a8w8": {
        "srcs": [
            "f'{AITER_CSRC_DIR}/pybind/batched_gemm_a8w8_pybind.cu'",
            "f'{AITER_CSRC_DIR}/ck_batched_gemm_a8w8/batched_gemm_a8w8.cu'"
        ],
        "extra_include": [
            "f'{AITER_CSRC_DIR}/ck_batched_gemm_a8w8/include'"
        ],
        "blob_gen_cmd": "f'{AITER_CSRC_DIR}/ck_batched_gemm_a8w8/gen_instances.py --working_path {{}} --tune_file {AITER_CONFIG_A8W8_BATCHED_GEMM_FILE}'"
    },
    "module_gemm_a8w8": {
        "srcs": [
            "f'{AITER_CSRC_DIR}/pybind/gemm_a8w8_pybind.cu'",
            "f'{AITER_CSRC_DIR}/ck_gemm_a8w8/gemm_a8w8.cu'"
        ],
        "extra_include": [
            "f'{AITER_CSRC_DIR}/ck_gemm_a8w8/include'"
        ],
        "blob_gen_cmd": "f'{AITER_CSRC_DIR}/ck_gemm_a8w8/gen_instances.py --working_path {{}} --tune_file {AITER_CONFIG_GEMM_A8W8_FILE}'"
    },
    "module_gemm_a8w8_blockscale": {
        "srcs": [
            "f'{AITER_CSRC_DIR}/pybind/gemm_a8w8_blockscale_pybind.cu'",
            "f'{AITER_CSRC_DIR}/py_itfs_cu/gemm_common.cu'",
            "f'{AITER_CSRC_DIR}/ck_gemm_a8w8_blockscale/gemm_a8w8_blockscale.cu'"
        ],
        "extra_include": [
            "f'{AITER_CSRC_DIR}/ck_gemm_a8w8_blockscale/include'"
        ],
        "flags_extra_hip": [
            "'-mllvm -greedy-reverse-local-assignment=1'",
            "'-mllvm --amdgpu-use-amdgpu-trackers=1'"
        ],
        "blob_gen_cmd": "f'{AITER_CSRC_DIR}/ck_gemm_a8w8_blockscale/gen_instances.py --working_path {{}} --tune_file {AITER_CONFIG_GEMM_A8W8_BLOCKSCALE_FILE}'"
    },
    "module_gemm_a8w8_blockscale_bpreshuffle": {
        "srcs": [
            "f'{AITER_CSRC_DIR}/pybind/gemm_a8w8_blockscale_bpreshuffle_pybind.cu'",
            "f'{AITER_CSRC_DIR}/py_itfs_cu/gemm_common.cu'",
            "f'{AITER_CSRC_DIR}/ck_gemm_a8w8_blockscale_bpreshuffle/gemm_a8w8_blockscale_bpreshuffle.cu'"
        ],
        "extra_include": [
            "f'{AITER_CSRC_DIR}/ck_gemm_a8w8_blockscale_bpreshuffle/include'"
        ],
        "flags_extra_hip": [
            "'-mllvm -greedy-reverse-local-assignment=1'",
            "'-mllvm --amdgpu-use-amdgpu-trackers=1'"
        ],
        "blob_gen_cmd": "f'{AITER_CSRC_DIR}/ck_gemm_a8w8_blockscale_bpreshuffle/gen_instances.py --working_path {{}} --tune_file {AITER_CONFIG_GEMM_A8W8_BLOCKSCALE_BPRESHUFFLE_FILE}'"
    },
    "module_gemm_a4w4_blockscale": {
        "srcs": [
            "f'{AITER_CSRC_DIR}/pybind/gemm_a4w4_blockscale_pybind.cu'",
            "f'{AITER_CSRC_DIR}/py_itfs_cu/gemm_common.cu'",
            "f'{AITER_CSRC_DIR}/ck_gemm_a4w4_blockscale/gemm_a4w4_blockscale.cu'"
        ],
        "extra_include": [
            "f'{AITER_CSRC_DIR}/ck_gemm_a4w4_blockscale/include'"
        ],
        "flags_extra_hip": [
            "'-mllvm -greedy-reverse-local-assignment=1'",
            "'-mllvm --amdgpu-use-amdgpu-trackers=1'"
        ],
        "hip_clang_path": "os.environ.get('GEMM_A4W4_BLOCKWISE_HIP_CLANG_PATH')",
        "blob_gen_cmd": "f'{AITER_CSRC_DIR}/ck_gemm_a4w4_blockscale/gen_instances.py --working_path {{}} --tune_file {AITER_CONFIG_GEMM_A4W4_FILE}'"
    },
    "module_gemm_a8w8_bpreshuffle": {
        "srcs": [
            "f'{AITER_CSRC_DIR}/pybind/gemm_a8w8_bpreshuffle_pybind.cu'",
            "f'{AITER_CSRC_DIR}/py_itfs_cu/gemm_common.cu'",
            "f'{AITER_CSRC_DIR}/ck_gemm_a8w8_bpreshuffle/gemm_a8w8_bpreshuffle.cu'"
        ],
        "extra_include": [
            "f'{AITER_CSRC_DIR}/ck_gemm_a8w8_bpreshuffle/include'"
        ],
        "is_python_module": "True",
        "is_standalone": "False",
        "blob_gen_cmd": "f'{AITER_CSRC_DIR}/ck_gemm_a8w8_bpreshuffle/gen_instances.py --working_path {{}} --tune_file {AITER_CONFIG_GEMM_A8W8_BPRESHUFFLE_FILE}'"
    },
    "module_deepgemm": {
        "srcs": [
            "f'{AITER_CSRC_DIR}/pybind/deepgemm_pybind.cu'",
            "f'{AITER_CSRC_DIR}/ck_deepgemm/deepgemm.cu'"

        ],
        "flags_extra_cc": [],
        "flags_extra_hip": [],
        "md_name": "'module_deepgemm'",
        "extra_ldflags": "None",
        "extra_include": ["f'{CK_DIR}/example/ck_tile/18_flatmm'", "f'{AITER_CSRC_DIR}/ck_deepgemm/include'"],
        "verbose": "False", 
        "is_python_module": "True",
        "is_standalone": "False",
        "hip_clang_path": "os.environ.get('FLATMM_HIP_CLANG_PATH')",
        "blob_gen_cmd": "f'{AITER_CSRC_DIR}/ck_deepgemm/gen_instances.py --working_path {{}}'"
    },
    "module_gemm_a8w8_asm": {
        "srcs": [
            "f'{AITER_CSRC_DIR}/pybind/gemm_a8w8_asm_pybind.cu'",
            "f'{AITER_CSRC_DIR}/py_itfs_cu/asm_gemm_a8w8.cu'"
        ],
        "flags_extra_cc": [],
        "flags_extra_hip": [],
        "extra_ldflags": "None",
        "extra_include": [],
        "verbose": "False",
        "blob_gen_cmd": "f'{get_asm_dir()}/i8gemm/codegen.py --output_dir {{}}'"
    },
    "module_gemm_a16w16_asm": {
        "srcs": [
            "f'{AITER_CSRC_DIR}/pybind/gemm_a16w16_asm_pybind.cu'",
            "f'{AITER_CSRC_DIR}/py_itfs_cu/asm_gemm_a16w16.cu'"
        ],
        "flags_extra_cc": [],
        "flags_extra_hip": [],
        "extra_ldflags": "None",
        "extra_include": [],
        "verbose": "False",
        "blob_gen_cmd": "f'{get_asm_dir()}/bf16gemm/codegen.py --output_dir {{}}'"
    },
    "module_gemm_a4w4_asm": {
        "srcs": [
            "f'{AITER_CSRC_DIR}/pybind/gemm_a4w4_asm_pybind.cu'",
            "f'{AITER_CSRC_DIR}/py_itfs_cu/asm_gemm_a4w4.cu'"
        ],
        "flags_extra_cc": [],
        "flags_extra_hip": [],
        "extra_ldflags": "None",
        "extra_include": [],
        "verbose": "False",
        "blob_gen_cmd": "f'{get_asm_dir()}/f4gemm/codegen.py --output_dir {{}}'"
    },
    "module_gemm_a8w8_blockscale_asm": {
        "srcs": [
            "f'{AITER_CSRC_DIR}/py_itfs_cu/asm_flatmm_a8w8_blockscale.cu'",
            "f'{AITER_CSRC_DIR}/pybind/flatmm_a8w8_blockscale_asm_pybind.cu'"
        ],
        "flags_extra_cc": [],
        "flags_extra_hip": [],
        "extra_ldflags": "None",
        "extra_include": [],
        "verbose": "False",
        "blob_gen_cmd": "''"
    },
    "module_gemm_mi350_a8w8_blockscale_asm": {
        "srcs": [
            "f'{AITER_CSRC_DIR}/py_itfs_cu/asm_mi350_a8w8_blockscale.cu'",
            "f'{AITER_CSRC_DIR}/pybind/asm_mi350_a8w8_blockscale_asm_pybind.cu'"
        ],
        "flags_extra_cc": [],
        "flags_extra_hip": [],
        "extra_ldflags": "None",
        "extra_include": [],
        "verbose": "False",
        "blob_gen_cmd": "''"
    },
    "module_moe_asm": {
        "srcs": [
            "f'{AITER_CSRC_DIR}/pybind/moe_op_pybind.cu'",
            "f'{AITER_CSRC_DIR}/kernels/topk_softmax_kernels.cu'",
            "f'{AITER_CSRC_DIR}/kernels/topk_softmax_kernels_group.cu'",
            "f'{AITER_CSRC_DIR}/kernels/moe_fused_gate.cu'",
            "f'{AITER_CSRC_DIR}/kernels/moe_align_block_size_kernels.cu'",
            "f'{AITER_CSRC_DIR}/py_itfs_cu/asm_fmoe.cu'",
            "f'{AITER_CSRC_DIR}/py_itfs_cu/asm_moe_2stage.cu'",
            "f'{AITER_CSRC_DIR}/py_itfs_cu/asm_topksoftmax.cu'"
        ],
        "flags_extra_cc": [],
        "flags_extra_hip": [],
        "extra_ldflags": "None",
        "extra_include": [
            "f'{AITER_CSRC_DIR}/include/ck_tile'"
        ],
        "verbose": "False",
        "blob_gen_cmd": [
            "f'{get_asm_dir()}/fmoe_2stages/codegen.py --output_dir {{}}'",
            "f'{get_asm_dir()}/fmoe/codegen.py --output_dir {{}}'"
        ]
    },
    "module_moe_ck2stages": {
        "srcs": [
            "f'{AITER_CSRC_DIR}/pybind/moe_ck_2stages_pybind.cu'",
            "f'{AITER_CSRC_DIR}/ck_gemm_moe_2stages_codegen/gemm_moe_ck2stages.cu'"
        ],
        "extra_include": [
            "f'{AITER_CSRC_DIR}/ck_gemm_moe_2stages_codegen'"
        ],
        "md_name": "'module_moe_ck2stages'",
        "flags_extra_cc": [
            "f'-DMOE_STAGE2_ASM_DIR=\\\\\"{CK_DIR}/example/65_gemm_multiply_multiply/hsa/{get_gfx()}/\\\\\"'"
        ],
        "flags_extra_hip": [
            "'-mllvm -greedy-reverse-local-assignment=1'",
            "'-mllvm --amdgpu-use-amdgpu-trackers=1'",
            "'-mllvm --slp-threshold=-32'",
            "'-mllvm --misched-prera-direction=bottomup' if int(torch.version.hip.split('.')[0]) >= 7 else '-mllvm --misched-bottomup=1'"
        ],
        "extra_ldflags": "None",
        "verbose": "False",
        "hip_clang_path": "os.environ.get('GEMM_A4W4_BLOCKWISE_HIP_CLANG_PATH')",
        "blob_gen_cmd": "f'{AITER_CSRC_DIR}/ck_gemm_moe_2stages_codegen/gen_instances.py --working_path {{}}'"
    },
    "module_moe_sorting": {
        "srcs": [
            "f'{AITER_CSRC_DIR}/py_itfs_ck/moe_sorting_kernels.cu'",
            "f'{AITER_CSRC_DIR}/pybind/moe_sorting_pybind.cu'",
            "f'{CK_DIR}/example/ck_tile/13_moe_sorting/'"
        ],
        "flags_extra_cc": [],
        "flags_extra_hip": [
            "'-DCK_TILE_WA_ISSUE_2028=0'",
            "'-DMOE_SORTING_FMOE_2D_BUF'"
        ],
        "extra_ldflags": "None",
        "extra_include": [
            "f'{CK_DIR}/example/ck_tile/13_moe_sorting/'"
        ],
        "verbose": "False",
        "blob_gen_cmd": "''"
    },
    "module_norm": {
        "srcs": [
            "f'{AITER_CSRC_DIR}/py_itfs_ck/norm_kernels.cu'",
            "f'{AITER_CSRC_DIR}/pybind/norm_pybind.cu'",
            "f'{AITER_CSRC_DIR}/py_itfs_cu/asm_layernorm.cu'"
        ],
        "flags_extra_cc": [],
        "flags_extra_hip": [],
        "extra_ldflags": "None",
        "extra_include": [
            "f'{CK_DIR}/example/ck_tile/02_layernorm2d'"
        ],
        "verbose": "False",
        "blob_gen_cmd": "f'{CK_DIR}/example/ck_tile/02_layernorm2d/generate.py --api fwd --gen_blobs --working_path {{}}'"
    },
    "module_pos_encoding": {
        "srcs": [
            "f'{AITER_CSRC_DIR}/pybind/pos_encoding_pybind.cu'",
            "f'{AITER_CSRC_DIR}/kernels/pos_encoding_kernels.cu'"
        ],
        "flags_extra_cc": [],
        "flags_extra_hip": [],
        "extra_ldflags": "None",
        "extra_include": [],
        "verbose": "False",
        "blob_gen_cmd": "''"
    },
    "module_rmsnorm": {
        "srcs": [
            "f'{AITER_CSRC_DIR}/kernels/rmsnorm_kernels.cu'",
            "f'{AITER_CSRC_DIR}/py_itfs_ck/rmsnorm_ck_kernels.cu'",
            "f'{AITER_CSRC_DIR}/pybind/rmsnorm_pybind.cu'"
        ],
        "flags_extra_cc": [],
        "flags_extra_hip": [],
        "extra_ldflags": "None",
        "extra_include": [
            "f'{CK_DIR}/example/ck_tile/10_rmsnorm2d'"
        ],
        "verbose": "False",
        "blob_gen_cmd": "f'{CK_DIR}/example/ck_tile/10_rmsnorm2d/generate.py --api fwd --gen_blobs --working_path {{}}'"
    },
    "module_smoothquant": {
        "srcs": [
            "f'{AITER_CSRC_DIR}/py_itfs_ck/smoothquant_kernels.cu'",
            "f'{AITER_CSRC_DIR}/pybind/smoothquant_pybind.cu'",
            "f'{CK_DIR}/example/ck_tile/12_smoothquant/instances'",
            "f'{CK_DIR}/example/ck_tile/14_moe_smoothquant/instances'"
        ],
        "flags_extra_cc": [],
        "flags_extra_hip": [],
        "extra_ldflags": "None",
        "extra_include": [
            "f'{CK_DIR}/example/ck_tile/12_smoothquant'",
            "f'{CK_DIR}/example/ck_tile/14_moe_smoothquant'"
        ],
        "verbose": "False",
        "blob_gen_cmd": "''"
    },
    "module_batched_gemm_bf16_tune": {
        "srcs": [
            "f'{AITER_CSRC_DIR}/pybind/batched_gemm_bf16_tune_pybind.cu'",
            "f'{AITER_CSRC_DIR}/ck_batched_gemm_bf16/batched_gemm_bf16_tune.cu'"
        ],
        "extra_include": [
            "f'{AITER_CSRC_DIR}/ck_batched_gemm_bf16/include'"
        ],
        "blob_gen_cmd": "f'{AITER_CSRC_DIR}/ck_batched_gemm_bf16/gen_instances.py --working_path {{}} --tune'"
    },
    "module_batched_gemm_a8w8_tune": {
        "srcs": [
            "f'{AITER_CSRC_DIR}/pybind/batched_gemm_a8w8_tune_pybind.cu'",
            "f'{AITER_CSRC_DIR}/ck_batched_gemm_a8w8/batched_gemm_a8w8_tune.cu'"
        ],
        "extra_include": [
            "f'{AITER_CSRC_DIR}/ck_batched_gemm_a8w8/include'"
        ],
        "blob_gen_cmd": "f'{AITER_CSRC_DIR}/ck_batched_gemm_a8w8/gen_instances.py --working_path {{}} --tune'"
    },
    "module_gemm_a8w8_tune": {
        "srcs": [
            "f'{AITER_CSRC_DIR}/pybind/gemm_a8w8_tune_pybind.cu'",
            "f'{AITER_CSRC_DIR}/ck_gemm_a8w8/gemm_a8w8_tune.cu'"
        ],
        "extra_include": [
            "f'{AITER_CSRC_DIR}/ck_gemm_a8w8/include'"
        ],
        "blob_gen_cmd": "f'{AITER_CSRC_DIR}/ck_gemm_a8w8/gen_instances.py --working_path {{}} --tune'"
    },
    "module_gemm_a8w8_blockscale_tune": {
        "srcs": [
            "f'{AITER_CSRC_DIR}/pybind/gemm_a8w8_blockscale_tune_pybind.cu'",
            "f'{AITER_CSRC_DIR}/ck_gemm_a8w8_blockscale/gemm_a8w8_blockscale_tune.cu'"
        ],
        "extra_include": [
            "f'{AITER_CSRC_DIR}/ck_gemm_a8w8_blockscale/include'"
        ],
        "blob_gen_cmd": "f'{AITER_CSRC_DIR}/ck_gemm_a8w8_blockscale/gen_instances.py --working_path {{}} --tune'"
    },
    "module_gemm_a8w8_blockscale_bpreshuffle_tune": {
        "srcs": [
            "f'{AITER_CSRC_DIR}/pybind/gemm_a8w8_blockscale_bpreshuffle_tune_pybind.cu'",
            "f'{AITER_CSRC_DIR}/ck_gemm_a8w8_blockscale_bpreshuffle/gemm_a8w8_blockscale_bpreshuffle_tune.cu'"
        ],
        "extra_include": [
            "f'{AITER_CSRC_DIR}/ck_gemm_a8w8_blockscale_bpreshuffle/include'"
        ],
        "blob_gen_cmd": "f'{AITER_CSRC_DIR}/ck_gemm_a8w8_blockscale_bpreshuffle/gen_instances.py --working_path {{}} --tune'"
    },
    "module_gemm_a4w4_blockscale_tune": {
        "srcs": [
            "f'{AITER_CSRC_DIR}/pybind/gemm_a4w4_blockscale_tune_pybind.cu'",
            "f'{AITER_CSRC_DIR}/ck_gemm_a4w4_blockscale/gemm_a4w4_blockscale_tune.cu'"
        ],
        "extra_include": [
            "f'{AITER_CSRC_DIR}/ck_gemm_a4w4_blockscale/include'"
        ],
        "flags_extra_hip": [
            "'-mllvm -greedy-reverse-local-assignment=1'",
            "'-mllvm --amdgpu-use-amdgpu-trackers=1'"
        ],
        "hip_clang_path": "os.environ.get('GEMM_A4W4_BLOCKWISE_HIP_CLANG_PATH')",
        "blob_gen_cmd": "f'{AITER_CSRC_DIR}/ck_gemm_a4w4_blockscale/gen_instances.py --working_path {{}} --tune'"
    },
    "module_gemm_a8w8_bpreshuffle_tune": {
        "srcs": [
            "f'{AITER_CSRC_DIR}/pybind/gemm_a8w8_bpreshuffle_tune_pybind.cu'",
            "f'{AITER_CSRC_DIR}/ck_gemm_a8w8_bpreshuffle/gemm_a8w8_bpreshuffle_tune.cu'"
        ],
        "extra_include": [
            "f'{AITER_CSRC_DIR}/ck_gemm_a8w8_bpreshuffle/include'"
        ],
        "is_python_module": "True",
        "is_standalone": "False",
        "blob_gen_cmd": "f'{AITER_CSRC_DIR}/ck_gemm_a8w8_bpreshuffle/gen_instances.py --working_path {{}} --tune'"
    },
    "module_aiter_operator": {
        "srcs": [
            "f'{AITER_CSRC_DIR}/pybind/aiter_operator_pybind.cu'",
            "f'{AITER_CSRC_DIR}/include/binary_operator.cuh'",
            "f'{AITER_CSRC_DIR}/kernels/binary_operator.cu'"
        ],
        "flags_extra_cc": [],
        "flags_extra_hip": [],
        "extra_ldflags": "None",
        "extra_include": [],
        "verbose": "False",
        "blob_gen_cmd": "f'{AITER_CSRC_DIR}/kernels/generate_binaryop.py --working_path {{}} --optype all --dtypes all'"
    },
    "module_aiter_unary": {
        "srcs": [
            "f'{AITER_CSRC_DIR}/pybind/aiter_unary_pybind.cu'",
            "f'{AITER_CSRC_DIR}/kernels/unary_operator.cu'"
        ],
        "flags_extra_cc": [],
        "flags_extra_hip": [],
        "extra_ldflags": "None",
        "extra_include": [],
        "verbose": "False",
        "blob_gen_cmd": "''"
    },
    "module_quant": {
        "srcs": [
            "f'{AITER_CSRC_DIR}/pybind/quant_pybind.cu'",
            "f'{AITER_CSRC_DIR}/kernels/quant_kernels.cu'"
        ],
        "flags_extra_cc": [],
        "flags_extra_hip": [
            "'-DENABLE_FP8'",
            "'-DCK_TILE_USE_BUFFER_ADDRESSING_BUILTIN=0'"
        ],
        "extra_ldflags": "None",
        "extra_include": [
            "f'{AITER_CSRC_DIR}/include/ck_tile'"
        ],
        "verbose": "False",
        "blob_gen_cmd": "''"
    },
    "module_sample": {
        "srcs": [
            "f'{AITER_CSRC_DIR}/pybind/sample_pybind.cu'",
            "f'{AITER_CSRC_DIR}/kernels/sample_kernels.cu'"
        ],
        "flags_extra_cc": [],
        "flags_extra_hip": [
            "'-DCK_TILE_USE_BUFFER_ADDRESSING_BUILTIN=0'"
        ],
        "extra_ldflags": "None",
        "extra_include": [
            "f'{AITER_CSRC_DIR}/include/ck_tile'"
        ],
        "verbose": "False",
        "blob_gen_cmd": "''"
    },
    "module_rope_general_fwd": {
        "srcs": [
            "f'{AITER_CSRC_DIR}/pybind/rope_general_fwd_pybind.cu'",
            "f'{AITER_CSRC_DIR}/kernels/rope/rope_common.h'",
            "f'{AITER_CSRC_DIR}/kernels/rope/general_fwd_kernels.cu'"
        ],
        "flags_extra_cc": [],
        "flags_extra_hip": [],
        "extra_ldflags": "None",
        "extra_include": [],
        "verbose": "False",
        "blob_gen_cmd": "''"
    },
    "module_rope_general_bwd": {
        "srcs": [
            "f'{AITER_CSRC_DIR}/pybind/rope_general_bwd_pybind.cu'",
            "f'{AITER_CSRC_DIR}/kernels/rope/rope_common.h'",
            "f'{AITER_CSRC_DIR}/kernels/rope/general_bwd_kernels.cu'"
        ],
        "flags_extra_cc": [],
        "flags_extra_hip": [],
        "extra_ldflags": "None",
        "extra_include": [],
        "verbose": "False",
        "blob_gen_cmd": "''"
    },
    "module_rope_pos_fwd": {
        "srcs": [
            "f'{AITER_CSRC_DIR}/pybind/rope_pos_fwd_pybind.cu'",
            "f'{AITER_CSRC_DIR}/kernels/rope/rope_common.h'",
            "f'{AITER_CSRC_DIR}/kernels/rope/pos_fwd_kernels.cu'"
        ],
        "flags_extra_cc": [],
        "flags_extra_hip": [],
        "extra_ldflags": "None",
        "extra_include": [],
        "verbose": "False",
        "blob_gen_cmd": "''"
    },
    "module_fmha_v3_fwd": {
        "srcs": [
            "f'{AITER_CSRC_DIR}/kernels/mha_common.cu'",
            "f'{AITER_CSRC_DIR}/py_itfs_cu/asm_mha_fwd.cu'",
            "f'{AITER_CSRC_DIR}/pybind/mha_fwd_asm_pybind.cu'"
        ],
        "flags_extra_cc": [],
        "flags_extra_hip": [
            "'-DCK_TILE_FMHA_FWD_FAST_EXP2=1'",
            "f'-DCK_TILE_FLOAT_TO_BFLOAT16_DEFAULT={os.environ.get(\"CK_TILE_FLOAT_TO_BFLOAT16_DEFAULT\", 2)}'"
        ],
        "extra_ldflags": "None",
        "extra_include": [
            "f'{CK_DIR}/example/ck_tile/01_fmha'"
        ],
        "verbose": "False",
        "blob_gen_cmd": [
            "f'{AITER_CSRC_DIR}/cpp_itfs/mha_fwd_generate.py --receipt 1 --output_dir {{}}'",
            "f'{get_asm_dir()}/fmha_v3_fwd/codegen.py --output_dir {{}}'"
        ]
    },
    "module_mha_fwd": {
        "srcs": [
            "f'{AITER_CSRC_DIR}/kernels/mha_common.cu'",
            "f'{AITER_CSRC_DIR}/py_itfs_ck/mha_fwd_kernels.cu'",
            "f'{AITER_CSRC_DIR}/pybind/mha_fwd_pybind.cu'"
        ],
        "flags_extra_cc": [],
        "flags_extra_hip": [
            "'-DCK_TILE_FMHA_FWD_FAST_EXP2=1'",
            "f'-DCK_TILE_FLOAT_TO_BFLOAT16_DEFAULT={os.environ.get(\"CK_TILE_FLOAT_TO_BFLOAT16_DEFAULT\", 2)}'"
        ],
        "extra_ldflags": "None",
        "extra_include": [
            "f'{CK_DIR}/example/ck_tile/01_fmha'"
        ],
        "verbose": "False",
        "hip_clang_path": "os.environ.get('MHA_HIP_CLANG_PATH')",
        "blob_gen_cmd": [
            "f'{CK_DIR}/example/ck_tile/01_fmha/generate.py -d fwd --receipt 600 --output_dir {{}}'",
            "f'{AITER_CSRC_DIR}/cpp_itfs/mha_fwd_generate.py --receipt 3 --output_dir {{}}'"
        ]
    },
    "module_mha_varlen_fwd": {
        "srcs": [
            "f'{AITER_CSRC_DIR}/kernels/mha_common.cu'",
            "f'{AITER_CSRC_DIR}/py_itfs_ck/mha_varlen_fwd_kernels.cu'",
            "f'{AITER_CSRC_DIR}/pybind/mha_varlen_fwd_pybind.cu'"
        ],
        "flags_extra_cc": [],
        "flags_extra_hip": [
            "'-DCK_TILE_FMHA_FWD_FAST_EXP2=1'",
            "f'-DCK_TILE_FLOAT_TO_BFLOAT16_DEFAULT={os.environ.get(\"CK_TILE_FLOAT_TO_BFLOAT16_DEFAULT\", 2)}'",
            "f'-DCK_TILE_ATTENTION_LOGITS_SOFT_CAP_DEFAULT={os.environ.get(\"CK_TILE_ATTENTION_LOGITS_SOFT_CAP_DEFAULT\", 0)}'"
        ],
        "extra_ldflags": "None",
        "extra_include": [
            "f'{CK_DIR}/example/ck_tile/01_fmha'"
        ],
        "verbose": "False",
        "hip_clang_path": "os.environ.get('MHA_HIP_CLANG_PATH')",
        "blob_gen_cmd": [
            "f'{CK_DIR}/example/ck_tile/01_fmha/generate.py -d fwd --receipt 600 --output_dir {{}}'",
            "f'{CK_DIR}/example/ck_tile/01_fmha/generate.py -d fwd_splitkv --receipt 600 --output_dir {{}}'",
            "f'{AITER_CSRC_DIR}/cpp_itfs/mha_fwd_generate.py --receipt 3 --output_dir {{}}'"
        ]
    },
    "module_mha_batch_prefill": {
        "srcs": [
            "f'{AITER_CSRC_DIR}/kernels/mha_common.cu'",
            "f'{AITER_CSRC_DIR}/py_itfs_ck/mha_batch_prefill_kernels.cu'",
            "f'{AITER_CSRC_DIR}/pybind/mha_batch_prefill_pybind.cu'"
        ],
        "flags_extra_cc": [],
        "flags_extra_hip": [
            "'-DCK_TILE_FMHA_FWD_FAST_EXP2=1'",
            "f'-DCK_TILE_FLOAT_TO_BFLOAT16_DEFAULT={os.environ.get(\"CK_TILE_FLOAT_TO_BFLOAT16_DEFAULT\", 2)}'",
            "f'-DCK_TILE_ATTENTION_LOGITS_SOFT_CAP_DEFAULT={os.environ.get(\"CK_TILE_ATTENTION_LOGITS_SOFT_CAP_DEFAULT\", 0)}'",
            "f'-DCK_TILE_ATTENTION_USE_SOFTSIGN_ASM={os.environ.get(\"CK_TILE_ATTENTION_USE_SOFTSIGN_ASM\", 1)}'"
        ],
        "extra_ldflags": "None",
        "extra_include": [
            "f'{CK_DIR}/example/ck_tile/01_fmha'"
        ],
        "verbose": "False",
        "blob_gen_cmd": [
            "f'{CK_DIR}/example/ck_tile/01_fmha/generate.py -d batch_prefill --receipt 600 --output_dir {{}}'",
            "f'{AITER_CSRC_DIR}/cpp_itfs/mha_fwd_generate.py --receipt 5 --output_dir {{}}'"
        ]
    },
    "module_fmha_v3_bwd": {
        "srcs": [
            "f'{AITER_CSRC_DIR}/kernels/mha_common.cu'",
            "f'{AITER_CSRC_DIR}/py_itfs_cu/asm_mha_bwd.cu'",
            "f'{AITER_CSRC_DIR}/pybind/mha_bwd_asm_pybind.cu'"
        ],
        "flags_extra_cc": [],
        "flags_extra_hip": [
            "'-DCK_TILE_FMHA_FWD_FAST_EXP2=1'"
        ],
        "extra_ldflags": "None",
        "extra_include": [
            "f'{CK_DIR}/example/ck_tile/01_fmha'"
        ],
        "verbose": "False",
        "blob_gen_cmd": [
            "f'{AITER_CSRC_DIR}/py_itfs_cu/fmha_bwd_pre_post_kernel_generate.py --filter \"*@*_ndeterministic@*_nbias*_dropout*_ndeterministic*\" --output_dir {{}}'",
            "f'{get_asm_dir()}/fmha_v3_bwd/codegen.py --output_dir {{}}'",
            "f'{AITER_CSRC_DIR}/cpp_itfs/mha_bwd_generate.py --receipt 2 --output_dir {{}}'"
        ]
    },
    "module_fmha_v3_varlen_bwd": {
        "srcs": [
            "f'{AITER_CSRC_DIR}/kernels/mha_common.cu'",
            "f'{AITER_CSRC_DIR}/py_itfs_cu/asm_mha_varlen_bwd.cu'",
            "f'{AITER_CSRC_DIR}/pybind/mha_varlen_bwd_asm_pybind.cu'"
        ],
        "flags_extra_cc": [],
        "flags_extra_hip": [
            "'-DCK_TILE_FMHA_FWD_FAST_EXP2=1'"
        ],
        "extra_ldflags": "None",
        "extra_include": [
            "f'{CK_DIR}/example/ck_tile/01_fmha'"
        ],
        "verbose": "False",
        "blob_gen_cmd": [
            "f'{AITER_CSRC_DIR}/py_itfs_cu/fmha_bwd_pre_post_kernel_generate.py --filter \"*@*_ndeterministic@*_nbias*_dropout*_ndeterministic*\" --output_dir {{}}'",
            "f'{get_asm_dir()}/fmha_v3_bwd/codegen.py --output_dir {{}}'",
            "f'{AITER_CSRC_DIR}/cpp_itfs/mha_bwd_generate.py --receipt 2 --output_dir {{}}'"
        ]
    },
    "module_fmha_v3_varlen_fwd": {
        "srcs": [
            "f'{AITER_CSRC_DIR}/kernels/mha_common.cu'",
            "f'{AITER_CSRC_DIR}/py_itfs_cu/asm_mha_varlen_fwd.cu'",
            "f'{AITER_CSRC_DIR}/pybind/mha_varlen_fwd_asm_pybind.cu'"
        ],
        "flags_extra_cc": [],
        "flags_extra_hip": [
            "'-DCK_TILE_FMHA_FWD_FAST_EXP2=1'"
        ],
        "extra_ldflags": "None",
        "extra_include": [
            "f'{CK_DIR}/example/ck_tile/01_fmha'"
        ],
        "verbose": "False",
        "blob_gen_cmd": [
            "f'{AITER_CSRC_DIR}/cpp_itfs/mha_fwd_generate.py --receipt 1 --output_dir {{}}'",
            "f'{get_asm_dir()}/fmha_v3_fwd/codegen.py --output_dir {{}}'"
        ]
    },
    "module_mha_bwd": {
        "srcs": [
            "f'{AITER_CSRC_DIR}/kernels/mha_common.cu'",
            "f'{AITER_CSRC_DIR}/py_itfs_ck/mha_bwd_kernels.cu'",
            "f'{AITER_CSRC_DIR}/pybind/mha_bwd_pybind.cu'"
        ],
        "flags_extra_cc": [],
        "flags_extra_hip": [
            "'-DCK_TILE_FMHA_FWD_FAST_EXP2=1'",
            "f'-DCK_TILE_FLOAT_TO_BFLOAT16_DEFAULT={os.environ.get(\"CK_TILE_FLOAT_TO_BFLOAT16_DEFAULT\", 2)}'"
        ],
        "extra_ldflags": "None",
        "extra_include": [
            "f'{CK_DIR}/example/ck_tile/01_fmha'"
        ],
        "verbose": "False",
        "hip_clang_path": "os.environ.get('MHA_HIP_CLANG_PATH')",
        "blob_gen_cmd": [
            "f'{CK_DIR}/example/ck_tile/01_fmha/generate.py -d bwd --receipt 600 --output_dir {{}}'",
            "f'{AITER_CSRC_DIR}/cpp_itfs/mha_bwd_generate.py --receipt 3 --output_dir {{}}'"
        ]
    },
    "module_mha_varlen_bwd": {
        "srcs": [
            "f'{AITER_CSRC_DIR}/kernels/mha_common.cu'",
            "f'{AITER_CSRC_DIR}/py_itfs_ck/mha_varlen_bwd_kernels.cu'",
            "f'{AITER_CSRC_DIR}/pybind/mha_varlen_bwd_pybind.cu'"
        ],
        "flags_extra_cc": [],
        "flags_extra_hip": [
            "'-DCK_TILE_FMHA_FWD_FAST_EXP2=1'",
            "f'-DCK_TILE_FLOAT_TO_BFLOAT16_DEFAULT={os.environ.get(\"CK_TILE_FLOAT_TO_BFLOAT16_DEFAULT\", 2)}'"
        ],
        "extra_ldflags": "None",
        "extra_include": [
            "f'{CK_DIR}/example/ck_tile/01_fmha'"
        ],
        "verbose": "False",
        "hip_clang_path": "os.environ.get('MHA_HIP_CLANG_PATH')",
        "blob_gen_cmd": [
            "f'{CK_DIR}/example/ck_tile/01_fmha/generate.py -d bwd --receipt 600 --output_dir {{}}'",
            "f'{AITER_CSRC_DIR}/cpp_itfs/mha_bwd_generate.py --receipt 3 --output_dir {{}}'"
        ]
    },
    "libmha_fwd": {
        "srcs": [],
        "flags_extra_cc": [],
        "flags_extra_hip": [
            "'-DCK_TILE_FMHA_FWD_FAST_EXP2=1'",
            "f'-DCK_TILE_FLOAT_TO_BFLOAT16_DEFAULT={os.environ.get(\"CK_TILE_FLOAT_TO_BFLOAT16_DEFAULT\", 2)}'",
            "'-DCK_TILE_FMHA_FWD_SPLITKV_API=1'"
        ],
        "extra_ldflags": "None",
        "extra_include": [
            "f'{CK_DIR}/example/ck_tile/01_fmha'"
        ],
        "verbose": "False",
        "is_python_module": "False",
        "is_standalone": "False",
        "torch_exclude": "True",
        "blob_gen_cmd": [
            "f'{CK_DIR}/example/ck_tile/01_fmha/generate.py -d fwd --receipt 600 --output_dir {{}}'",
            "f'{CK_DIR}/example/ck_tile/01_fmha/generate.py -d fwd_splitkv --receipt 600 --output_dir {{}}'",
            "f'{CK_DIR}/example/ck_tile/01_fmha/generate.py -d batch_prefill --receipt 600 --output_dir {{}}'",
            "f'{AITER_CSRC_DIR}/cpp_itfs/mha_fwd_generate.py --receipt 5 --output_dir {{}}'",
            "f'{get_asm_dir()}/fmha_v3_fwd/codegen.py --output_dir {{}}'"
        ]
    },
    "libmha_bwd": {
        "srcs": [],
        "flags_extra_cc": [],
        "flags_extra_hip": [
            "f'-DCK_TILE_FLOAT_TO_BFLOAT16_DEFAULT={os.environ.get(\"CK_TILE_FLOAT_TO_BFLOAT16_DEFAULT\", 0)}'"
        ],
        "extra_ldflags": "None",
        "extra_include": [
            "f'{CK_DIR}/example/ck_tile/01_fmha'"
        ],
        "verbose": "False",
        "is_python_module": "False",
        "is_standalone": "False",
        "torch_exclude": "True",
        "blob_gen_cmd": [
            "f'{CK_DIR}/example/ck_tile/01_fmha/generate.py -d bwd --receipt 600 --output_dir {{}}'",
            "f'{AITER_CSRC_DIR}/py_itfs_cu/fmha_bwd_pre_post_kernel_generate.py --filter \"*@*_ndeterministic@*_nbias*_dropout*_ndeterministic*\" --output_dir {{}}'",
            "f'{get_asm_dir()}/fmha_v3_bwd/codegen.py --output_dir {{}}'",
            "f'{AITER_CSRC_DIR}/cpp_itfs/mha_bwd_generate.py --receipt 3 --output_dir {{}}'"
        ]
    },
    "module_rocsolgemm": {
        "srcs": [
            "f'{AITER_GRADLIB_DIR}/csrc/rocsolgemm.cu'"
        ],
        "flags_extra_cc": [],
        "flags_extra_hip": [
            "'-U__CUDA_NO_HALF_OPERATORS__'",
            "'-U__CUDA_NO_HALF_CONVERSIONS__'",
            "'-ftemplate-depth=1024'"
        ],
        "extra_ldflags": "None",
        "extra_include": [
            "f'{AITER_GRADLIB_DIR}/include/'"
        ],
        "verbose": "False",
        "blob_gen_cmd": "''"
    },
    "module_hipbsolgemm": {
        "srcs": [
            "f'{AITER_GRADLIB_DIR}/csrc/hipbsolgemm.cu'"
        ],
        "flags_extra_cc": [],
        "flags_extra_hip": [
            "'-U__CUDA_NO_HALF_OPERATORS__'",
            "'-U__CUDA_NO_HALF_CONVERSIONS__'",
            "'-ftemplate-depth=1024'",
            "'-DENABLE_TORCH_FP8' if hasattr(torch, 'float8_e4m3fnuz') else '' "
        ],
        "extra_ldflags": "None",
        "extra_include": [
            "f'{AITER_GRADLIB_DIR}/include/'"
        ],
        "verbose": "False",
        "blob_gen_cmd": "''"
    },
<<<<<<< HEAD
    "module_mla_metadata": {
        "srcs": [
            "f'{AITER_CSRC_DIR}/pybind/mla_metadata_pybind.cu'",
            "f'{AITER_CSRC_DIR}/kernels/mla/metadata.cu'",
            "f'{AITER_CSRC_DIR}/kernels/mla/metadata/v1_comm.cuh'",
            "f'{AITER_CSRC_DIR}/kernels/mla/metadata/v1_1_device.cuh'",
            "f'{AITER_CSRC_DIR}/kernels/mla/metadata/v1_1_host.cuh'",
            "f'{AITER_CSRC_DIR}/kernels/mla/metadata/v1_2_device.cuh'"
        ],
        "flags_extra_cc": [],
        "flags_extra_hip": [],
        "extra_ldflags": "None",
        "extra_include": [],
        "verbose": "False",
        "blob_gen_cmd": "''"
    },
    "module_mla_reduce": {
        "srcs": [
            "f'{AITER_CSRC_DIR}/pybind/mla_reduce_pybind.cu'",
            "f'{AITER_CSRC_DIR}/kernels/mla/reduce.cu'"
=======
    "module_topk_per_row": {
        "srcs": [
            "f'{AITER_CSRC_DIR}/kernels/topk_per_row_kernels.cu'",
            "f'{AITER_CSRC_DIR}/pybind/topk_per_row_pybind.cu'"
>>>>>>> c6d8eaea
        ],
        "flags_extra_cc": [],
        "flags_extra_hip": [],
        "extra_ldflags": "None",
        "extra_include": [],
        "verbose": "False",
        "blob_gen_cmd": "''"
    }
}<|MERGE_RESOLUTION|>--- conflicted
+++ resolved
@@ -919,7 +919,18 @@
         "verbose": "False",
         "blob_gen_cmd": "''"
     },
-<<<<<<< HEAD
+    "module_topk_per_row": {
+        "srcs": [
+            "f'{AITER_CSRC_DIR}/kernels/topk_per_row_kernels.cu'",
+            "f'{AITER_CSRC_DIR}/pybind/topk_per_row_pybind.cu'"
+        ],
+        "flags_extra_cc": [],
+        "flags_extra_hip": [],
+        "extra_ldflags": "None",
+        "extra_include": [],
+        "verbose": "False",
+        "blob_gen_cmd": "''"
+    },
     "module_mla_metadata": {
         "srcs": [
             "f'{AITER_CSRC_DIR}/pybind/mla_metadata_pybind.cu'",
@@ -939,14 +950,7 @@
     "module_mla_reduce": {
         "srcs": [
             "f'{AITER_CSRC_DIR}/pybind/mla_reduce_pybind.cu'",
-            "f'{AITER_CSRC_DIR}/kernels/mla/reduce.cu'"
-=======
-    "module_topk_per_row": {
-        "srcs": [
-            "f'{AITER_CSRC_DIR}/kernels/topk_per_row_kernels.cu'",
-            "f'{AITER_CSRC_DIR}/pybind/topk_per_row_pybind.cu'"
->>>>>>> c6d8eaea
-        ],
+            "f'{AITER_CSRC_DIR}/kernels/mla/reduce.cu'"],
         "flags_extra_cc": [],
         "flags_extra_hip": [],
         "extra_ldflags": "None",
