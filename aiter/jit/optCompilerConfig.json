{
    "module_aiter_enum": {
        "srcs": [
            "f'{AITER_CSRC_DIR}/pybind/aiter_enum_pybind.cu'"
        ],
        "flags_extra_cc": [],
        "flags_extra_hip": [],
        "extra_ldflags": "None",
        "extra_include": [],
        "verbose": "False",
        "torch_exclude": "True",
        "blob_gen_cmd": "''"
    },
    "module_activation": {
        "srcs": [
            "f'{AITER_CSRC_DIR}/pybind/activation_pybind.cu'",
            "f'{AITER_CSRC_DIR}/kernels/activation_kernels.cu'"
        ],
        "flags_extra_cc": [],
        "flags_extra_hip": [
            "'-ffast-math'",
            "'-DCK_TILE_USE_BUFFER_ADDRESSING_BUILTIN=0'"
        ],
        "extra_ldflags": "None",
        "extra_include": [
            "f'{AITER_CSRC_DIR}/include/ck_tile'"
        ],
        "verbose": "False",
        "blob_gen_cmd": "''"
    },
    "module_attention": {
        "srcs": [
            "f'{AITER_CSRC_DIR}/py_itfs_ck/attention_kernels.cu'",
            "f'{AITER_CSRC_DIR}/pybind/attention_ck_pybind.cu'"
        ],
        "flags_extra_cc": [],
        "flags_extra_hip": [],
        "extra_ldflags": "None",
        "extra_include": [],
        "verbose": "False",
        "blob_gen_cmd": "''"
    },
    "module_pa_ragged": {
        "srcs": [
            "f'{AITER_CSRC_DIR}/pybind/attention_ragged_pybind.cu'",
            "f'{AITER_CSRC_DIR}/kernels/attention_ragged.cu'"
        ],
        "flags_extra_cc": [],
        "flags_extra_hip": [
            "'-DENABLE_FP8'",
            "f'-DCK_TILE_ATTENTION_LOGITS_SOFT_CAP_DEFAULT={os.environ.get(\"CK_TILE_ATTENTION_LOGITS_SOFT_CAP_DEFAULT\", 0)}'"
        ],
        "extra_ldflags": "None",
        "extra_include": [
            "f'{AITER_CSRC_DIR}/include/ck_tile'"
        ],
        "verbose": "False",
        "blob_gen_cmd": "''",
        "hipify": "False"
    },
    "module_pa_v1": {
        "srcs": [
            "f'{AITER_CSRC_DIR}/pybind/attention_v1_pybind.cu'",
            "f'{AITER_CSRC_DIR}/kernels/attention_v1.cu'"
        ],
        "flags_extra_cc": [],
        "flags_extra_hip": [
            "'-DENABLE_FP8'"
        ],
        "extra_ldflags": "None",
        "extra_include": [
            "f'{AITER_CSRC_DIR}/include/ck_tile'"
        ],
        "verbose": "False",
        "blob_gen_cmd": "''"
    },
    "module_attention_asm": {
        "srcs": [
            "f'{AITER_CSRC_DIR}/py_itfs_cu/asm_pa.cu'",
            "f'{AITER_CSRC_DIR}/pybind/attention_asm_pybind.cu'"
        ],
        "flags_extra_cc": [],
        "flags_extra_hip": [],
        "extra_ldflags": "None",
        "extra_include": [],
        "verbose": "False",
        "blob_gen_cmd": "f'{get_asm_dir()}/pa/codegen.py --output_dir {{}}'"
    },
    "module_pa": {
        "srcs": [
            "f'{AITER_CSRC_DIR}/pybind/attention_pybind.cu'",
            "f'{AITER_CSRC_DIR}/kernels/attention.cu'"
        ],
        "flags_extra_cc": [],
        "flags_extra_hip": [
            "'-DENABLE_FP8'"
        ],
        "extra_ldflags": "None",
        "extra_include": [
            "f'{AITER_CSRC_DIR}/include/ck_tile'"
        ],
        "verbose": "False",
        "blob_gen_cmd": "''"
    },
    "module_mla_asm": {
        "srcs": [
            "f'{AITER_CSRC_DIR}/py_itfs_cu/asm_mla.cu'",
            "f'{AITER_CSRC_DIR}/pybind/attention_asm_mla_pybind.cu'"
        ],
        "flags_extra_cc": [],
        "flags_extra_hip": [],
        "extra_ldflags": "None",
        "extra_include": [],
        "verbose": "False",
        "blob_gen_cmd": "''"
    },
    "module_cache": {
        "srcs": [
            "f'{AITER_CSRC_DIR}/pybind/cache_pybind.cu'",
            "f'{AITER_CSRC_DIR}/kernels/cache_kernels.cu'"
        ],
        "flags_extra_cc": [],
        "flags_extra_hip": [
            "'-DENABLE_FP8'"
        ],
        "extra_ldflags": "None",
        "extra_include": [
            "f'{AITER_CSRC_DIR}/include/ck_tile'"
        ],
        "verbose": "False",
        "blob_gen_cmd": "''"
    },
    "module_custom_all_reduce": {
        "srcs": [
            "f'{AITER_CSRC_DIR}/pybind/custom_all_reduce_pybind.cu'",
            "f'{AITER_CSRC_DIR}/kernels/custom_all_reduce.cu'",
            "f'{AITER_CSRC_DIR}/py_itfs_cu/asm_communication.cu'"
        ],
        "flags_extra_cc": [],
        "flags_extra_hip": [],
        "extra_ldflags": "None",
        "extra_include": [],
        "verbose": "False",
        "blob_gen_cmd": "''"
    },
    "module_quick_all_reduce": {
        "srcs": [
            "f'{AITER_CSRC_DIR}/pybind/quick_all_reduce_pybind.cu'",
            "f'{AITER_CSRC_DIR}/kernels/quick_all_reduce.cu'"
        ],
        "flags_extra_cc": [],
        "flags_extra_hip": [],
        "extra_ldflags": "None",
        "extra_include": [],
        "verbose": "False",
        "blob_gen_cmd": "''"
    },
    "module_custom": {
        "srcs": [
            "f'{AITER_CSRC_DIR}/pybind/custom_pybind.cu'",
            "f'{AITER_CSRC_DIR}/py_itfs_cu/custom.cu'",
            "f'{AITER_CSRC_DIR}/kernels/custom_kernels.cu'"
        ],
        "flags_extra_cc": [],
        "flags_extra_hip": [],
        "extra_ldflags": "None",
        "extra_include": [],
        "verbose": "False",
        "blob_gen_cmd": "''"
    },
    "module_gemm_common": {
        "srcs": [
            "f'{AITER_CSRC_DIR}/pybind/gemm_common_pybind.cu'",
            "f'{AITER_CSRC_DIR}/py_itfs_cu/gemm_common.cu'"
        ],
        "flags_extra_cc": [],
        "flags_extra_hip": [],
        "extra_ldflags": "None",
        "extra_include": [],
        "verbose": "False",
        "blob_gen_cmd": "''"
    },
    "module_batched_gemm_bf16": {
        "srcs": [
            "f'{AITER_CSRC_DIR}/pybind/batched_gemm_bf16_pybind.cu'",
            "f'{AITER_CSRC_DIR}/ck_batched_gemm_bf16/batched_gemm_bf16.cu'"
        ],
        "extra_include": [
            "f'{AITER_CSRC_DIR}/ck_batched_gemm_bf16/include'"
        ],
        "blob_gen_cmd": "f'{AITER_CSRC_DIR}/ck_batched_gemm_bf16/gen_instances.py --working_path {{}} --tune_file {AITER_CONFIG_BF16_BATCHED_GEMM_FILE}'"
    },
    "module_batched_gemm_a8w8": {
        "srcs": [
            "f'{AITER_CSRC_DIR}/pybind/batched_gemm_a8w8_pybind.cu'",
            "f'{AITER_CSRC_DIR}/ck_batched_gemm_a8w8/batched_gemm_a8w8.cu'"
        ],
        "extra_include": [
            "f'{AITER_CSRC_DIR}/ck_batched_gemm_a8w8/include'"
        ],
        "blob_gen_cmd": "f'{AITER_CSRC_DIR}/ck_batched_gemm_a8w8/gen_instances.py --working_path {{}} --tune_file {AITER_CONFIG_A8W8_BATCHED_GEMM_FILE}'"
    },
    "module_gemm_a8w8": {
        "srcs": [
            "f'{AITER_CSRC_DIR}/pybind/gemm_a8w8_pybind.cu'",
            "f'{AITER_CSRC_DIR}/ck_gemm_a8w8/gemm_a8w8.cu'"
        ],
        "extra_include": [
            "f'{AITER_CSRC_DIR}/ck_gemm_a8w8/include'"
        ],
        "blob_gen_cmd": "f'{AITER_CSRC_DIR}/ck_gemm_a8w8/gen_instances.py --working_path {{}} --tune_file {AITER_CONFIG_GEMM_A8W8_FILE}'"
    },
    "module_gemm_a8w8_blockscale": {
        "srcs": [
            "f'{AITER_CSRC_DIR}/pybind/gemm_a8w8_blockscale_pybind.cu'",
            "f'{AITER_CSRC_DIR}/py_itfs_cu/gemm_common.cu'",
            "f'{AITER_CSRC_DIR}/ck_gemm_a8w8_blockscale/gemm_a8w8_blockscale.cu'"
        ],
        "extra_include": [
            "f'{AITER_CSRC_DIR}/ck_gemm_a8w8_blockscale/include'"
        ],
        "flags_extra_hip": [
            "'-mllvm -greedy-reverse-local-assignment=1'",
            "'-mllvm --amdgpu-use-amdgpu-trackers=1'"
        ],
        "blob_gen_cmd": "f'{AITER_CSRC_DIR}/ck_gemm_a8w8_blockscale/gen_instances.py --working_path {{}} --tune_file {AITER_CONFIG_GEMM_A8W8_BLOCKSCALE_FILE}'"
    },
    "module_gemm_a8w8_blockscale_bpreshuffle": {
        "srcs": [
            "f'{AITER_CSRC_DIR}/pybind/gemm_a8w8_blockscale_bpreshuffle_pybind.cu'",
            "f'{AITER_CSRC_DIR}/py_itfs_cu/gemm_common.cu'",
            "f'{AITER_CSRC_DIR}/ck_gemm_a8w8_blockscale_bpreshuffle/gemm_a8w8_blockscale_bpreshuffle.cu'"
        ],
        "extra_include": [
            "f'{AITER_CSRC_DIR}/ck_gemm_a8w8_blockscale_bpreshuffle/include'"
        ],
        "flags_extra_hip": [
            "'-mllvm -greedy-reverse-local-assignment=1'",
            "'-mllvm --amdgpu-use-amdgpu-trackers=1'"
        ],
        "blob_gen_cmd": "f'{AITER_CSRC_DIR}/ck_gemm_a8w8_blockscale_bpreshuffle/gen_instances.py --working_path {{}} --tune_file {AITER_CONFIG_GEMM_A8W8_BLOCKSCALE_BPRESHUFFLE_FILE}'"
    },
    "module_gemm_a4w4_blockscale": {
        "srcs": [
            "f'{AITER_CSRC_DIR}/pybind/gemm_a4w4_blockscale_pybind.cu'",
            "f'{AITER_CSRC_DIR}/py_itfs_cu/gemm_common.cu'",
            "f'{AITER_CSRC_DIR}/ck_gemm_a4w4_blockscale/gemm_a4w4_blockscale.cu'"
        ],
        "extra_include": [
            "f'{AITER_CSRC_DIR}/ck_gemm_a4w4_blockscale/include'"
        ],
        "flags_extra_hip": [
            "'-mllvm -greedy-reverse-local-assignment=1'",
            "'-mllvm --amdgpu-use-amdgpu-trackers=1'"
        ],
        "hip_clang_path": "os.environ.get('GEMM_A4W4_BLOCKWISE_HIP_CLANG_PATH')",
        "blob_gen_cmd": "f'{AITER_CSRC_DIR}/ck_gemm_a4w4_blockscale/gen_instances.py --working_path {{}} --tune_file {AITER_CONFIG_GEMM_A4W4_FILE}'"
    },
    "module_gemm_a8w8_bpreshuffle": {
        "srcs": [
            "f'{AITER_CSRC_DIR}/pybind/gemm_a8w8_bpreshuffle_pybind.cu'",
            "f'{AITER_CSRC_DIR}/py_itfs_cu/gemm_common.cu'",
            "f'{AITER_CSRC_DIR}/ck_gemm_a8w8_bpreshuffle/gemm_a8w8_bpreshuffle.cu'"
        ],
        "extra_include": [
            "f'{AITER_CSRC_DIR}/ck_gemm_a8w8_bpreshuffle/include'"
        ],
        "is_python_module": "True",
        "is_standalone": "False",
        "blob_gen_cmd": "f'{AITER_CSRC_DIR}/ck_gemm_a8w8_bpreshuffle/gen_instances.py --working_path {{}} --tune_file {AITER_CONFIG_GEMM_A8W8_BPRESHUFFLE_FILE}'"
    },
    "module_deepgemm": {
        "srcs": [
            "f'{AITER_CSRC_DIR}/pybind/deepgemm_pybind.cu'",
            "f'{AITER_CSRC_DIR}/ck_deepgemm/deepgemm.cu'"
        ],
        "flags_extra_cc": [],
        "flags_extra_hip": [],
        "md_name": "'module_deepgemm'",
        "extra_ldflags": "None",
        "extra_include": [
            "f'{CK_DIR}/example/ck_tile/18_flatmm'",
            "f'{AITER_CSRC_DIR}/ck_deepgemm/include'"
        ],
        "verbose": "False",
        "is_python_module": "True",
        "is_standalone": "False",
        "hip_clang_path": "os.environ.get('FLATMM_HIP_CLANG_PATH')",
        "blob_gen_cmd": "f'{AITER_CSRC_DIR}/ck_deepgemm/gen_instances.py --working_path {{}}'"
    },
    "module_gemm_a8w8_asm": {
        "srcs": [
            "f'{AITER_CSRC_DIR}/pybind/gemm_a8w8_asm_pybind.cu'",
            "f'{AITER_CSRC_DIR}/py_itfs_cu/asm_gemm_a8w8.cu'"
        ],
        "flags_extra_cc": [],
        "flags_extra_hip": [],
        "extra_ldflags": "None",
        "extra_include": [],
        "verbose": "False",
        "blob_gen_cmd": "f'{get_asm_dir()}/i8gemm/codegen.py --output_dir {{}}'"
    },
    "module_gemm_a16w16_asm": {
        "srcs": [
            "f'{AITER_CSRC_DIR}/pybind/gemm_a16w16_asm_pybind.cu'",
            "f'{AITER_CSRC_DIR}/py_itfs_cu/asm_gemm_a16w16.cu'"
        ],
        "flags_extra_cc": [],
        "flags_extra_hip": [],
        "extra_ldflags": "None",
        "extra_include": [],
        "verbose": "False",
        "blob_gen_cmd": "f'{get_asm_dir()}/bf16gemm/codegen.py --output_dir {{}}'"
    },
    "module_gemm_a4w4_asm": {
        "srcs": [
            "f'{AITER_CSRC_DIR}/pybind/gemm_a4w4_asm_pybind.cu'",
            "f'{AITER_CSRC_DIR}/py_itfs_cu/asm_gemm_a4w4.cu'"
        ],
        "flags_extra_cc": [],
        "flags_extra_hip": [],
        "extra_ldflags": "None",
        "extra_include": [],
        "verbose": "False",
        "blob_gen_cmd": "f'{get_asm_dir()}/f4gemm/codegen.py --output_dir {{}}'"
    },
    "module_gemm_a8w8_blockscale_asm": {
        "srcs": [
            "f'{AITER_CSRC_DIR}/py_itfs_cu/asm_flatmm_a8w8_blockscale.cu'",
            "f'{AITER_CSRC_DIR}/pybind/flatmm_a8w8_blockscale_asm_pybind.cu'"
        ],
        "flags_extra_cc": [],
        "flags_extra_hip": [],
        "extra_ldflags": "None",
        "extra_include": [],
        "verbose": "False",
        "blob_gen_cmd": "''"
    },
    "module_gemm_mi350_a8w8_blockscale_asm": {
        "srcs": [
            "f'{AITER_CSRC_DIR}/py_itfs_cu/asm_mi350_a8w8_blockscale.cu'",
            "f'{AITER_CSRC_DIR}/pybind/asm_mi350_a8w8_blockscale_asm_pybind.cu'"
        ],
        "flags_extra_cc": [],
        "flags_extra_hip": [],
        "extra_ldflags": "None",
        "extra_include": [],
        "verbose": "False",
        "blob_gen_cmd": "''"
    },
    "module_moe_asm": {
        "srcs": [
            "f'{AITER_CSRC_DIR}/pybind/moe_op_pybind.cu'",
            "f'{AITER_CSRC_DIR}/kernels/topk_softmax_kernels.cu'",
            "f'{AITER_CSRC_DIR}/kernels/topk_softmax_kernels_group.cu'",
            "f'{AITER_CSRC_DIR}/kernels/moe_fused_gate.cu'",
            "f'{AITER_CSRC_DIR}/kernels/moe_align_block_size_kernels.cu'",
            "f'{AITER_CSRC_DIR}/py_itfs_cu/asm_fmoe.cu'",
            "f'{AITER_CSRC_DIR}/py_itfs_cu/asm_moe_2stage.cu'",
            "f'{AITER_CSRC_DIR}/py_itfs_cu/asm_topksoftmax.cu'"
        ],
        "flags_extra_cc": [],
        "flags_extra_hip": [],
        "extra_ldflags": "None",
        "extra_include": [
            "f'{AITER_CSRC_DIR}/include/ck_tile'"
        ],
        "verbose": "False",
        "blob_gen_cmd": [
            "f'{get_asm_dir()}/fmoe_2stages/codegen.py --output_dir {{}}'",
            "f'{get_asm_dir()}/fmoe/codegen.py --output_dir {{}}'"
        ]
    },
    "module_moe_ck2stages": {
        "srcs": [
            "f'{AITER_CSRC_DIR}/pybind/moe_ck_2stages_pybind.cu'",
            "f'{AITER_CSRC_DIR}/ck_gemm_moe_2stages_codegen/gemm_moe_ck2stages.cu'"
        ],
        "extra_include": [
            "f'{AITER_CSRC_DIR}/ck_gemm_moe_2stages_codegen'"
        ],
        "md_name": "'module_moe_ck2stages'",
        "flags_extra_cc": [
            "f'-DMOE_STAGE2_ASM_DIR=\\\\\"{CK_DIR}/example/65_gemm_multiply_multiply/hsa/{get_gfx()}/\\\\\"'"
        ],
        "flags_extra_hip": [
            "'-mllvm -greedy-reverse-local-assignment=1'",
            "'-mllvm --amdgpu-use-amdgpu-trackers=1'",
            "'-mllvm --slp-threshold=-32'",
            "'-mllvm --misched-prera-direction=bottomup' if int(torch.version.hip.split('.')[0]) >= 7 else '-mllvm --misched-bottomup=1'"
        ],
        "extra_ldflags": "None",
        "verbose": "False",
        "hip_clang_path": "os.environ.get('GEMM_A4W4_BLOCKWISE_HIP_CLANG_PATH')",
        "blob_gen_cmd": "f'{AITER_CSRC_DIR}/ck_gemm_moe_2stages_codegen/gen_instances.py --working_path {{}}'"
    },
    "module_moe_cktile2stages": {
        "srcs": [
            "f'{AITER_CSRC_DIR}/ck_tile_gemm_moe_2stages/moe_cktile2stages.cu'",
            "f'{AITER_CSRC_DIR}/pybind/moe_cktile_2stages_pybind.cu'"
        ],
        "flags_extra_cc": [],
        "flags_extra_hip": [],
        "md_name": "'module_moe_cktile2stages'",
        "extra_ldflags": "None",
        "extra_include": [
            "f'{AITER_CSRC_DIR}/ck_tile_gemm_moe_2stages/include'"
        ],
        "verbose": "False",
        "is_python_module": "True",
        "is_standalone": "False",
        "hip_clang_path": "os.environ.get('FLATMM_HIP_CLANG_PATH')",
        "blob_gen_cmd": "f'{AITER_CSRC_DIR}/ck_tile_gemm_moe_2stages/gen_instances.py --working_path {{}}'"
    },
    "module_moe_sorting": {
        "srcs": [
            "f'{AITER_CSRC_DIR}/py_itfs_ck/moe_sorting_kernels.cu'",
            "f'{AITER_CSRC_DIR}/pybind/moe_sorting_pybind.cu'",
            "f'{CK_DIR}/example/ck_tile/13_moe_sorting/'"
        ],
        "flags_extra_cc": [],
        "flags_extra_hip": [
            "'-DCK_TILE_WA_ISSUE_2028=0'",
            "'-DMOE_SORTING_FMOE_2D_BUF'"
        ],
        "extra_ldflags": "None",
        "extra_include": [
            "f'{CK_DIR}/example/ck_tile/13_moe_sorting/'"
        ],
        "verbose": "False",
        "blob_gen_cmd": "''"
    },
    "module_moe_topk": {
        "srcs": [
            "f'{AITER_CSRC_DIR}/pybind/moe_topk_pybind.cu'",
            "f'{AITER_CSRC_DIR}/py_itfs_ck/topk_sigmoid_kernels.cu'",
            "f'{CK_DIR}/example/ck_tile/09_topk_softmax/topk_softmax_api.cpp'"
        ],
        "flags_extra_cc": [],
        "flags_extra_hip": [],
        "extra_ldflags": "None",
        "extra_include": [
            "f'{AITER_CSRC_DIR}/include/ck_tile'",
            "f'{CK_DIR}/example/ck_tile/09_topk_softmax'"
        ],
        "verbose": "False",
        "blob_gen_cmd": "''"
    },
    "module_norm": {
        "srcs": [
            "f'{AITER_CSRC_DIR}/py_itfs_ck/norm_kernels.cu'",
            "f'{AITER_CSRC_DIR}/pybind/norm_pybind.cu'",
            "f'{AITER_CSRC_DIR}/py_itfs_cu/asm_layernorm.cu'"
        ],
        "flags_extra_cc": [],
        "flags_extra_hip": [],
        "extra_ldflags": "None",
        "extra_include": [
            "f'{CK_DIR}/example/ck_tile/02_layernorm2d'"
        ],
        "verbose": "False",
        "blob_gen_cmd": "f'{CK_DIR}/example/ck_tile/02_layernorm2d/generate.py --api fwd --gen_blobs --working_path {{}}'"
    },
    "module_pos_encoding": {
        "srcs": [
            "f'{AITER_CSRC_DIR}/pybind/pos_encoding_pybind.cu'",
            "f'{AITER_CSRC_DIR}/kernels/pos_encoding_kernels.cu'"
        ],
        "flags_extra_cc": [],
        "flags_extra_hip": [],
        "extra_ldflags": "None",
        "extra_include": [],
        "verbose": "False",
        "blob_gen_cmd": "''"
    },
    "module_rmsnorm": {
        "srcs": [
            "f'{AITER_CSRC_DIR}/kernels/rmsnorm_kernels.cu'",
            "f'{AITER_CSRC_DIR}/py_itfs_ck/rmsnorm_ck_kernels.cu'",
            "f'{AITER_CSRC_DIR}/pybind/rmsnorm_pybind.cu'"
        ],
        "flags_extra_cc": [],
        "flags_extra_hip": [],
        "extra_ldflags": "None",
        "extra_include": [
            "f'{CK_DIR}/example/ck_tile/10_rmsnorm2d'"
        ],
        "verbose": "False",
        "blob_gen_cmd": "f'{CK_DIR}/example/ck_tile/10_rmsnorm2d/generate.py --api fwd --gen_blobs --working_path {{}}'"
    },
    "module_smoothquant": {
        "srcs": [
            "f'{AITER_CSRC_DIR}/py_itfs_ck/smoothquant_kernels.cu'",
            "f'{AITER_CSRC_DIR}/pybind/smoothquant_pybind.cu'",
            "f'{CK_DIR}/example/ck_tile/12_smoothquant/instances'",
            "f'{CK_DIR}/example/ck_tile/14_moe_smoothquant/instances'"
        ],
        "flags_extra_cc": [],
        "flags_extra_hip": [],
        "extra_ldflags": "None",
        "extra_include": [
            "f'{CK_DIR}/example/ck_tile/12_smoothquant'",
            "f'{CK_DIR}/example/ck_tile/14_moe_smoothquant'"
        ],
        "verbose": "False",
        "blob_gen_cmd": "''"
    },
    "module_batched_gemm_bf16_tune": {
        "srcs": [
            "f'{AITER_CSRC_DIR}/pybind/batched_gemm_bf16_tune_pybind.cu'",
            "f'{AITER_CSRC_DIR}/ck_batched_gemm_bf16/batched_gemm_bf16_tune.cu'"
        ],
        "extra_include": [
            "f'{AITER_CSRC_DIR}/ck_batched_gemm_bf16/include'"
        ],
        "blob_gen_cmd": "f'{AITER_CSRC_DIR}/ck_batched_gemm_bf16/gen_instances.py --working_path {{}} --tune'"
    },
    "module_batched_gemm_a8w8_tune": {
        "srcs": [
            "f'{AITER_CSRC_DIR}/pybind/batched_gemm_a8w8_tune_pybind.cu'",
            "f'{AITER_CSRC_DIR}/ck_batched_gemm_a8w8/batched_gemm_a8w8_tune.cu'"
        ],
        "extra_include": [
            "f'{AITER_CSRC_DIR}/ck_batched_gemm_a8w8/include'"
        ],
        "blob_gen_cmd": "f'{AITER_CSRC_DIR}/ck_batched_gemm_a8w8/gen_instances.py --working_path {{}} --tune'"
    },
    "module_gemm_a8w8_tune": {
        "srcs": [
            "f'{AITER_CSRC_DIR}/pybind/gemm_a8w8_tune_pybind.cu'",
            "f'{AITER_CSRC_DIR}/ck_gemm_a8w8/gemm_a8w8_tune.cu'"
        ],
        "extra_include": [
            "f'{AITER_CSRC_DIR}/ck_gemm_a8w8/include'"
        ],
        "blob_gen_cmd": "f'{AITER_CSRC_DIR}/ck_gemm_a8w8/gen_instances.py --working_path {{}} --tune'"
    },
    "module_gemm_a8w8_blockscale_tune": {
        "srcs": [
            "f'{AITER_CSRC_DIR}/pybind/gemm_a8w8_blockscale_tune_pybind.cu'",
            "f'{AITER_CSRC_DIR}/ck_gemm_a8w8_blockscale/gemm_a8w8_blockscale_tune.cu'"
        ],
        "extra_include": [
            "f'{AITER_CSRC_DIR}/ck_gemm_a8w8_blockscale/include'"
        ],
        "blob_gen_cmd": "f'{AITER_CSRC_DIR}/ck_gemm_a8w8_blockscale/gen_instances.py --working_path {{}} --tune'"
    },
    "module_gemm_a8w8_blockscale_bpreshuffle_tune": {
        "srcs": [
            "f'{AITER_CSRC_DIR}/pybind/gemm_a8w8_blockscale_bpreshuffle_tune_pybind.cu'",
            "f'{AITER_CSRC_DIR}/ck_gemm_a8w8_blockscale_bpreshuffle/gemm_a8w8_blockscale_bpreshuffle_tune.cu'"
        ],
        "extra_include": [
            "f'{AITER_CSRC_DIR}/ck_gemm_a8w8_blockscale_bpreshuffle/include'"
        ],
        "blob_gen_cmd": "f'{AITER_CSRC_DIR}/ck_gemm_a8w8_blockscale_bpreshuffle/gen_instances.py --working_path {{}} --tune'"
    },
    "module_gemm_a4w4_blockscale_tune": {
        "srcs": [
            "f'{AITER_CSRC_DIR}/pybind/gemm_a4w4_blockscale_tune_pybind.cu'",
            "f'{AITER_CSRC_DIR}/ck_gemm_a4w4_blockscale/gemm_a4w4_blockscale_tune.cu'"
        ],
        "extra_include": [
            "f'{AITER_CSRC_DIR}/ck_gemm_a4w4_blockscale/include'"
        ],
        "flags_extra_hip": [
            "'-mllvm -greedy-reverse-local-assignment=1'",
            "'-mllvm --amdgpu-use-amdgpu-trackers=1'"
        ],
        "hip_clang_path": "os.environ.get('GEMM_A4W4_BLOCKWISE_HIP_CLANG_PATH')",
        "blob_gen_cmd": "f'{AITER_CSRC_DIR}/ck_gemm_a4w4_blockscale/gen_instances.py --working_path {{}} --tune'"
    },
    "module_gemm_a8w8_bpreshuffle_tune": {
        "srcs": [
            "f'{AITER_CSRC_DIR}/pybind/gemm_a8w8_bpreshuffle_tune_pybind.cu'",
            "f'{AITER_CSRC_DIR}/ck_gemm_a8w8_bpreshuffle/gemm_a8w8_bpreshuffle_tune.cu'"
        ],
        "extra_include": [
            "f'{AITER_CSRC_DIR}/ck_gemm_a8w8_bpreshuffle/include'"
        ],
        "is_python_module": "True",
        "is_standalone": "False",
        "blob_gen_cmd": "f'{AITER_CSRC_DIR}/ck_gemm_a8w8_bpreshuffle/gen_instances.py --working_path {{}} --tune'"
    },
    "module_aiter_operator": {
        "srcs": [
            "f'{AITER_CSRC_DIR}/pybind/aiter_operator_pybind.cu'",
            "f'{AITER_CSRC_DIR}/include/binary_operator.cuh'",
            "f'{AITER_CSRC_DIR}/kernels/binary_operator.cu'"
        ],
        "flags_extra_cc": [],
        "flags_extra_hip": [],
        "extra_ldflags": "None",
        "extra_include": [],
        "verbose": "False",
        "blob_gen_cmd": "f'{AITER_CSRC_DIR}/kernels/generate_binaryop.py --working_path {{}} --optype all --dtypes all'"
    },
    "module_aiter_unary": {
        "srcs": [
            "f'{AITER_CSRC_DIR}/pybind/aiter_unary_pybind.cu'",
            "f'{AITER_CSRC_DIR}/kernels/unary_operator.cu'"
        ],
        "flags_extra_cc": [],
        "flags_extra_hip": [],
        "extra_ldflags": "None",
        "extra_include": [],
        "verbose": "False",
        "blob_gen_cmd": "''"
    },
    "module_quant": {
        "srcs": [
            "f'{AITER_CSRC_DIR}/pybind/quant_pybind.cu'",
            "f'{AITER_CSRC_DIR}/kernels/quant_kernels.cu'"
        ],
        "flags_extra_cc": [],
        "flags_extra_hip": [
            "'-DENABLE_FP8'",
            "'-DCK_TILE_USE_BUFFER_ADDRESSING_BUILTIN=0'"
        ],
        "extra_ldflags": "None",
        "extra_include": [
            "f'{AITER_CSRC_DIR}/include/ck_tile'"
        ],
        "verbose": "False",
        "blob_gen_cmd": "''"
    },
    "module_sample": {
        "srcs": [
            "f'{AITER_CSRC_DIR}/pybind/sample_pybind.cu'",
            "f'{AITER_CSRC_DIR}/kernels/sample_kernels.cu'"
        ],
        "flags_extra_cc": [],
        "flags_extra_hip": [
            "'-DCK_TILE_USE_BUFFER_ADDRESSING_BUILTIN=0'"
        ],
        "extra_ldflags": "None",
        "extra_include": [
            "f'{AITER_CSRC_DIR}/include/ck_tile'"
        ],
        "verbose": "False",
        "blob_gen_cmd": "''"
    },
    "module_rope_general_fwd": {
        "srcs": [
            "f'{AITER_CSRC_DIR}/pybind/rope_general_fwd_pybind.cu'",
            "f'{AITER_CSRC_DIR}/kernels/rope/rope_common.h'",
            "f'{AITER_CSRC_DIR}/kernels/rope/general_fwd_kernels.cu'"
        ],
        "flags_extra_cc": [],
        "flags_extra_hip": [],
        "extra_ldflags": "None",
        "extra_include": [],
        "verbose": "False",
        "blob_gen_cmd": "''"
    },
    "module_rope_general_bwd": {
        "srcs": [
            "f'{AITER_CSRC_DIR}/pybind/rope_general_bwd_pybind.cu'",
            "f'{AITER_CSRC_DIR}/kernels/rope/rope_common.h'",
            "f'{AITER_CSRC_DIR}/kernels/rope/general_bwd_kernels.cu'"
        ],
        "flags_extra_cc": [],
        "flags_extra_hip": [],
        "extra_ldflags": "None",
        "extra_include": [],
        "verbose": "False",
        "blob_gen_cmd": "''"
    },
    "module_rope_pos_fwd": {
        "srcs": [
            "f'{AITER_CSRC_DIR}/pybind/rope_pos_fwd_pybind.cu'",
            "f'{AITER_CSRC_DIR}/kernels/rope/rope_common.h'",
            "f'{AITER_CSRC_DIR}/kernels/rope/pos_fwd_kernels.cu'"
        ],
        "flags_extra_cc": [],
        "flags_extra_hip": [],
        "extra_ldflags": "None",
        "extra_include": [],
        "verbose": "False",
        "blob_gen_cmd": "''"
    },
    "module_fmha_v3_fwd": {
        "srcs": [
            "f'{AITER_CSRC_DIR}/kernels/mha_common.cu'",
            "f'{AITER_CSRC_DIR}/py_itfs_cu/asm_mha_fwd.cu'",
            "f'{AITER_CSRC_DIR}/pybind/mha_fwd_asm_pybind.cu'"
        ],
        "flags_extra_cc": [],
        "flags_extra_hip": [
            "'-DCK_TILE_FMHA_FWD_FAST_EXP2=1'",
            "f'-DCK_TILE_FLOAT_TO_BFLOAT16_DEFAULT={os.environ.get(\"CK_TILE_FLOAT_TO_BFLOAT16_DEFAULT\", 2)}'"
        ],
        "extra_ldflags": "None",
        "extra_include": [
            "f'{CK_DIR}/example/ck_tile/01_fmha'"
        ],
        "verbose": "False",
        "blob_gen_cmd": [
            "f'{AITER_CSRC_DIR}/cpp_itfs/mha_fwd_generate.py --receipt 1 --output_dir {{}}'",
            "f'{get_asm_dir()}/fmha_v3_fwd/codegen.py --output_dir {{}}'"
        ]
    },
    "module_mha_fwd": {
        "srcs": [
            "f'{AITER_CSRC_DIR}/kernels/mha_common.cu'",
            "f'{AITER_CSRC_DIR}/py_itfs_ck/mha_fwd_kernels.cu'",
            "f'{AITER_CSRC_DIR}/pybind/mha_fwd_pybind.cu'"
        ],
        "flags_extra_cc": [],
        "flags_extra_hip": [
            "'-DCK_TILE_FMHA_FWD_FAST_EXP2=1'",
            "f'-DCK_TILE_FLOAT_TO_BFLOAT16_DEFAULT={os.environ.get(\"CK_TILE_FLOAT_TO_BFLOAT16_DEFAULT\", 2)}'"
        ],
        "extra_ldflags": "None",
        "extra_include": [
            "f'{CK_DIR}/example/ck_tile/01_fmha'"
        ],
        "verbose": "False",
        "hip_clang_path": "os.environ.get('MHA_HIP_CLANG_PATH')",
        "blob_gen_cmd": [
            "f'{CK_DIR}/example/ck_tile/01_fmha/generate.py -d fwd --receipt 600 --output_dir {{}}'",
            "f'{AITER_CSRC_DIR}/cpp_itfs/mha_fwd_generate.py --receipt 3 --output_dir {{}}'"
        ]
    },
    "module_mha_varlen_fwd": {
        "srcs": [
            "f'{AITER_CSRC_DIR}/kernels/mha_common.cu'",
            "f'{AITER_CSRC_DIR}/py_itfs_ck/mha_varlen_fwd_kernels.cu'",
            "f'{AITER_CSRC_DIR}/pybind/mha_varlen_fwd_pybind.cu'"
        ],
        "flags_extra_cc": [],
        "flags_extra_hip": [
            "'-DCK_TILE_FMHA_FWD_FAST_EXP2=1'",
            "f'-DCK_TILE_FLOAT_TO_BFLOAT16_DEFAULT={os.environ.get(\"CK_TILE_FLOAT_TO_BFLOAT16_DEFAULT\", 2)}'",
            "f'-DCK_TILE_ATTENTION_LOGITS_SOFT_CAP_DEFAULT={os.environ.get(\"CK_TILE_ATTENTION_LOGITS_SOFT_CAP_DEFAULT\", 0)}'"
        ],
        "extra_ldflags": "None",
        "extra_include": [
            "f'{CK_DIR}/example/ck_tile/01_fmha'"
        ],
        "verbose": "False",
        "hip_clang_path": "os.environ.get('MHA_HIP_CLANG_PATH')",
        "blob_gen_cmd": [
            "f'{CK_DIR}/example/ck_tile/01_fmha/generate.py -d fwd --receipt 600 --output_dir {{}}'",
            "f'{CK_DIR}/example/ck_tile/01_fmha/generate.py -d fwd_splitkv --receipt 600 --output_dir {{}}'",
            "f'{AITER_CSRC_DIR}/cpp_itfs/mha_fwd_generate.py --receipt 3 --output_dir {{}}'"
        ]
    },
    "module_mha_batch_prefill": {
        "srcs": [
            "f'{AITER_CSRC_DIR}/kernels/mha_common.cu'",
            "f'{AITER_CSRC_DIR}/py_itfs_ck/mha_batch_prefill_kernels.cu'",
            "f'{AITER_CSRC_DIR}/pybind/mha_batch_prefill_pybind.cu'"
        ],
        "flags_extra_cc": [],
        "flags_extra_hip": [
            "'-DCK_TILE_FMHA_FWD_FAST_EXP2=1'",
            "f'-DCK_TILE_FLOAT_TO_BFLOAT16_DEFAULT={os.environ.get(\"CK_TILE_FLOAT_TO_BFLOAT16_DEFAULT\", 2)}'",
            "f'-DCK_TILE_ATTENTION_LOGITS_SOFT_CAP_DEFAULT={os.environ.get(\"CK_TILE_ATTENTION_LOGITS_SOFT_CAP_DEFAULT\", 0)}'",
            "f'-DCK_TILE_ATTENTION_USE_SOFTSIGN_ASM={os.environ.get(\"CK_TILE_ATTENTION_USE_SOFTSIGN_ASM\", 1)}'"
        ],
        "extra_ldflags": "None",
        "extra_include": [
            "f'{CK_DIR}/example/ck_tile/01_fmha'"
        ],
        "verbose": "False",
        "blob_gen_cmd": [
            "f'{CK_DIR}/example/ck_tile/01_fmha/generate.py -d batch_prefill --receipt 600 --output_dir {{}}'",
            "f'{AITER_CSRC_DIR}/cpp_itfs/mha_fwd_generate.py --receipt 5 --output_dir {{}}'"
        ]
    },
    "module_fmha_v3_bwd": {
        "srcs": [
            "f'{AITER_CSRC_DIR}/kernels/mha_common.cu'",
            "f'{AITER_CSRC_DIR}/py_itfs_cu/asm_mha_bwd.cu'",
            "f'{AITER_CSRC_DIR}/pybind/mha_bwd_asm_pybind.cu'"
        ],
        "flags_extra_cc": [],
        "flags_extra_hip": [
            "'-DCK_TILE_FMHA_FWD_FAST_EXP2=1'"
        ],
        "extra_ldflags": "None",
        "extra_include": [
            "f'{CK_DIR}/example/ck_tile/01_fmha'"
        ],
        "verbose": "False",
        "blob_gen_cmd": [
            "f'{AITER_CSRC_DIR}/py_itfs_cu/fmha_bwd_pre_post_kernel_generate.py --filter \"*@*_ndeterministic@*_nbias*_dropout*_ndeterministic*\" --output_dir {{}}'",
            "f'{get_asm_dir()}/fmha_v3_bwd/codegen.py --output_dir {{}}'",
            "f'{AITER_CSRC_DIR}/cpp_itfs/mha_bwd_generate.py --receipt 2 --output_dir {{}}'"
        ]
    },
    "module_fmha_v3_varlen_bwd": {
        "srcs": [
            "f'{AITER_CSRC_DIR}/kernels/mha_common.cu'",
            "f'{AITER_CSRC_DIR}/py_itfs_cu/asm_mha_varlen_bwd.cu'",
            "f'{AITER_CSRC_DIR}/pybind/mha_varlen_bwd_asm_pybind.cu'"
        ],
        "flags_extra_cc": [],
        "flags_extra_hip": [
            "'-DCK_TILE_FMHA_FWD_FAST_EXP2=1'"
        ],
        "extra_ldflags": "None",
        "extra_include": [
            "f'{CK_DIR}/example/ck_tile/01_fmha'"
        ],
        "verbose": "False",
        "blob_gen_cmd": [
            "f'{AITER_CSRC_DIR}/py_itfs_cu/fmha_bwd_pre_post_kernel_generate.py --filter \"*@*_ndeterministic@*_nbias*_dropout*_ndeterministic*\" --output_dir {{}}'",
            "f'{get_asm_dir()}/fmha_v3_bwd/codegen.py --output_dir {{}}'",
            "f'{AITER_CSRC_DIR}/cpp_itfs/mha_bwd_generate.py --receipt 2 --output_dir {{}}'"
        ]
    },
    "module_fmha_v3_varlen_fwd": {
        "srcs": [
            "f'{AITER_CSRC_DIR}/kernels/mha_common.cu'",
            "f'{AITER_CSRC_DIR}/py_itfs_cu/asm_mha_varlen_fwd.cu'",
            "f'{AITER_CSRC_DIR}/pybind/mha_varlen_fwd_asm_pybind.cu'"
        ],
        "flags_extra_cc": [],
        "flags_extra_hip": [
            "'-DCK_TILE_FMHA_FWD_FAST_EXP2=1'"
        ],
        "extra_ldflags": "None",
        "extra_include": [
            "f'{CK_DIR}/example/ck_tile/01_fmha'"
        ],
        "verbose": "False",
        "blob_gen_cmd": [
            "f'{AITER_CSRC_DIR}/cpp_itfs/mha_fwd_generate.py --receipt 1 --output_dir {{}}'",
            "f'{get_asm_dir()}/fmha_v3_fwd/codegen.py --output_dir {{}}'"
        ]
    },
    "module_mha_bwd": {
        "srcs": [
            "f'{AITER_CSRC_DIR}/kernels/mha_common.cu'",
            "f'{AITER_CSRC_DIR}/py_itfs_ck/mha_bwd_kernels.cu'",
            "f'{AITER_CSRC_DIR}/pybind/mha_bwd_pybind.cu'"
        ],
        "flags_extra_cc": [],
        "flags_extra_hip": [
            "'-DCK_TILE_FMHA_FWD_FAST_EXP2=1'",
            "f'-DCK_TILE_FLOAT_TO_BFLOAT16_DEFAULT={os.environ.get(\"CK_TILE_FLOAT_TO_BFLOAT16_DEFAULT\", 2)}'"
        ],
        "extra_ldflags": "None",
        "extra_include": [
            "f'{CK_DIR}/example/ck_tile/01_fmha'"
        ],
        "verbose": "False",
        "hip_clang_path": "os.environ.get('MHA_HIP_CLANG_PATH')",
        "blob_gen_cmd": [
            "f'{CK_DIR}/example/ck_tile/01_fmha/generate.py -d bwd --receipt 600 --output_dir {{}}'",
            "f'{AITER_CSRC_DIR}/cpp_itfs/mha_bwd_generate.py --receipt 3 --output_dir {{}}'"
        ]
    },
    "module_mha_varlen_bwd": {
        "srcs": [
            "f'{AITER_CSRC_DIR}/kernels/mha_common.cu'",
            "f'{AITER_CSRC_DIR}/py_itfs_ck/mha_varlen_bwd_kernels.cu'",
            "f'{AITER_CSRC_DIR}/pybind/mha_varlen_bwd_pybind.cu'"
        ],
        "flags_extra_cc": [],
        "flags_extra_hip": [
            "'-DCK_TILE_FMHA_FWD_FAST_EXP2=1'",
            "f'-DCK_TILE_FLOAT_TO_BFLOAT16_DEFAULT={os.environ.get(\"CK_TILE_FLOAT_TO_BFLOAT16_DEFAULT\", 2)}'"
        ],
        "extra_ldflags": "None",
        "extra_include": [
            "f'{CK_DIR}/example/ck_tile/01_fmha'"
        ],
        "verbose": "False",
        "hip_clang_path": "os.environ.get('MHA_HIP_CLANG_PATH')",
        "blob_gen_cmd": [
            "f'{CK_DIR}/example/ck_tile/01_fmha/generate.py -d bwd --receipt 600 --output_dir {{}}'",
            "f'{AITER_CSRC_DIR}/cpp_itfs/mha_bwd_generate.py --receipt 3 --output_dir {{}}'"
        ]
    },
    "libmha_fwd": {
        "srcs": [],
        "flags_extra_cc": [],
        "flags_extra_hip": [
            "'-DCK_TILE_FMHA_FWD_FAST_EXP2=1'",
            "f'-DCK_TILE_FLOAT_TO_BFLOAT16_DEFAULT={os.environ.get(\"CK_TILE_FLOAT_TO_BFLOAT16_DEFAULT\", 2)}'",
            "'-DCK_TILE_FMHA_FWD_SPLITKV_API=1'"
        ],
        "extra_ldflags": "None",
        "extra_include": [
            "f'{CK_DIR}/example/ck_tile/01_fmha'"
        ],
        "verbose": "False",
        "is_python_module": "False",
        "is_standalone": "False",
        "torch_exclude": "True",
        "blob_gen_cmd": [
            "f'{CK_DIR}/example/ck_tile/01_fmha/generate.py -d fwd --receipt 600 --output_dir {{}}'",
            "f'{CK_DIR}/example/ck_tile/01_fmha/generate.py -d fwd_splitkv --receipt 600 --output_dir {{}}'",
            "f'{CK_DIR}/example/ck_tile/01_fmha/generate.py -d batch_prefill --receipt 600 --output_dir {{}}'",
            "f'{AITER_CSRC_DIR}/cpp_itfs/mha_fwd_generate.py --receipt 5 --output_dir {{}}'",
            "f'{get_asm_dir()}/fmha_v3_fwd/codegen.py --output_dir {{}}'"
        ]
    },
    "libmha_bwd": {
        "srcs": [],
        "flags_extra_cc": [],
        "flags_extra_hip": [
            "f'-DCK_TILE_FLOAT_TO_BFLOAT16_DEFAULT={os.environ.get(\"CK_TILE_FLOAT_TO_BFLOAT16_DEFAULT\", 0)}'"
        ],
        "extra_ldflags": "None",
        "extra_include": [
            "f'{CK_DIR}/example/ck_tile/01_fmha'"
        ],
        "verbose": "False",
        "is_python_module": "False",
        "is_standalone": "False",
        "torch_exclude": "True",
        "blob_gen_cmd": [
            "f'{CK_DIR}/example/ck_tile/01_fmha/generate.py -d bwd --receipt 600 --output_dir {{}}'",
            "f'{AITER_CSRC_DIR}/py_itfs_cu/fmha_bwd_pre_post_kernel_generate.py --filter \"*@*_ndeterministic@*_nbias*_dropout*_ndeterministic*\" --output_dir {{}}'",
            "f'{get_asm_dir()}/fmha_v3_bwd/codegen.py --output_dir {{}}'",
            "f'{AITER_CSRC_DIR}/cpp_itfs/mha_bwd_generate.py --receipt 3 --output_dir {{}}'"
        ]
    },
    "module_rocsolgemm": {
        "srcs": [
            "f'{AITER_GRADLIB_DIR}/csrc/rocsolgemm.cu'"
        ],
        "flags_extra_cc": [],
        "flags_extra_hip": [
            "'-U__CUDA_NO_HALF_OPERATORS__'",
            "'-U__CUDA_NO_HALF_CONVERSIONS__'",
            "'-ftemplate-depth=1024'"
        ],
        "extra_ldflags": "None",
        "extra_include": [
            "f'{AITER_GRADLIB_DIR}/include/'"
        ],
        "verbose": "False",
        "blob_gen_cmd": "''"
    },
    "module_hipbsolgemm": {
        "srcs": [
            "f'{AITER_GRADLIB_DIR}/csrc/hipbsolgemm.cu'"
        ],
        "flags_extra_cc": [],
        "flags_extra_hip": [
            "'-U__CUDA_NO_HALF_OPERATORS__'",
            "'-U__CUDA_NO_HALF_CONVERSIONS__'",
            "'-ftemplate-depth=1024'",
            "'-DENABLE_TORCH_FP8' if hasattr(torch, 'float8_e4m3fnuz') else '' "
        ],
        "extra_ldflags": "None",
        "extra_include": [
            "f'{AITER_GRADLIB_DIR}/include/'"
        ],
        "verbose": "False",
        "blob_gen_cmd": "''"
    },
<<<<<<< HEAD
    "module_topk_plain": {
        "srcs": [
            "f'{AITER_CSRC_DIR}/pybind/topk_plain_pybind.cu'",
            "f'{AITER_CSRC_DIR}/kernels/topk_plain_kernels.cu'"
=======
    "module_top_k_per_row": {
        "srcs": [
            "f'{AITER_CSRC_DIR}/kernels/topk_per_row_kernels.cu'",
            "f'{AITER_CSRC_DIR}/pybind/topk_per_row_pybind.cu'"
        ],
        "flags_extra_cc": [],
        "flags_extra_hip": [],
        "extra_ldflags": "None",
        "extra_include": [],
        "verbose": "False",
        "blob_gen_cmd": "''"
    },
    "module_mla_metadata": {
        "srcs": [
            "f'{AITER_CSRC_DIR}/pybind/mla_metadata_pybind.cu'",
            "f'{AITER_CSRC_DIR}/kernels/mla/metadata.cu'",
            "f'{AITER_CSRC_DIR}/kernels/mla/metadata/v1_comm.cuh'",
            "f'{AITER_CSRC_DIR}/kernels/mla/metadata/v1_1_device.cuh'",
            "f'{AITER_CSRC_DIR}/kernels/mla/metadata/v1_1_host.cuh'",
            "f'{AITER_CSRC_DIR}/kernels/mla/metadata/v1_2_device.cuh'"
        ],
        "flags_extra_cc": [],
        "flags_extra_hip": [],
        "extra_ldflags": "None",
        "extra_include": [],
        "verbose": "False",
        "blob_gen_cmd": "''"
    },
    "module_mla_reduce": {
        "srcs": [
            "f'{AITER_CSRC_DIR}/pybind/mla_reduce_pybind.cu'",
            "f'{AITER_CSRC_DIR}/kernels/mla/reduce.cu'"
>>>>>>> de14bec0
        ],
        "flags_extra_cc": [],
        "flags_extra_hip": [],
        "extra_ldflags": "None",
        "extra_include": [],
        "verbose": "False",
        "blob_gen_cmd": "''"
    }
}<|MERGE_RESOLUTION|>--- conflicted
+++ resolved
@@ -955,12 +955,6 @@
         "verbose": "False",
         "blob_gen_cmd": "''"
     },
-<<<<<<< HEAD
-    "module_topk_plain": {
-        "srcs": [
-            "f'{AITER_CSRC_DIR}/pybind/topk_plain_pybind.cu'",
-            "f'{AITER_CSRC_DIR}/kernels/topk_plain_kernels.cu'"
-=======
     "module_top_k_per_row": {
         "srcs": [
             "f'{AITER_CSRC_DIR}/kernels/topk_per_row_kernels.cu'",
@@ -993,7 +987,18 @@
         "srcs": [
             "f'{AITER_CSRC_DIR}/pybind/mla_reduce_pybind.cu'",
             "f'{AITER_CSRC_DIR}/kernels/mla/reduce.cu'"
->>>>>>> de14bec0
+        ],
+        "flags_extra_cc": [],
+        "flags_extra_hip": [],
+        "extra_ldflags": "None",
+        "extra_include": [],
+        "verbose": "False",
+        "blob_gen_cmd": "''"
+    },
+    "module_topk_plain": {
+        "srcs": [
+            "f'{AITER_CSRC_DIR}/pybind/topk_plain_pybind.cu'",
+            "f'{AITER_CSRC_DIR}/kernels/topk_plain_kernels.cu'"
         ],
         "flags_extra_cc": [],
         "flags_extra_hip": [],
