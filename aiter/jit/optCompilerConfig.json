{
    "module_aiter_enum": {
        "srcs": [
            "f'{AITER_CSRC_DIR}/pybind/aiter_enum_pybind.cu'"
        ],
        "flags_extra_cc": [],
        "flags_extra_hip": [],
        "extra_ldflags": "None",
        "extra_include": [],
        "verbose": "False",
        "torch_exclude": "True",
        "blob_gen_cmd": "''"
    },
    "module_activation": {
        "srcs": [
            "f'{AITER_CSRC_DIR}/pybind/activation_pybind.cu'",
            "f'{AITER_CSRC_DIR}/kernels/activation_kernels.cu'"
        ],
        "flags_extra_cc": [],
        "flags_extra_hip": [
            "'-ffast-math'",
            "'-DCK_TILE_USE_BUFFER_ADDRESSING_BUILTIN=0'"
        ],
        "extra_ldflags": "None",
        "extra_include": [
            "f'{AITER_CSRC_DIR}/include/ck_tile'"
        ],
        "verbose": "False",
        "blob_gen_cmd": "''"
    },
    "module_attention": {
        "srcs": [
            "f'{AITER_CSRC_DIR}/py_itfs_ck/attention_kernels.cu'",
            "f'{AITER_CSRC_DIR}/pybind/attention_ck_pybind.cu'"
        ],
        "flags_extra_cc": [],
        "flags_extra_hip": [],
        "extra_ldflags": "None",
        "extra_include": [],
        "verbose": "False",
        "blob_gen_cmd": "''"
    },
    "module_pa_ragged": {
        "srcs": [
            "f'{AITER_CSRC_DIR}/pybind/attention_ragged_pybind.cu'",
            "f'{AITER_CSRC_DIR}/kernels/attention_ragged.cu'"
        ],
        "flags_extra_cc": [],
        "flags_extra_hip": [
            "'-DENABLE_FP8'",
            "f'-DCK_TILE_ATTENTION_LOGITS_SOFT_CAP_DEFAULT={os.environ.get(\"CK_TILE_ATTENTION_LOGITS_SOFT_CAP_DEFAULT\", 0)}'"
        ],
        "extra_ldflags": "None",
        "extra_include": [
            "f'{AITER_CSRC_DIR}/include/ck_tile'"
        ],
        "verbose": "False",
        "blob_gen_cmd": "''",
        "hipify": "False"
    },
    "module_pa_v1": {
        "srcs": [
            "f'{AITER_CSRC_DIR}/pybind/attention_v1_pybind.cu'",
            "f'{AITER_CSRC_DIR}/kernels/attention_v1.cu'"
        ],
        "flags_extra_cc": [],
        "flags_extra_hip": [
            "'-DENABLE_FP8'"
        ],
        "extra_ldflags": "None",
        "extra_include": [
            "f'{AITER_CSRC_DIR}/include/ck_tile'"
        ],
        "verbose": "False",
        "blob_gen_cmd": "''"
    },
    "module_attention_asm": {
        "srcs": [
            "f'{AITER_CSRC_DIR}/py_itfs_cu/asm_pa.cu'",
            "f'{AITER_CSRC_DIR}/pybind/attention_asm_pybind.cu'"
        ],
        "flags_extra_cc": [],
        "flags_extra_hip": [],
        "extra_ldflags": "None",
        "extra_include": [],
        "verbose": "False",
        "blob_gen_cmd": "f'{get_asm_dir()}/pa/codegen.py --output_dir {{}}'"
    },
    "module_pa": {
        "srcs": [
            "f'{AITER_CSRC_DIR}/pybind/attention_pybind.cu'",
            "f'{AITER_CSRC_DIR}/kernels/attention.cu'"
        ],
        "flags_extra_cc": [],
        "flags_extra_hip": [
            "'-DENABLE_FP8'"
        ],
        "extra_ldflags": "None",
        "extra_include": [
            "f'{AITER_CSRC_DIR}/include/ck_tile'"
        ],
        "verbose": "False",
        "blob_gen_cmd": "''"
    },
    "module_mla_asm": {
        "srcs": [
            "f'{AITER_CSRC_DIR}/py_itfs_cu/asm_mla.cu'",
            "f'{AITER_CSRC_DIR}/pybind/attention_asm_mla_pybind.cu'"
        ],
        "flags_extra_cc": [],
        "flags_extra_hip": [],
        "extra_ldflags": "None",
        "extra_include": [],
        "verbose": "False",
        "blob_gen_cmd": "''"
    },
    "module_cache": {
        "srcs": [
            "f'{AITER_CSRC_DIR}/pybind/cache_pybind.cu'",
            "f'{AITER_CSRC_DIR}/kernels/cache_kernels.cu'"
        ],
        "flags_extra_cc": [],
        "flags_extra_hip": [
            "'-DENABLE_FP8'"
        ],
        "extra_ldflags": "None",
        "extra_include": [
            "f'{AITER_CSRC_DIR}/include/ck_tile'"
        ],
        "verbose": "False",
        "blob_gen_cmd": "''"
    },
    "module_custom_all_reduce": {
        "srcs": [
            "f'{AITER_CSRC_DIR}/pybind/custom_all_reduce_pybind.cu'",
            "f'{AITER_CSRC_DIR}/kernels/custom_all_reduce.cu'",
            "f'{AITER_CSRC_DIR}/py_itfs_cu/asm_communication.cu'"
        ],
        "flags_extra_cc": [],
        "flags_extra_hip": [],
        "extra_ldflags": "None",
        "extra_include": [],
        "verbose": "False",
        "blob_gen_cmd": "''"
    },
    "module_quick_all_reduce": {
        "srcs": [
            "f'{AITER_CSRC_DIR}/pybind/quick_all_reduce_pybind.cu'",
            "f'{AITER_CSRC_DIR}/kernels/quick_all_reduce.cu'"
        ],
        "flags_extra_cc": [],
        "flags_extra_hip": [],
        "extra_ldflags": "None",
        "extra_include": [],
        "verbose": "False",
        "blob_gen_cmd": "''"
    },
    "module_custom": {
        "srcs": [
            "f'{AITER_CSRC_DIR}/pybind/custom_pybind.cu'",
            "f'{AITER_CSRC_DIR}/py_itfs_cu/custom.cu'",
            "f'{AITER_CSRC_DIR}/kernels/custom_kernels.cu'"
        ],
        "flags_extra_cc": [],
        "flags_extra_hip": [],
        "extra_ldflags": "None",
        "extra_include": [],
        "verbose": "False",
        "blob_gen_cmd": "''"
    },
    "module_gemm_common": {
        "srcs": [
            "f'{AITER_CSRC_DIR}/pybind/gemm_common_pybind.cu'",
            "f'{AITER_CSRC_DIR}/py_itfs_cu/gemm_common.cu'"
        ],
        "flags_extra_cc": [],
        "flags_extra_hip": [],
        "extra_ldflags": "None",
        "extra_include": [],
        "verbose": "False",
        "blob_gen_cmd": "''"
    },
    "module_batched_gemm_bf16": {
        "srcs": [
            "f'{AITER_CSRC_DIR}/pybind/batched_gemm_bf16_pybind.cu'",
            "f'{AITER_CSRC_DIR}/ck_batched_gemm_bf16/batched_gemm_bf16.cu'"
        ],
<<<<<<< HEAD
        "flags_extra_cc": [],
        "flags_extra_hip": [],
        "extra_ldflags": "None",
        "extra_include": [],
        "verbose": "False",
=======
        "extra_include": [
            "f'{AITER_CSRC_DIR}/ck_batched_gemm_bf16/include'"
        ],
>>>>>>> 049117d9
        "blob_gen_cmd": "f'{AITER_CSRC_DIR}/ck_batched_gemm_bf16/gen_instances.py --working_path {{}} --tune_file {AITER_CONFIG_BF16_BATCHED_GEMM_FILE}'"
    },
    "module_batched_gemm_a8w8": {
        "srcs": [
            "f'{AITER_CSRC_DIR}/pybind/batched_gemm_a8w8_pybind.cu'",
            "f'{AITER_CSRC_DIR}/ck_batched_gemm_a8w8/batched_gemm_a8w8.cu'"
        ],
<<<<<<< HEAD
        "flags_extra_cc": [],
        "flags_extra_hip": [],
        "extra_ldflags": "None",
        "extra_include": [],
        "verbose": "False",
=======
        "extra_include": [
            "f'{AITER_CSRC_DIR}/ck_batched_gemm_a8w8/include'"
        ],
>>>>>>> 049117d9
        "blob_gen_cmd": "f'{AITER_CSRC_DIR}/ck_batched_gemm_a8w8/gen_instances.py --working_path {{}} --tune_file {AITER_CONFIG_A8W8_BATCHED_GEMM_FILE}'"
    },
    "module_gemm_a8w8": {
        "srcs": [
            "f'{AITER_CSRC_DIR}/pybind/gemm_a8w8_pybind.cu'",
            "f'{AITER_CSRC_DIR}/ck_gemm_a8w8/gemm_a8w8.cu'"
        ],
<<<<<<< HEAD
        "flags_extra_cc": [],
        "flags_extra_hip": [],
        "extra_ldflags": "None",
        "extra_include": [],
        "verbose": "False",
=======
        "extra_include": [
            "f'{AITER_CSRC_DIR}/ck_gemm_a8w8/include'"
        ],
>>>>>>> 049117d9
        "blob_gen_cmd": "f'{AITER_CSRC_DIR}/ck_gemm_a8w8/gen_instances.py --working_path {{}} --tune_file {AITER_CONFIG_GEMM_A8W8_FILE}'"
    },
    "module_gemm_a8w8_blockscale": {
        "srcs": [
            "f'{AITER_CSRC_DIR}/pybind/gemm_a8w8_blockscale_pybind.cu'",
            "f'{AITER_CSRC_DIR}/py_itfs_cu/gemm_common.cu'",
            "f'{AITER_CSRC_DIR}/ck_gemm_a8w8_blockscale/gemm_a8w8_blockscale.cu'"
        ],
        "extra_include": [
            "f'{AITER_CSRC_DIR}/ck_gemm_a8w8_blockscale/include'"
        ],
        "flags_extra_hip": [
            "'-mllvm -greedy-reverse-local-assignment=1'",
            "'-mllvm --amdgpu-use-amdgpu-trackers=1'"
        ],
<<<<<<< HEAD
        "extra_ldflags": "None",
        "extra_include": [],
        "verbose": "False",
=======
>>>>>>> 049117d9
        "blob_gen_cmd": "f'{AITER_CSRC_DIR}/ck_gemm_a8w8_blockscale/gen_instances.py --working_path {{}} --tune_file {AITER_CONFIG_GEMM_A8W8_BLOCKSCALE_FILE}'"
    },
    "module_gemm_a8w8_blockscale_bpreshuffle": {
        "srcs": [
            "f'{AITER_CSRC_DIR}/pybind/gemm_a8w8_blockscale_bpreshuffle_pybind.cu'",
            "f'{AITER_CSRC_DIR}/py_itfs_cu/gemm_common.cu'",
            "f'{AITER_CSRC_DIR}/ck_gemm_a8w8_blockscale_bpreshuffle/gemm_a8w8_blockscale_bpreshuffle.cu'"
        ],
        "extra_include": [
            "f'{AITER_CSRC_DIR}/ck_gemm_a8w8_blockscale_bpreshuffle/include'"
        ],
        "flags_extra_hip": [
            "'-mllvm -greedy-reverse-local-assignment=1'",
            "'-mllvm --amdgpu-use-amdgpu-trackers=1'"
        ],
<<<<<<< HEAD
        "extra_ldflags": "None",
        "extra_include": [],
        "verbose": "False",
=======
>>>>>>> 049117d9
        "blob_gen_cmd": "f'{AITER_CSRC_DIR}/ck_gemm_a8w8_blockscale_bpreshuffle/gen_instances.py --working_path {{}} --tune_file {AITER_CONFIG_GEMM_A8W8_BLOCKSCALE_BPRESHUFFLE_FILE}'"
    },
    "module_gemm_a4w4_blockscale": {
        "srcs": [
            "f'{AITER_CSRC_DIR}/pybind/gemm_a4w4_blockscale_pybind.cu'",
            "f'{AITER_CSRC_DIR}/py_itfs_cu/gemm_common.cu'",
            "f'{AITER_CSRC_DIR}/ck_gemm_a4w4_blockscale/gemm_a4w4_blockscale.cu'"
        ],
        "extra_include": [
            "f'{AITER_CSRC_DIR}/ck_gemm_a4w4_blockscale/include'"
        ],
        "flags_extra_hip": [
            "'-mllvm -greedy-reverse-local-assignment=1'",
            "'-mllvm --amdgpu-use-amdgpu-trackers=1'"
        ],
        "hip_clang_path": "os.environ.get('GEMM_A4W4_BLOCKWISE_HIP_CLANG_PATH')",
        "blob_gen_cmd": "f'{AITER_CSRC_DIR}/ck_gemm_a4w4_blockscale/gen_instances.py --working_path {{}} --tune_file {AITER_CONFIG_GEMM_A4W4_FILE}'"
    },
    "module_gemm_a8w8_bpreshuffle": {
        "srcs": [
            "f'{AITER_CSRC_DIR}/pybind/gemm_a8w8_bpreshuffle_pybind.cu'",
            "f'{AITER_CSRC_DIR}/py_itfs_cu/gemm_common.cu'",
            "f'{AITER_CSRC_DIR}/ck_gemm_a8w8_bpreshuffle/gemm_a8w8_bpreshuffle.cu'"
        ],
        "extra_include": [
            "f'{AITER_CSRC_DIR}/ck_gemm_a8w8_bpreshuffle/include'"
        ],
        "is_python_module": "True",
        "is_standalone": "False",
        "blob_gen_cmd": "f'{AITER_CSRC_DIR}/ck_gemm_a8w8_bpreshuffle/gen_instances.py --working_path {{}} --tune_file {AITER_CONFIG_GEMM_A8W8_BPRESHUFFLE_FILE}'"
    },
    "module_gemm_a8w8_asm": {
        "srcs": [
            "f'{AITER_CSRC_DIR}/pybind/gemm_a8w8_asm_pybind.cu'",
            "f'{AITER_CSRC_DIR}/py_itfs_cu/asm_gemm_a8w8.cu'"
        ],
        "flags_extra_cc": [],
        "flags_extra_hip": [],
        "extra_ldflags": "None",
        "extra_include": [],
        "verbose": "False",
        "blob_gen_cmd": "''"
    },
    "module_gemm_a16w16_asm": {
        "srcs": [
            "f'{AITER_CSRC_DIR}/pybind/gemm_a16w16_asm_pybind.cu'",
            "f'{AITER_CSRC_DIR}/py_itfs_cu/asm_gemm_a16w16.cu'"
        ],
        "flags_extra_cc": [],
        "flags_extra_hip": [],
        "extra_ldflags": "None",
        "extra_include": [],
        "verbose": "False",
        "blob_gen_cmd": "f'{get_asm_dir()}/bf16gemm/codegen.py --output_dir {{}}'"
    },
    "module_gemm_a4w4_asm": {
        "srcs": [
            "f'{AITER_CSRC_DIR}/pybind/gemm_a4w4_asm_pybind.cu'",
            "f'{AITER_CSRC_DIR}/py_itfs_cu/asm_gemm_a4w4.cu'"
        ],
        "flags_extra_cc": [],
        "flags_extra_hip": [],
        "extra_ldflags": "None",
        "extra_include": [],
        "verbose": "False",
        "blob_gen_cmd": "f'{get_asm_dir()}/f4gemm/codegen.py --output_dir {{}}'"
    },
    "module_gemm_a8w8_blockscale_asm": {
        "srcs": [
            "f'{AITER_CSRC_DIR}/py_itfs_cu/asm_flatmm_a8w8_blockscale.cu'",
            "f'{AITER_CSRC_DIR}/pybind/flatmm_a8w8_blockscale_asm_pybind.cu'"
        ],
        "flags_extra_cc": [],
        "flags_extra_hip": [],
        "extra_ldflags": "None",
        "extra_include": [],
        "verbose": "False",
        "blob_gen_cmd": "''"
    },
    "module_gemm_mi350_a8w8_blockscale_asm": {
        "srcs": [
            "f'{AITER_CSRC_DIR}/py_itfs_cu/asm_mi350_a8w8_blockscale.cu'",
            "f'{AITER_CSRC_DIR}/pybind/asm_mi350_a8w8_blockscale_asm_pybind.cu'"
        ],
        "flags_extra_cc": [],
        "flags_extra_hip": [],
        "extra_ldflags": "None",
        "extra_include": [],
        "verbose": "False",
        "blob_gen_cmd": "''"
    },
    "module_moe_asm": {
        "srcs": [
            "f'{AITER_CSRC_DIR}/pybind/moe_op_pybind.cu'",
            "f'{AITER_CSRC_DIR}/kernels/topk_softmax_kernels.cu'",
            "f'{AITER_CSRC_DIR}/kernels/topk_softmax_kernels_group.cu'",
            "f'{AITER_CSRC_DIR}/kernels/moe_fused_gate.cu'",
            "f'{AITER_CSRC_DIR}/kernels/moe_align_block_size_kernels.cu'",
            "f'{AITER_CSRC_DIR}/py_itfs_cu/asm_fmoe.cu'",
            "f'{AITER_CSRC_DIR}/py_itfs_cu/asm_moe_2stage.cu'",
            "f'{AITER_CSRC_DIR}/py_itfs_cu/asm_topksoftmax.cu'"
        ],
        "flags_extra_cc": [],
        "flags_extra_hip": [],
        "extra_ldflags": "None",
        "extra_include": [
            "f'{AITER_CSRC_DIR}/include/ck_tile'"
        ],
        "verbose": "False",
        "blob_gen_cmd": [
            "f'{get_asm_dir()}/fmoe_2stages/codegen.py --output_dir {{}}'",
            "f'{get_asm_dir()}/fmoe/codegen.py --output_dir {{}}'"
        ]
    },
    "module_moe_ck2stages": {
        "srcs": [
            "f'{AITER_CSRC_DIR}/pybind/moe_ck_2stages_pybind.cu'",
            "f'{AITER_CSRC_DIR}/ck_gemm_moe_2stages_codegen/gemm_moe_ck2stages.cu'"
        ],
        "extra_include": [
            "f'{AITER_CSRC_DIR}/ck_gemm_moe_2stages_codegen'"
        ],
        "md_name": "'module_moe_ck2stages'",
        "flags_extra_cc": [
            "f'-DMOE_STAGE2_ASM_DIR=\\\\\"{CK_DIR}/example/65_gemm_multiply_multiply/hsa/{get_gfx()}/\\\\\"'"
        ],
        "flags_extra_hip": [
            "'-mllvm -greedy-reverse-local-assignment=1'",
            "'-mllvm --amdgpu-use-amdgpu-trackers=1'",
            "'-mllvm --slp-threshold=-32'",
            "'-mllvm --misched-prera-direction=bottomup' if int(torch.version.hip.split('.')[0]) >= 7 else '-mllvm --misched-bottomup=1'"
        ],
        "extra_ldflags": "None",
        "verbose": "False",
        "hip_clang_path": "os.environ.get('GEMM_A4W4_BLOCKWISE_HIP_CLANG_PATH')",
        "blob_gen_cmd": "f'{AITER_CSRC_DIR}/ck_gemm_moe_2stages_codegen/gen_instances.py --working_path {{}}'"
    },
    "module_moe_sorting": {
        "srcs": [
            "f'{AITER_CSRC_DIR}/py_itfs_ck/moe_sorting_kernels.cu'",
            "f'{AITER_CSRC_DIR}/pybind/moe_sorting_pybind.cu'",
            "f'{CK_DIR}/example/ck_tile/13_moe_sorting/'"
        ],
        "flags_extra_cc": [],
        "flags_extra_hip": [
            "'-DCK_TILE_WA_ISSUE_2028=0'",
            "'-DMOE_SORTING_FMOE_2D_BUF'"
        ],
        "extra_ldflags": "None",
        "extra_include": [
            "f'{CK_DIR}/example/ck_tile/13_moe_sorting/'"
        ],
        "verbose": "False",
        "blob_gen_cmd": "''"
    },
    "module_norm": {
        "srcs": [
            "f'{AITER_CSRC_DIR}/py_itfs_ck/norm_kernels.cu'",
            "f'{AITER_CSRC_DIR}/pybind/norm_pybind.cu'",
            "f'{AITER_CSRC_DIR}/py_itfs_cu/asm_layernorm.cu'"
        ],
        "flags_extra_cc": [],
        "flags_extra_hip": [],
        "extra_ldflags": "None",
        "extra_include": [
            "f'{CK_DIR}/example/ck_tile/02_layernorm2d'"
        ],
        "verbose": "False",
        "blob_gen_cmd": "f'{CK_DIR}/example/ck_tile/02_layernorm2d/generate.py --api fwd --gen_blobs --working_path {{}}'"
    },
    "module_pos_encoding": {
        "srcs": [
            "f'{AITER_CSRC_DIR}/pybind/pos_encoding_pybind.cu'",
            "f'{AITER_CSRC_DIR}/kernels/pos_encoding_kernels.cu'"
        ],
        "flags_extra_cc": [],
        "flags_extra_hip": [],
        "extra_ldflags": "None",
        "extra_include": [],
        "verbose": "False",
        "blob_gen_cmd": "''"
    },
    "module_rmsnorm": {
        "srcs": [
            "f'{AITER_CSRC_DIR}/kernels/rmsnorm_kernels.cu'",
            "f'{AITER_CSRC_DIR}/py_itfs_ck/rmsnorm_ck_kernels.cu'",
            "f'{AITER_CSRC_DIR}/pybind/rmsnorm_pybind.cu'"
        ],
        "flags_extra_cc": [],
        "flags_extra_hip": [],
        "extra_ldflags": "None",
        "extra_include": [
            "f'{CK_DIR}/example/ck_tile/10_rmsnorm2d'"
        ],
        "verbose": "False",
        "blob_gen_cmd": "f'{CK_DIR}/example/ck_tile/10_rmsnorm2d/generate.py --api fwd --gen_blobs --working_path {{}}'"
    },
    "module_smoothquant": {
        "srcs": [
            "f'{AITER_CSRC_DIR}/py_itfs_ck/smoothquant_kernels.cu'",
            "f'{AITER_CSRC_DIR}/pybind/smoothquant_pybind.cu'",
            "f'{CK_DIR}/example/ck_tile/12_smoothquant/instances'",
            "f'{CK_DIR}/example/ck_tile/14_moe_smoothquant/instances'"
        ],
        "flags_extra_cc": [],
        "flags_extra_hip": [],
        "extra_ldflags": "None",
        "extra_include": [
            "f'{CK_DIR}/example/ck_tile/12_smoothquant'",
            "f'{CK_DIR}/example/ck_tile/14_moe_smoothquant'"
        ],
        "verbose": "False",
        "blob_gen_cmd": "''"
    },
    "module_batched_gemm_bf16_tune": {
        "srcs": [
            "f'{AITER_CSRC_DIR}/pybind/batched_gemm_bf16_tune_pybind.cu'",
            "f'{AITER_CSRC_DIR}/ck_batched_gemm_bf16/batched_gemm_bf16_tune.cu'"
        ],
        "extra_include": [
            "f'{AITER_CSRC_DIR}/ck_batched_gemm_bf16/include'"
        ],
        "blob_gen_cmd": "f'{AITER_CSRC_DIR}/ck_batched_gemm_bf16/gen_instances.py --working_path {{}} --tune'"
    },
    "module_batched_gemm_a8w8_tune": {
        "srcs": [
            "f'{AITER_CSRC_DIR}/pybind/batched_gemm_a8w8_tune_pybind.cu'",
            "f'{AITER_CSRC_DIR}/ck_batched_gemm_a8w8/batched_gemm_a8w8_tune.cu'"
        ],
        "extra_include": [
            "f'{AITER_CSRC_DIR}/ck_batched_gemm_a8w8/include'"
        ],
        "blob_gen_cmd": "f'{AITER_CSRC_DIR}/ck_batched_gemm_a8w8/gen_instances.py --working_path {{}} --tune'"
    },
    "module_gemm_a8w8_tune": {
        "srcs": [
            "f'{AITER_CSRC_DIR}/pybind/gemm_a8w8_tune_pybind.cu'",
            "f'{AITER_CSRC_DIR}/ck_gemm_a8w8/gemm_a8w8_tune.cu'"
        ],
        "extra_include": [
            "f'{AITER_CSRC_DIR}/ck_gemm_a8w8/include'"
        ],
        "blob_gen_cmd": "f'{AITER_CSRC_DIR}/ck_gemm_a8w8/gen_instances.py --working_path {{}} --tune'"
    },
    "module_gemm_a8w8_blockscale_tune": {
        "srcs": [
            "f'{AITER_CSRC_DIR}/pybind/gemm_a8w8_blockscale_tune_pybind.cu'",
            "f'{AITER_CSRC_DIR}/ck_gemm_a8w8_blockscale/gemm_a8w8_blockscale_tune.cu'"
        ],
        "extra_include": [
            "f'{AITER_CSRC_DIR}/ck_gemm_a8w8_blockscale/include'"
        ],
        "blob_gen_cmd": "f'{AITER_CSRC_DIR}/ck_gemm_a8w8_blockscale/gen_instances.py --working_path {{}} --tune'"
    },
    "module_gemm_a8w8_blockscale_bpreshuffle_tune": {
        "srcs": [
            "f'{AITER_CSRC_DIR}/pybind/gemm_a8w8_blockscale_bpreshuffle_tune_pybind.cu'",
            "f'{AITER_CSRC_DIR}/ck_gemm_a8w8_blockscale_bpreshuffle/gemm_a8w8_blockscale_bpreshuffle_tune.cu'"
        ],
        "extra_include": [
            "f'{AITER_CSRC_DIR}/ck_gemm_a8w8_blockscale_bpreshuffle/include'"
        ],
        "blob_gen_cmd": "f'{AITER_CSRC_DIR}/ck_gemm_a8w8_blockscale_bpreshuffle/gen_instances.py --working_path {{}} --tune'"
    },
    "module_gemm_a4w4_blockscale_tune": {
        "srcs": [
            "f'{AITER_CSRC_DIR}/pybind/gemm_a4w4_blockscale_tune_pybind.cu'",
            "f'{AITER_CSRC_DIR}/ck_gemm_a4w4_blockscale/gemm_a4w4_blockscale_tune.cu'"
        ],
        "extra_include": [
            "f'{AITER_CSRC_DIR}/ck_gemm_a4w4_blockscale/include'"
        ],
        "flags_extra_hip": [
            "'-mllvm -greedy-reverse-local-assignment=1'",
            "'-mllvm --amdgpu-use-amdgpu-trackers=1'"
        ],
        "hip_clang_path": "os.environ.get('GEMM_A4W4_BLOCKWISE_HIP_CLANG_PATH')",
        "blob_gen_cmd": "f'{AITER_CSRC_DIR}/ck_gemm_a4w4_blockscale/gen_instances.py --working_path {{}} --tune'"
    },
    "module_gemm_a8w8_bpreshuffle_tune": {
        "srcs": [
            "f'{AITER_CSRC_DIR}/pybind/gemm_a8w8_bpreshuffle_tune_pybind.cu'",
            "f'{AITER_CSRC_DIR}/ck_gemm_a8w8_bpreshuffle/gemm_a8w8_bpreshuffle_tune.cu'"
        ],
        "extra_include": [
            "f'{AITER_CSRC_DIR}/ck_gemm_a8w8_bpreshuffle/include'"
        ],
        "is_python_module": "True",
        "is_standalone": "False",
        "blob_gen_cmd": "f'{AITER_CSRC_DIR}/ck_gemm_a8w8_bpreshuffle/gen_instances.py --working_path {{}} --tune'"
    },
    "module_aiter_operator": {
        "srcs": [
            "f'{AITER_CSRC_DIR}/pybind/aiter_operator_pybind.cu'",
            "f'{AITER_CSRC_DIR}/include/binary_operator.cuh'",
            "f'{AITER_CSRC_DIR}/kernels/binary_operator.cu'"
        ],
        "flags_extra_cc": [],
        "flags_extra_hip": [],
        "extra_ldflags": "None",
        "extra_include": [],
        "verbose": "False",
        "blob_gen_cmd": "f'{AITER_CSRC_DIR}/kernels/generate_binaryop.py --working_path {{}} --optype all --dtypes all'"
    },
    "module_aiter_unary": {
        "srcs": [
            "f'{AITER_CSRC_DIR}/pybind/aiter_unary_pybind.cu'",
            "f'{AITER_CSRC_DIR}/kernels/unary_operator.cu'"
        ],
        "flags_extra_cc": [],
        "flags_extra_hip": [],
        "extra_ldflags": "None",
        "extra_include": [],
        "verbose": "False",
        "blob_gen_cmd": "''"
    },
    "module_quant": {
        "srcs": [
            "f'{AITER_CSRC_DIR}/pybind/quant_pybind.cu'",
            "f'{AITER_CSRC_DIR}/kernels/quant_kernels.cu'"
        ],
        "flags_extra_cc": [],
        "flags_extra_hip": [
            "'-DENABLE_FP8'",
            "'-DCK_TILE_USE_BUFFER_ADDRESSING_BUILTIN=0'"
        ],
        "extra_ldflags": "None",
        "extra_include": [
            "f'{AITER_CSRC_DIR}/include/ck_tile'"
        ],
        "verbose": "False",
        "blob_gen_cmd": "''"
    },
    "module_sample": {
        "srcs": [
            "f'{AITER_CSRC_DIR}/pybind/sample_pybind.cu'",
            "f'{AITER_CSRC_DIR}/kernels/sample_kernels.cu'"
        ],
        "flags_extra_cc": [],
        "flags_extra_hip": [
            "'-DCK_TILE_USE_BUFFER_ADDRESSING_BUILTIN=0'"
        ],
        "extra_ldflags": "None",
        "extra_include": [
            "f'{AITER_CSRC_DIR}/include/ck_tile'"
        ],
        "verbose": "False",
        "blob_gen_cmd": "''"
    },
    "module_rope_general_fwd": {
        "srcs": [
            "f'{AITER_CSRC_DIR}/pybind/rope_general_fwd_pybind.cu'",
            "f'{AITER_CSRC_DIR}/kernels/rope/rope_common.h'",
            "f'{AITER_CSRC_DIR}/kernels/rope/general_fwd_kernels.cu'"
        ],
        "flags_extra_cc": [],
        "flags_extra_hip": [],
        "extra_ldflags": "None",
        "extra_include": [],
        "verbose": "False",
        "blob_gen_cmd": "''"
    },
    "module_rope_general_bwd": {
        "srcs": [
            "f'{AITER_CSRC_DIR}/pybind/rope_general_bwd_pybind.cu'",
            "f'{AITER_CSRC_DIR}/kernels/rope/rope_common.h'",
            "f'{AITER_CSRC_DIR}/kernels/rope/general_bwd_kernels.cu'"
        ],
        "flags_extra_cc": [],
        "flags_extra_hip": [],
        "extra_ldflags": "None",
        "extra_include": [],
        "verbose": "False",
        "blob_gen_cmd": "''"
    },
    "module_rope_pos_fwd": {
        "srcs": [
            "f'{AITER_CSRC_DIR}/pybind/rope_pos_fwd_pybind.cu'",
            "f'{AITER_CSRC_DIR}/kernels/rope/rope_common.h'",
            "f'{AITER_CSRC_DIR}/kernels/rope/pos_fwd_kernels.cu'"
        ],
        "flags_extra_cc": [],
        "flags_extra_hip": [],
        "extra_ldflags": "None",
        "extra_include": [],
        "verbose": "False",
        "blob_gen_cmd": "''"
    },
    "module_fmha_v3_fwd": {
        "srcs": [
            "f'{AITER_CSRC_DIR}/kernels/mha_common.cu'",
            "f'{AITER_CSRC_DIR}/py_itfs_cu/asm_mha_fwd.cu'",
            "f'{AITER_CSRC_DIR}/pybind/mha_fwd_asm_pybind.cu'"
        ],
        "flags_extra_cc": [],
        "flags_extra_hip": [
            "'-DCK_TILE_FMHA_FWD_FAST_EXP2=1'",
            "f'-DCK_TILE_FLOAT_TO_BFLOAT16_DEFAULT={os.environ.get(\"CK_TILE_FLOAT_TO_BFLOAT16_DEFAULT\", 2)}'"
        ],
        "extra_ldflags": "None",
        "extra_include": [
            "f'{CK_DIR}/example/ck_tile/01_fmha'"
        ],
        "verbose": "False",
        "blob_gen_cmd": [
            "f'{AITER_CSRC_DIR}/cpp_itfs/mha_fwd_generate.py --receipt 1 --output_dir {{}}'",
            "f'{get_asm_dir()}/fmha_v3_fwd/codegen.py --output_dir {{}}'"
        ]
    },
    "module_mha_fwd": {
        "srcs": [
            "f'{AITER_CSRC_DIR}/kernels/mha_common.cu'",
            "f'{AITER_CSRC_DIR}/py_itfs_ck/mha_fwd_kernels.cu'",
            "f'{AITER_CSRC_DIR}/pybind/mha_fwd_pybind.cu'"
        ],
        "flags_extra_cc": [],
        "flags_extra_hip": [
            "'-DCK_TILE_FMHA_FWD_FAST_EXP2=1'",
            "f'-DCK_TILE_FLOAT_TO_BFLOAT16_DEFAULT={os.environ.get(\"CK_TILE_FLOAT_TO_BFLOAT16_DEFAULT\", 2)}'"
        ],
        "extra_ldflags": "None",
        "extra_include": [
            "f'{CK_DIR}/example/ck_tile/01_fmha'"
        ],
        "verbose": "False",
        "hip_clang_path": "os.environ.get('MHA_HIP_CLANG_PATH')",
        "blob_gen_cmd": [
            "f'{CK_DIR}/example/ck_tile/01_fmha/generate.py -d fwd --receipt 600 --output_dir {{}}'",
            "f'{AITER_CSRC_DIR}/cpp_itfs/mha_fwd_generate.py --receipt 3 --output_dir {{}}'"
        ]
    },
    "module_mha_varlen_fwd": {
        "srcs": [
            "f'{AITER_CSRC_DIR}/kernels/mha_common.cu'",
            "f'{AITER_CSRC_DIR}/py_itfs_ck/mha_varlen_fwd_kernels.cu'",
            "f'{AITER_CSRC_DIR}/pybind/mha_varlen_fwd_pybind.cu'"
        ],
        "flags_extra_cc": [],
        "flags_extra_hip": [
            "'-DCK_TILE_FMHA_FWD_FAST_EXP2=1'",
            "f'-DCK_TILE_FLOAT_TO_BFLOAT16_DEFAULT={os.environ.get(\"CK_TILE_FLOAT_TO_BFLOAT16_DEFAULT\", 2)}'",
            "f'-DCK_TILE_ATTENTION_LOGITS_SOFT_CAP_DEFAULT={os.environ.get(\"CK_TILE_ATTENTION_LOGITS_SOFT_CAP_DEFAULT\", 0)}'"
        ],
        "extra_ldflags": "None",
        "extra_include": [
            "f'{CK_DIR}/example/ck_tile/01_fmha'"
        ],
        "verbose": "False",
        "hip_clang_path": "os.environ.get('MHA_HIP_CLANG_PATH')",
        "blob_gen_cmd": [
            "f'{CK_DIR}/example/ck_tile/01_fmha/generate.py -d fwd --receipt 600 --output_dir {{}}'",
            "f'{CK_DIR}/example/ck_tile/01_fmha/generate.py -d fwd_splitkv --receipt 600 --output_dir {{}}'",
            "f'{AITER_CSRC_DIR}/cpp_itfs/mha_fwd_generate.py --receipt 3 --output_dir {{}}'"
        ]
    },
    "module_mha_batch_prefill": {
        "srcs": [
            "f'{AITER_CSRC_DIR}/kernels/mha_common.cu'",
            "f'{AITER_CSRC_DIR}/py_itfs_ck/mha_batch_prefill_kernels.cu'",
            "f'{AITER_CSRC_DIR}/pybind/mha_batch_prefill_pybind.cu'"
        ],
        "flags_extra_cc": [],
        "flags_extra_hip": [
            "'-DCK_TILE_FMHA_FWD_FAST_EXP2=1'",
            "f'-DCK_TILE_FLOAT_TO_BFLOAT16_DEFAULT={os.environ.get(\"CK_TILE_FLOAT_TO_BFLOAT16_DEFAULT\", 2)}'",
            "f'-DCK_TILE_ATTENTION_LOGITS_SOFT_CAP_DEFAULT={os.environ.get(\"CK_TILE_ATTENTION_LOGITS_SOFT_CAP_DEFAULT\", 0)}'",
            "f'-DCK_TILE_ATTENTION_USE_SOFTSIGN_ASM={os.environ.get(\"CK_TILE_ATTENTION_USE_SOFTSIGN_ASM\", 1)}'"
        ],
        "extra_ldflags": "None",
        "extra_include": [
            "f'{CK_DIR}/example/ck_tile/01_fmha'"
        ],
        "verbose": "False",
        "blob_gen_cmd": [
            "f'{CK_DIR}/example/ck_tile/01_fmha/generate.py -d batch_prefill --receipt 600 --output_dir {{}}'",
            "f'{AITER_CSRC_DIR}/cpp_itfs/mha_fwd_generate.py --receipt 5 --output_dir {{}}'"
        ]
    },
    "module_fmha_v3_bwd": {
        "srcs": [
            "f'{AITER_CSRC_DIR}/kernels/mha_common.cu'",
            "f'{AITER_CSRC_DIR}/py_itfs_cu/asm_mha_bwd.cu'",
            "f'{AITER_CSRC_DIR}/pybind/mha_bwd_asm_pybind.cu'"
        ],
        "flags_extra_cc": [],
        "flags_extra_hip": [
            "'-DCK_TILE_FMHA_FWD_FAST_EXP2=1'"
        ],
        "extra_ldflags": "None",
        "extra_include": [
            "f'{CK_DIR}/example/ck_tile/01_fmha'"
        ],
        "verbose": "False",
        "blob_gen_cmd": [
            "f'{AITER_CSRC_DIR}/py_itfs_cu/fmha_bwd_pre_post_kernel_generate.py --filter \"*@*_ndeterministic@*_nbias*_dropout*_ndeterministic*\" --output_dir {{}}'",
            "f'{get_asm_dir()}/fmha_v3_bwd/codegen.py --output_dir {{}}'",
            "f'{AITER_CSRC_DIR}/cpp_itfs/mha_bwd_generate.py --receipt 2 --output_dir {{}}'"
        ]
    },
    "module_fmha_v3_varlen_bwd": {
        "srcs": [
            "f'{AITER_CSRC_DIR}/kernels/mha_common.cu'",
            "f'{AITER_CSRC_DIR}/py_itfs_cu/asm_mha_varlen_bwd.cu'",
            "f'{AITER_CSRC_DIR}/pybind/mha_varlen_bwd_asm_pybind.cu'"
        ],
        "flags_extra_cc": [],
        "flags_extra_hip": [
            "'-DCK_TILE_FMHA_FWD_FAST_EXP2=1'"
        ],
        "extra_ldflags": "None",
        "extra_include": [
            "f'{CK_DIR}/example/ck_tile/01_fmha'"
        ],
        "verbose": "False",
        "blob_gen_cmd": [
            "f'{AITER_CSRC_DIR}/py_itfs_cu/fmha_bwd_pre_post_kernel_generate.py --filter \"*@*_ndeterministic@*_nbias*_dropout*_ndeterministic*\" --output_dir {{}}'",
            "f'{get_asm_dir()}/fmha_v3_bwd/codegen.py --output_dir {{}}'",
            "f'{AITER_CSRC_DIR}/cpp_itfs/mha_bwd_generate.py --receipt 2 --output_dir {{}}'"
        ]
    },
    "module_fmha_v3_varlen_fwd": {
        "srcs": [
            "f'{AITER_CSRC_DIR}/kernels/mha_common.cu'",
            "f'{AITER_CSRC_DIR}/py_itfs_cu/asm_mha_varlen_fwd.cu'",
            "f'{AITER_CSRC_DIR}/pybind/mha_varlen_fwd_asm_pybind.cu'"
        ],
        "flags_extra_cc": [],
        "flags_extra_hip": [
            "'-DCK_TILE_FMHA_FWD_FAST_EXP2=1'"
        ],
        "extra_ldflags": "None",
        "extra_include": [
            "f'{CK_DIR}/example/ck_tile/01_fmha'"
        ],
        "verbose": "False",
        "blob_gen_cmd": [
            "f'{AITER_CSRC_DIR}/cpp_itfs/mha_fwd_generate.py --receipt 1 --output_dir {{}}'",
            "f'{get_asm_dir()}/fmha_v3_fwd/codegen.py --output_dir {{}}'"
        ]
    },
    "module_mha_bwd": {
        "srcs": [
            "f'{AITER_CSRC_DIR}/kernels/mha_common.cu'",
            "f'{AITER_CSRC_DIR}/py_itfs_ck/mha_bwd_kernels.cu'",
            "f'{AITER_CSRC_DIR}/pybind/mha_bwd_pybind.cu'"
        ],
        "flags_extra_cc": [],
        "flags_extra_hip": [
            "'-DCK_TILE_FMHA_FWD_FAST_EXP2=1'",
            "f'-DCK_TILE_FLOAT_TO_BFLOAT16_DEFAULT={os.environ.get(\"CK_TILE_FLOAT_TO_BFLOAT16_DEFAULT\", 2)}'"
        ],
        "extra_ldflags": "None",
        "extra_include": [
            "f'{CK_DIR}/example/ck_tile/01_fmha'"
        ],
        "verbose": "False",
        "hip_clang_path": "os.environ.get('MHA_HIP_CLANG_PATH')",
        "blob_gen_cmd": [
            "f'{CK_DIR}/example/ck_tile/01_fmha/generate.py -d bwd --receipt 600 --output_dir {{}}'",
            "f'{AITER_CSRC_DIR}/cpp_itfs/mha_bwd_generate.py --receipt 3 --output_dir {{}}'"
        ]
    },
    "module_mha_varlen_bwd": {
        "srcs": [
            "f'{AITER_CSRC_DIR}/kernels/mha_common.cu'",
            "f'{AITER_CSRC_DIR}/py_itfs_ck/mha_varlen_bwd_kernels.cu'",
            "f'{AITER_CSRC_DIR}/pybind/mha_varlen_bwd_pybind.cu'"
        ],
        "flags_extra_cc": [],
        "flags_extra_hip": [
            "'-DCK_TILE_FMHA_FWD_FAST_EXP2=1'",
            "f'-DCK_TILE_FLOAT_TO_BFLOAT16_DEFAULT={os.environ.get(\"CK_TILE_FLOAT_TO_BFLOAT16_DEFAULT\", 2)}'"
        ],
        "extra_ldflags": "None",
        "extra_include": [
            "f'{CK_DIR}/example/ck_tile/01_fmha'"
        ],
        "verbose": "False",
        "hip_clang_path": "os.environ.get('MHA_HIP_CLANG_PATH')",
        "blob_gen_cmd": [
            "f'{CK_DIR}/example/ck_tile/01_fmha/generate.py -d bwd --receipt 600 --output_dir {{}}'",
            "f'{AITER_CSRC_DIR}/cpp_itfs/mha_bwd_generate.py --receipt 3 --output_dir {{}}'"
        ]
    },
    "libmha_fwd": {
        "srcs": [],
        "flags_extra_cc": [],
        "flags_extra_hip": [
            "'-DCK_TILE_FMHA_FWD_FAST_EXP2=1'",
            "f'-DCK_TILE_FLOAT_TO_BFLOAT16_DEFAULT={os.environ.get(\"CK_TILE_FLOAT_TO_BFLOAT16_DEFAULT\", 2)}'",
            "'-DCK_TILE_FMHA_FWD_SPLITKV_API=1'"
        ],
        "extra_ldflags": "None",
        "extra_include": [
            "f'{CK_DIR}/example/ck_tile/01_fmha'"
        ],
        "verbose": "False",
        "is_python_module": "False",
        "is_standalone": "False",
        "torch_exclude": "True",
        "blob_gen_cmd": [
            "f'{CK_DIR}/example/ck_tile/01_fmha/generate.py -d fwd --receipt 600 --output_dir {{}}'",
            "f'{CK_DIR}/example/ck_tile/01_fmha/generate.py -d fwd_splitkv --receipt 600 --output_dir {{}}'",
            "f'{CK_DIR}/example/ck_tile/01_fmha/generate.py -d batch_prefill --receipt 600 --output_dir {{}}'",
            "f'{AITER_CSRC_DIR}/cpp_itfs/mha_fwd_generate.py --receipt 5 --output_dir {{}}'",
            "f'{get_asm_dir()}/fmha_v3_fwd/codegen.py --output_dir {{}}'"
        ]
    },
    "libmha_bwd": {
        "srcs": [],
        "flags_extra_cc": [],
        "flags_extra_hip": [
            "f'-DCK_TILE_FLOAT_TO_BFLOAT16_DEFAULT={os.environ.get(\"CK_TILE_FLOAT_TO_BFLOAT16_DEFAULT\", 0)}'"
        ],
        "extra_ldflags": "None",
        "extra_include": [
            "f'{CK_DIR}/example/ck_tile/01_fmha'"
        ],
        "verbose": "False",
        "is_python_module": "False",
        "is_standalone": "False",
        "torch_exclude": "True",
        "blob_gen_cmd": [
            "f'{CK_DIR}/example/ck_tile/01_fmha/generate.py -d bwd --receipt 600 --output_dir {{}}'",
            "f'{AITER_CSRC_DIR}/py_itfs_cu/fmha_bwd_pre_post_kernel_generate.py --filter \"*@*_ndeterministic@*_nbias*_dropout*_ndeterministic*\" --output_dir {{}}'",
            "f'{get_asm_dir()}/fmha_v3_bwd/codegen.py --output_dir {{}}'",
            "f'{AITER_CSRC_DIR}/cpp_itfs/mha_bwd_generate.py --receipt 3 --output_dir {{}}'"
        ]
    },
    "module_rocsolgemm": {
        "srcs": [
            "f'{AITER_GRADLIB_DIR}/csrc/rocsolgemm.cu'"
        ],
        "flags_extra_cc": [],
        "flags_extra_hip": [
            "'-U__CUDA_NO_HALF_OPERATORS__'",
            "'-U__CUDA_NO_HALF_CONVERSIONS__'",
            "'-ftemplate-depth=1024'"
        ],
        "extra_ldflags": "None",
        "extra_include": [
            "f'{AITER_GRADLIB_DIR}/include/'"
        ],
        "verbose": "False",
        "blob_gen_cmd": "''"
    },
    "module_hipbsolgemm": {
        "srcs": [
            "f'{AITER_GRADLIB_DIR}/csrc/hipbsolgemm.cu'"
        ],
        "flags_extra_cc": [],
        "flags_extra_hip": [
            "'-U__CUDA_NO_HALF_OPERATORS__'",
            "'-U__CUDA_NO_HALF_CONVERSIONS__'",
            "'-ftemplate-depth=1024'",
            "'-DENABLE_TORCH_FP8' if hasattr(torch, 'float8_e4m3fnuz') else '' "
        ],
        "extra_ldflags": "None",
        "extra_include": [
            "f'{AITER_GRADLIB_DIR}/include/'"
        ],
        "verbose": "False",
        "blob_gen_cmd": "''"
    }
}<|MERGE_RESOLUTION|>--- conflicted
+++ resolved
@@ -185,17 +185,9 @@
             "f'{AITER_CSRC_DIR}/pybind/batched_gemm_bf16_pybind.cu'",
             "f'{AITER_CSRC_DIR}/ck_batched_gemm_bf16/batched_gemm_bf16.cu'"
         ],
-<<<<<<< HEAD
-        "flags_extra_cc": [],
-        "flags_extra_hip": [],
-        "extra_ldflags": "None",
-        "extra_include": [],
-        "verbose": "False",
-=======
         "extra_include": [
             "f'{AITER_CSRC_DIR}/ck_batched_gemm_bf16/include'"
         ],
->>>>>>> 049117d9
         "blob_gen_cmd": "f'{AITER_CSRC_DIR}/ck_batched_gemm_bf16/gen_instances.py --working_path {{}} --tune_file {AITER_CONFIG_BF16_BATCHED_GEMM_FILE}'"
     },
     "module_batched_gemm_a8w8": {
@@ -203,17 +195,9 @@
             "f'{AITER_CSRC_DIR}/pybind/batched_gemm_a8w8_pybind.cu'",
             "f'{AITER_CSRC_DIR}/ck_batched_gemm_a8w8/batched_gemm_a8w8.cu'"
         ],
-<<<<<<< HEAD
-        "flags_extra_cc": [],
-        "flags_extra_hip": [],
-        "extra_ldflags": "None",
-        "extra_include": [],
-        "verbose": "False",
-=======
         "extra_include": [
             "f'{AITER_CSRC_DIR}/ck_batched_gemm_a8w8/include'"
         ],
->>>>>>> 049117d9
         "blob_gen_cmd": "f'{AITER_CSRC_DIR}/ck_batched_gemm_a8w8/gen_instances.py --working_path {{}} --tune_file {AITER_CONFIG_A8W8_BATCHED_GEMM_FILE}'"
     },
     "module_gemm_a8w8": {
@@ -221,17 +205,9 @@
             "f'{AITER_CSRC_DIR}/pybind/gemm_a8w8_pybind.cu'",
             "f'{AITER_CSRC_DIR}/ck_gemm_a8w8/gemm_a8w8.cu'"
         ],
-<<<<<<< HEAD
-        "flags_extra_cc": [],
-        "flags_extra_hip": [],
-        "extra_ldflags": "None",
-        "extra_include": [],
-        "verbose": "False",
-=======
         "extra_include": [
             "f'{AITER_CSRC_DIR}/ck_gemm_a8w8/include'"
         ],
->>>>>>> 049117d9
         "blob_gen_cmd": "f'{AITER_CSRC_DIR}/ck_gemm_a8w8/gen_instances.py --working_path {{}} --tune_file {AITER_CONFIG_GEMM_A8W8_FILE}'"
     },
     "module_gemm_a8w8_blockscale": {
@@ -247,12 +223,6 @@
             "'-mllvm -greedy-reverse-local-assignment=1'",
             "'-mllvm --amdgpu-use-amdgpu-trackers=1'"
         ],
-<<<<<<< HEAD
-        "extra_ldflags": "None",
-        "extra_include": [],
-        "verbose": "False",
-=======
->>>>>>> 049117d9
         "blob_gen_cmd": "f'{AITER_CSRC_DIR}/ck_gemm_a8w8_blockscale/gen_instances.py --working_path {{}} --tune_file {AITER_CONFIG_GEMM_A8W8_BLOCKSCALE_FILE}'"
     },
     "module_gemm_a8w8_blockscale_bpreshuffle": {
@@ -268,12 +238,6 @@
             "'-mllvm -greedy-reverse-local-assignment=1'",
             "'-mllvm --amdgpu-use-amdgpu-trackers=1'"
         ],
-<<<<<<< HEAD
-        "extra_ldflags": "None",
-        "extra_include": [],
-        "verbose": "False",
-=======
->>>>>>> 049117d9
         "blob_gen_cmd": "f'{AITER_CSRC_DIR}/ck_gemm_a8w8_blockscale_bpreshuffle/gen_instances.py --working_path {{}} --tune_file {AITER_CONFIG_GEMM_A8W8_BLOCKSCALE_BPRESHUFFLE_FILE}'"
     },
     "module_gemm_a4w4_blockscale": {
