# SPDX-License-Identifier: MIT
# Copyright (C) 2024-2025, Advanced Micro Devices, Inc. All rights reserved.

import functools
import importlib
import json
import logging
import multiprocessing
import os
import re
import shutil
import sys
import time
import traceback
import types
import typing
from typing import Any, Callable, List, Optional

from packaging.version import Version, parse

this_dir = os.path.dirname(os.path.abspath(__file__))
sys.path.insert(0, f"{this_dir}/utils/")
from chip_info import get_gfx
from cpp_extension import _jit_compile, get_hip_version
from file_baton import FileBaton
from torch_guard import torch_compile_guard  # noqa: E402

AITER_REBUILD = int(os.environ.get("AITER_REBUILD", "0"))

aiter_lib = None


def mp_lock(
    lockPath: str,
    MainFunc: Callable,
    FinalFunc: Optional[Callable] = None,
    WaitFunc: Optional[Callable] = None,
):
    """
    Using FileBaton for multiprocessing.
    """
    baton = FileBaton(lockPath)
    if baton.try_acquire():
        try:
            ret = MainFunc()
        finally:
            if FinalFunc is not None:
                FinalFunc()
            baton.release()
    else:
        baton.wait()
        if WaitFunc is not None:
            ret = WaitFunc()
        ret = None
    return ret


PREBUILD_KERNELS = False
if os.path.exists(os.path.dirname(os.path.abspath(__file__)) + "/aiter_.so"):
    aiter_ = importlib.import_module(f"{__package__}.aiter_")
    PREBUILD_KERNELS = True
logger = logging.getLogger("aiter")

PY = sys.executable
this_dir = os.path.dirname(os.path.abspath(__file__))

AITER_ROOT_DIR = os.path.abspath(f"{this_dir}/../../")
AITER_LOG_MORE = int(os.getenv("AITER_LOG_MORE", 0))
AITER_LOG_TUNED_CONFIG = int(os.getenv("AITER_LOG_TUNED_CONFIG", 0))


# config_env start here
def update_config_files(file_path: str, merge_name: str):
    path_list = file_path.split(os.pathsep) if file_path else []
    if len(path_list) <= 1:
        return file_path
    df_list = []
    ## merge config files
    ##example: AITER_CONFIG_GEMM_A4W4="/path1:/path2"
    import pandas as pd

    df_list.append(pd.read_csv(path_list[0]))
    for i, path in enumerate(path_list[1:]):
        if os.path.exists(path):
            df = pd.read_csv(path)
            ## check columns
            assert (
                df.columns.tolist() == df_list[0].columns.tolist()
            ), f"Column mismatch between {path_list[0]} and {path}, {df_list[0].columns.tolist()}, {df.columns.tolist()}"

            df_list.append(df)
        else:
            logger.info(f"path {i+1}: {path} (not exist)")
    merge_df = pd.concat(df_list, ignore_index=True) if df_list else pd.DataFrame()
    ## get keys from untuned file to drop_duplicates
    untuned_name = (
        re.sub(r"(?:_)?tuned$", r"\1untuned", merge_name)
        if re.search(r"(?:_)?tuned$", merge_name)
        else merge_name.replace("tuned", "untuned")
    )
    untuned_path = f"{AITER_ROOT_DIR}/aiter/configs/{untuned_name}.csv"
    if os.path.exists(untuned_path):
        untunedf = pd.read_csv(untuned_path)
        keys = untunedf.columns
        merge_df = (
            merge_df.sort_values("us")
            .drop_duplicates(subset=keys, keep="first")
            .reset_index(drop=True)
        )
    else:
        logger.warning(
            f"Untuned config file not found: {untuned_path}. Using all columns for deduplication."
        )
    new_file_path = f"/tmp/{merge_name}.csv"
    merge_df.to_csv(new_file_path, index=False)
    return new_file_path


def get_config_file(env_name, default_file, tuned_file_name):
    config_env_file = os.getenv(env_name)
    # default_file = f"{AITER_ROOT_DIR}/aiter/configs/{tuned_file_name}.csv"
    from pathlib import Path

    if not config_env_file:
        model_config_dir = Path(f"{AITER_ROOT_DIR}/aiter/configs/model_configs/")
        op_tuned_file_list = [
            p
            for p in model_config_dir.glob(f"*{tuned_file_name}*")
            if (p.is_file() and "untuned" not in str(p))
        ]

        if not op_tuned_file_list:
            config_file = default_file
        else:
            tuned_files = ":".join(str(p) for p in op_tuned_file_list)
            tuned_files = default_file + ":" + tuned_files
<<<<<<< HEAD
            #print(f"merge tuned file under model_configs/ and configs/ ", tuned_files)
=======
            logger.info(
                f"merge tuned file under model_configs/ and configs/ {tuned_files}"
            )
>>>>>>> 779c9f60
            config_file = update_config_files(tuned_files, tuned_file_name)
    else:
        config_file = update_config_files(config_env_file, tuned_file_name)
        # print(f"get config file from environment ", config_file)
    return config_file


AITER_CONFIG_GEMM_A4W4 = os.getenv(
    "AITER_CONFIG_GEMM_A4W4",
    f"{AITER_ROOT_DIR}/aiter/configs/a4w4_blockscale_tuned_gemm.csv",
)
AITER_CONFIG_GEMM_A8W8 = os.getenv(
    "AITER_CONFIG_GEMM_A8W8",
    f"{AITER_ROOT_DIR}/aiter/configs/a8w8_tuned_gemm.csv",
)
AITER_CONFIG_GEMM_A8W8_BPRESHUFFLE = os.getenv(
    "AITER_CONFIG_GEMM_A8W8_BPRESHUFFLE",
    f"{AITER_ROOT_DIR}/aiter/configs/a8w8_bpreshuffle_tuned_gemm.csv",
)
AITER_CONFIG_GEMM_A8W8_BLOCKSCALE = os.getenv(
    "AITER_CONFIG_GEMM_A8W8_BLOCKSCALE",
    f"{AITER_ROOT_DIR}/aiter/configs/a8w8_blockscale_tuned_gemm.csv",
)
AITER_CONFIG_FMOE = os.getenv(
    "AITER_CONFIG_FMOE",
    f"{AITER_ROOT_DIR}/aiter/configs/tuned_fmoe.csv",
)

AITER_CONFIG_GEMM_A8W8_BLOCKSCALE_BPRESHUFFLE = os.getenv(
    "AITER_CONFIG_GEMM_A8W8_BLOCKSCALE_BPRESHUFFLE",
    f"{AITER_ROOT_DIR}/aiter/configs/a8w8_blockscale_bpreshuffle_tuned_gemm.csv",
)

AITER_CONFIG_A8W8_BATCHED_GEMM = os.getenv(
    "AITER_CONFIG_A8W8_BATCHED_GEMM",
    f"{AITER_ROOT_DIR}/aiter/configs/a8w8_tuned_batched_gemm.csv",
)

AITER_CONFIG_BF16_BATCHED_GEMM = os.getenv(
    "AITER_CONFIG_BF16_BATCHED_GEMM",
    f"{AITER_ROOT_DIR}/aiter/configs/bf16_tuned_batched_gemm.csv",
)

AITER_CONFIG_GEMM_BF16 = os.getenv(
    "AITER_CONFIG_GEMM_BF16",
    f"{AITER_ROOT_DIR}/aiter/configs/tuned_gemm.csv",
)
AITER_CONFIG_GEMM_A4W4_FILE = get_config_file(
    "AITER_CONFIG_GEMM_A4W4", AITER_CONFIG_GEMM_A4W4, "a4w4_blockscale_tuned_gemm"
)

AITER_CONFIG_GEMM_A8W8_FILE = get_config_file(
    "AITER_CONFIG_GEMM_A8W8", AITER_CONFIG_GEMM_A8W8, "a8w8_tuned_gemm"
)
AITER_CONFIG_GEMM_A8W8_BPRESHUFFLE_FILE = get_config_file(
    "AITER_CONFIG_GEMM_A8W8_BPRESHUFFLE",
    AITER_CONFIG_GEMM_A8W8_BPRESHUFFLE,
    "a8w8_bpreshuffle_tuned_gemm",
)
AITER_CONFIG_GEMM_A8W8_BLOCKSCALE_FILE = get_config_file(
    "AITER_CONFIG_GEMM_A8W8_BLOCKSCALE",
    AITER_CONFIG_GEMM_A8W8_BLOCKSCALE,
    "a8w8_blockscale_tuned_gemm",
)
AITER_CONFIG_FMOE_FILE = get_config_file(
    "AITER_CONFIG_FMOE", AITER_CONFIG_FMOE, "tuned_fmoe"
)

AITER_CONFIG_GEMM_A8W8_BLOCKSCALE_BPRESHUFFLE_FILE = get_config_file(
    "AITER_CONFIG_GEMM_A8W8_BLOCKSCALE_BPRESHUFFLE",
    AITER_CONFIG_GEMM_A8W8_BLOCKSCALE_BPRESHUFFLE,
    "a8w8_blockscale_bpreshuffle_tuned_gemm",
)

AITER_CONFIG_A8W8_BATCHED_GEMM_FILE = get_config_file(
    "AITER_CONFIG_A8W8_BATCHED_GEMM",
    AITER_CONFIG_A8W8_BATCHED_GEMM,
    "a8w8_tuned_batched_gemm",
)

AITER_CONFIG_BF16_BATCHED_GEMM_FILE = get_config_file(
    "AITER_CONFIG_BF16_BATCHED_GEMM",
    AITER_CONFIG_BF16_BATCHED_GEMM,
    "bf16_tuned_batched_gemm",
)

AITER_CONFIG_GEMM_BF16_FILE = get_config_file(
    "AITER_CONFIG_GEMM_BF16", AITER_CONFIG_GEMM_BF16, "bf16_tuned_gemm"
)

# config_env end here

find_aiter = importlib.util.find_spec("aiter")
if find_aiter is not None:
    if find_aiter.submodule_search_locations:
        package_path = find_aiter.submodule_search_locations[0]
    elif find_aiter.origin:
        package_path = find_aiter.origin
    package_path = os.path.dirname(package_path)
    package_parent_path = os.path.dirname(package_path)

    try:
        with open(f"{this_dir}/../install_mode", "r") as f:
            # develop mode
            isDevelopMode = f.read().strip() == "develop"
    except FileNotFoundError:
        # pip install -e
        isDevelopMode = True

    if isDevelopMode:
        AITER_META_DIR = AITER_ROOT_DIR
    # install mode
    else:
        AITER_META_DIR = os.path.abspath(f"{AITER_ROOT_DIR}/aiter_meta/")
else:
    AITER_META_DIR = AITER_ROOT_DIR
    logger.warning("aiter is not installed.")
sys.path.insert(0, AITER_META_DIR)
AITER_CSRC_DIR = f"{AITER_META_DIR}/csrc"
AITER_GRADLIB_DIR = f"{AITER_META_DIR}/gradlib"
gfx = get_gfx()
AITER_ASM_DIR = f"{AITER_META_DIR}/hsa/{gfx}/"
os.environ["AITER_ASM_DIR"] = AITER_ASM_DIR
CK_3RDPARTY_DIR = os.environ.get(
    "CK_DIR", f"{AITER_META_DIR}/3rdparty/composable_kernel"
)
CK_HELPER_DIR = f"{AITER_META_DIR}/3rdparty/ck_helper"
CK_DIR = CK_3RDPARTY_DIR


@functools.lru_cache(maxsize=1)
def get_asm_dir():
    return AITER_ASM_DIR


@functools.lru_cache(maxsize=1)
def get_user_jit_dir() -> str:
    if "AITER_JIT_DIR" in os.environ:
        path = os.getenv("AITER_JIT_DIR", "")
        os.makedirs(path, exist_ok=True)
        sys.path.insert(0, path)
        return path
    else:
        if os.access(this_dir, os.W_OK):
            return this_dir
    home_jit_dir = f"{os.path.expanduser('~')}/.aiter/{os.path.basename(this_dir)}"
    if not os.path.exists(home_jit_dir):
        shutil.copytree(this_dir, home_jit_dir)
    return home_jit_dir


bd_dir = f"{get_user_jit_dir()}/build"
# copy ck to build, thus hippify under bd_dir
if multiprocessing.current_process().name == "MainProcess":
    os.makedirs(bd_dir, exist_ok=True)
    # if os.path.exists(f"{bd_dir}/ck/library"):
    #     shutil.rmtree(f"{bd_dir}/ck/library")
# CK_DIR = f"{bd_dir}/ck"


def validate_and_update_archs():
    archs = os.getenv("GPU_ARCHS", "native").split(";")
    archs = [arch.strip() for arch in archs]
    # List of allowed architectures
    allowed_archs = [
        "native",
        "gfx90a",
        "gfx940",
        "gfx941",
        "gfx942",
        "gfx1100",
        "gfx950",
    ]

    # Validate if each element in archs is in allowed_archs
    assert all(
        arch in allowed_archs for arch in archs
    ), f"One of GPU archs of {archs} is invalid or not supported"
    return archs


@functools.lru_cache()
def hip_flag_checker(flag_hip: str) -> bool:
    ret = os.system(f"hipcc {flag_hip} -x hip -E -P /dev/null -o /dev/null")
    if ret == 0:
        return True
    else:
        logger.warning(f"{flag_hip} is not supported by hipcc.")
        return False


def check_and_set_ninja_worker():
    max_num_jobs_cores = max(1, os.cpu_count() * 0.8)
    import psutil

    # calculate the maximum allowed NUM_JOBS based on free memory
    free_memory_gb = psutil.virtual_memory().available / (1024**3)  # free memory in GB
    max_num_jobs_memory = int(free_memory_gb / 0.5)  # assuming 0.5 GB per job

    # pick lower value of jobs based on cores vs memory metric to minimize oom and swap usage during compilation
    max_jobs = int(max(1, min(max_num_jobs_cores, max_num_jobs_memory)))
    max_jobs_env = os.environ.get("MAX_JOBS")
    if max_jobs_env is not None:
        try:
            max_processes = int(max_jobs_env)
            # too large value
            if max_processes > max_jobs:
                os.environ["MAX_JOBS"] = str(max_jobs)
        # error value
        except ValueError:
            os.environ["MAX_JOBS"] = str(max_jobs)
    # none value
    else:
        os.environ["MAX_JOBS"] = str(max_jobs)


def rename_cpp_to_cu(els, dst, hipify, recursive=False):
    def do_rename_and_mv(name, src, dst, ret):
        newName = name
        if hipify:
            if name.endswith(".cpp") or name.endswith(".cu"):
                newName = name.replace(".cpp", ".cu")
                ret.append(f"{dst}/{newName}")
            shutil.copy(f"{src}/{name}", f"{dst}/{newName}")
        else:
            if name.endswith(".cpp") or name.endswith(".cu"):
                ret.append(f"{src}/{newName}")

    ret = []
    for el in els:
        if not os.path.exists(el):
            logger.warning(f"---> {el} not exists!!!!!!")
            continue
        if os.path.isdir(el):
            for entry in os.listdir(el):
                if os.path.isdir(f"{el}/{entry}"):
                    if recursive:
                        ret += rename_cpp_to_cu(
                            [f"{el}/{entry}"], dst, hipify, recursive
                        )
                    continue
                do_rename_and_mv(entry, el, dst, ret)
        else:
            do_rename_and_mv(os.path.basename(el), os.path.dirname(el), dst, ret)
    return ret


@torch_compile_guard()
def check_numa_custom_op() -> None:
    numa_balance_set = os.popen("cat /proc/sys/kernel/numa_balancing").read().strip()
    if numa_balance_set == "1":
        logger.warning(
            "WARNING: NUMA balancing is enabled, which may cause errors. "
            "It is recommended to disable NUMA balancing by running \"sudo sh -c 'echo 0 > /proc/sys/kernel/numa_balancing'\" "
            "for more details: https://rocm.docs.amd.com/en/latest/how-to/system-optimization/mi300x.html#disable-numa-auto-balancing"
        )


@functools.lru_cache()
def check_numa():
    check_numa_custom_op()


__mds = {}


@torch_compile_guard()
def get_module_custom_op(md_name: str) -> None:
    global __mds
    if md_name not in __mds:
        if "AITER_JIT_DIR" in os.environ:
            __mds[md_name] = importlib.import_module(md_name)
        else:
            __mds[md_name] = importlib.import_module(f"{__package__}.{md_name}")
        logger.info(f"import [{md_name}] under {__mds[md_name].__file__}")
    return


@functools.lru_cache(maxsize=1024)
def get_module(md_name):
    check_numa()
    get_module_custom_op(md_name)
    return __mds[md_name]


rebuilded_list = ["module_aiter_enum"]


def rm_module(md_name):
    os.system(f"rm -rf {get_user_jit_dir()}/{md_name}.so")


def clear_build(md_name):
    os.system(f"rm -rf {bd_dir}/{md_name}")


def build_module(
    md_name,
    srcs,
    flags_extra_cc,
    flags_extra_hip,
    blob_gen_cmd,
    extra_include,
    extra_ldflags,
    verbose,
    is_python_module,
    is_standalone,
    torch_exclude,
    hipify=False,
    prebuild=0,
):
    lock_path = f"{bd_dir}/lock_{md_name}"
    startTS = time.perf_counter()
    target_name = f"{md_name}.so" if not is_standalone else md_name

    def MainFunc():
        if AITER_REBUILD == 1:
            rm_module(md_name)
            clear_build(md_name)
        elif AITER_REBUILD >= 2:
            rm_module(md_name)
        op_dir = f"{bd_dir}/{md_name}"
        logger.info(f"start build [{md_name}] under {op_dir}")

        opbd_dir = f"{op_dir}/build"
        src_dir = f"{op_dir}/build/srcs"
        os.makedirs(src_dir, exist_ok=True)
        if os.path.exists(f"{get_user_jit_dir()}/{target_name}"):
            os.remove(f"{get_user_jit_dir()}/{target_name}")

        if prebuild != 2:
            sources = rename_cpp_to_cu(srcs, src_dir, hipify)
        else:
            sources = rename_cpp_to_cu(
                [get_user_jit_dir() + "/../../csrc/rocm_ops.cpp"],
                src_dir,
                hipify,
            )

        flags_cc = ["-O3", "-std=c++20"]
        flags_hip = [
            "-DLEGACY_HIPBLAS_DIRECT",
            "-DUSE_PROF_API=1",
            "-D__HIP_PLATFORM_HCC__=1",
            "-D__HIP_PLATFORM_AMD__=1",
            "-U__HIP_NO_HALF_CONVERSIONS__",
            "-U__HIP_NO_HALF_OPERATORS__",
            "-mllvm --amdgpu-kernarg-preload-count=16",
            # "-v --save-temps",
            "-Wno-unused-result",
            "-Wno-switch-bool",
            "-Wno-vla-cxx-extension",
            "-Wno-undefined-func-template",
            "-Wno-macro-redefined",
            "-Wno-missing-template-arg-list-after-template-kw",
            "-fgpu-flush-denormals-to-zero",
        ]

        # Imitate https://github.com/ROCm/composable_kernel/blob/c8b6b64240e840a7decf76dfaa13c37da5294c4a/CMakeLists.txt#L190-L214
        hip_version = parse(get_hip_version().split()[-1].rstrip("-").replace("-", "+"))
        if hip_version <= Version("6.3.42132"):
            flags_hip += ["-mllvm --amdgpu-enable-max-ilp-scheduling-strategy=1"]
        if hip_version > Version("5.5.00000"):
            flags_hip += ["-mllvm --lsr-drop-solution=1"]
        if hip_version > Version("5.7.23302"):
            flags_hip += ["-fno-offload-uniform-block"]
        if hip_version > Version("6.1.40090"):
            flags_hip += ["-mllvm -enable-post-misched=0"]
        if hip_version > Version("6.2.41132"):
            flags_hip += [
                "-mllvm -amdgpu-early-inline-all=true",
                "-mllvm -amdgpu-function-calls=false",
            ]
        if hip_version > Version("6.2.41133"):
            flags_hip += ["-mllvm -amdgpu-coerce-illegal-types=1"]
        if get_gfx() == "gfx950" and int(os.getenv("AITER_FP4x2", "1")) > 0:
            flags_hip += ["-D__Float4_e2m1fn_x2"]

        if not torch_exclude:
            import torch

            if hasattr(torch, "float4_e2m1fn_x2"):
                flags_hip += ["-DTORCH_Float4_e2m1fn_x2"]

        flags_cc += flags_extra_cc
        flags_hip += flags_extra_hip
        archs = validate_and_update_archs()
        flags_hip += [f"--offload-arch={arch}" for arch in archs]
        flags_hip = sorted(set(flags_hip))  # remove same flags
        flags_hip = [el for el in flags_hip if hip_flag_checker(el)]
        check_and_set_ninja_worker()

        def exec_blob(blob_gen_cmd, op_dir, src_dir, sources):
            if blob_gen_cmd:
                blob_dir = f"{op_dir}/blob"
                os.makedirs(blob_dir, exist_ok=True)
                if AITER_LOG_MORE:
                    logger.info(f"exec_blob ---> {PY} {blob_gen_cmd.format(blob_dir)}")
                os.system(f"{PY} {blob_gen_cmd.format(blob_dir)}")
                sources += rename_cpp_to_cu([blob_dir], src_dir, hipify, recursive=True)
            return sources

        if prebuild != 2:
            if isinstance(blob_gen_cmd, list):
                for s_blob_gen_cmd in blob_gen_cmd:
                    sources = exec_blob(s_blob_gen_cmd, op_dir, src_dir, sources)
            else:
                sources = exec_blob(blob_gen_cmd, op_dir, src_dir, sources)

        extra_include_paths = [
            f"{CK_HELPER_DIR}",
            f"{CK_3RDPARTY_DIR}/include",
            f"{CK_3RDPARTY_DIR}/library/include",
        ]
        if not hipify:
            extra_include_paths += [
                f"{AITER_CSRC_DIR}/include",
                f"{op_dir}/blob",
            ] + extra_include
            if not is_standalone:
                extra_include_paths += [f"{AITER_CSRC_DIR}/include/torch"]
        else:
            old_bd_include_dir = f"{op_dir}/build/include"
            extra_include_paths.append(old_bd_include_dir)
            os.makedirs(old_bd_include_dir, exist_ok=True)
            rename_cpp_to_cu(
                [f"{AITER_CSRC_DIR}/include"] + extra_include,
                old_bd_include_dir,
                hipify,
            )

            if not is_standalone:
                bd_include_dir = f"{op_dir}/build/include/torch"
                os.makedirs(bd_include_dir, exist_ok=True)
                rename_cpp_to_cu(
                    [f"{AITER_CSRC_DIR}/include/torch"],
                    bd_include_dir,
                    hipify,
                )

        try:
            _jit_compile(
                md_name,
                sorted(set(sources)),
                extra_cflags=flags_cc,
                extra_cuda_cflags=flags_hip,
                extra_ldflags=extra_ldflags,
                extra_include_paths=extra_include_paths,
                build_directory=opbd_dir,
                verbose=verbose or AITER_LOG_MORE > 0,
                with_cuda=True,
                is_python_module=is_python_module,
                is_standalone=is_standalone,
                torch_exclude=torch_exclude,
                hipify=hipify,
                prebuild=prebuild,
            )
            if is_python_module and not is_standalone:
                if prebuild == 1:
                    shutil.copy(
                        f"{opbd_dir}/{target_name}",
                        f"{get_user_jit_dir()}/build/aiter_/build",
                    )
                elif prebuild == 2:
                    from pathlib import Path

                    src_dir = Path(opbd_dir)
                    dst_dir = Path(get_user_jit_dir())
                    for src_file in src_dir.glob("*.so"):
                        shutil.move(str(src_file), str(dst_dir / src_file.name))
                else:
                    shutil.copy(f"{opbd_dir}/{target_name}", f"{get_user_jit_dir()}")
            else:
                shutil.copy(
                    f"{opbd_dir}/{target_name}", f"{AITER_ROOT_DIR}/op_tests/cpp/mha"
                )
        except Exception as e:
            tag = f"\033[31mfailed jit build [{md_name}]\033[0m"
            logger.error(
                f"{tag}\u2193\u2193\u2193\u2193\u2193\u2193\u2193\u2193\u2193\u2193\n-->[History]: {{}}{tag}\u2191\u2191\u2191\u2191\u2191\u2191\u2191\u2191\u2191\u2191".format(
                    re.sub(
                        "error:",
                        "\033[31merror:\033[0m",
                        "-->".join(traceback.format_exception(*sys.exc_info())),
                        flags=re.I,
                    ),
                )
            )
            raise SystemExit(
                f"[aiter] build [{md_name}] under {opbd_dir} failed !!!!!!"
            ) from e

    def FinalFunc():
        logger.info(
            f"\033[32mfinish build [{md_name}], cost {time.perf_counter()-startTS:.1f}s \033[0m"
        )

    mp_lock(lockPath=lock_path, MainFunc=MainFunc, FinalFunc=FinalFunc)


def get_args_of_build(ops_name: str, exclude=[]):
    d_opt_build_args = {
        "srcs": [],
        "md_name": "",
        "flags_extra_cc": [],
        "flags_extra_hip": [],
        "extra_ldflags": None,
        "extra_include": [],
        "verbose": False,
        "is_python_module": True,
        "is_standalone": False,
        "torch_exclude": False,
        "hip_clang_path": None,
        "blob_gen_cmd": "",
    }

    def convert(d_ops: dict):
        for k, val in d_ops.items():
            if isinstance(val, list):
                for idx, el in enumerate(val):
                    if isinstance(el, str):
                        if "torch" in el:
                            import torch as torch
                        val[idx] = eval(el)
                d_ops[k] = val
            elif isinstance(val, str):
                d_ops[k] = eval(val)
            else:
                pass

        # undefined compile features will be replaced with default value
        d_opt_build_args.update(d_ops)
        return d_opt_build_args

    with open(this_dir + "/optCompilerConfig.json", "r") as file:
        data = json.load(file)
        if isinstance(data, dict):
            # parse all ops, return list
            if ops_name == "all":
                all_ops_list = []
                d_all_ops = {
                    "flags_extra_cc": [],
                    "flags_extra_hip": [],
                    "extra_include": [],
                    "blob_gen_cmd": [],
                }
                # traverse opts
                for ops_name, d_ops in data.items():
                    # Cannot contain tune ops
                    if ops_name.endswith("tune"):
                        continue
                    # exclude
                    if ops_name in exclude:
                        continue
                    single_ops = convert(d_ops)
                    d_single_ops = {
                        "md_name": ops_name,
                        "srcs": single_ops["srcs"],
                        "flags_extra_cc": single_ops["flags_extra_cc"],
                        "flags_extra_hip": single_ops["flags_extra_hip"],
                        "extra_include": single_ops["extra_include"],
                        "blob_gen_cmd": single_ops["blob_gen_cmd"],
                    }
                    for k in d_all_ops.keys():
                        if isinstance(single_ops[k], list):
                            d_all_ops[k] += single_ops[k]
                        elif isinstance(single_ops[k], str) and single_ops[k] != "":
                            d_all_ops[k].append(single_ops[k])
                    all_ops_list.append(d_single_ops)

                return all_ops_list, d_all_ops
            # no find opt_name in json.
            elif data.get(ops_name) is None:
                logger.warning(
                    "Not found this operator ("
                    + ops_name
                    + ") in 'optCompilerConfig.json'. "
                )
                return d_opt_build_args
            # parser single opt
            else:
                compile_ops_ = data.get(ops_name)
                return convert(compile_ops_)
        else:
            logger.warning(
                "ERROR: pls use dict_format to write 'optCompilerConfig.json'! "
            )


def compile_ops(
    _md_name: str,
    fc_name: Optional[str] = None,
    gen_func: Optional[Callable[..., dict[str, Any]]] = None,
    gen_fake: Optional[Callable[..., Any]] = None,
):
    def decorator(func):
        func.arg_checked = False

        @functools.wraps(func)
        def wrapper(*args, custom_build_args={}, **kwargs):

            loadName = fc_name
            md_name = _md_name
            if fc_name is None:
                loadName = func.__name__
            try:
                module = None
                if gen_func is not None:
                    custom_build_args.update(gen_func(*args, **kwargs))
                if PREBUILD_KERNELS:
                    if hasattr(aiter_, loadName):
                        module = aiter_
                elif AITER_REBUILD and md_name not in rebuilded_list:
                    rebuilded_list.append(md_name)
                    raise ModuleNotFoundError("start rebuild")
                if module is None:
                    md = custom_build_args.get("md_name", md_name)
                    module = get_module(md)
            except ModuleNotFoundError:
                d_args = get_args_of_build(md_name)
                d_args.update(custom_build_args)

                # update module if we have coustom build
                md_name = custom_build_args.get("md_name", md_name)

                srcs = d_args["srcs"]
                flags_extra_cc = d_args["flags_extra_cc"]
                flags_extra_hip = d_args["flags_extra_hip"]
                blob_gen_cmd = d_args["blob_gen_cmd"]
                extra_include = d_args["extra_include"]
                extra_ldflags = d_args["extra_ldflags"]
                verbose = d_args["verbose"]
                is_python_module = d_args["is_python_module"]
                is_standalone = d_args["is_standalone"]
                torch_exclude = d_args["torch_exclude"]
                hipify = d_args.get("hipify", False)
                hip_clang_path = d_args.get("hip_clang_path", None)
                prev_hip_clang_path = None
                if hip_clang_path is not None and os.path.exists(hip_clang_path):
                    prev_hip_clang_path = os.environ.get("HIP_CLANG_PATH", None)
                    os.environ["HIP_CLANG_PATH"] = hip_clang_path

                build_module(
                    md_name,
                    srcs,
                    flags_extra_cc,
                    flags_extra_hip,
                    blob_gen_cmd,
                    extra_include,
                    extra_ldflags,
                    verbose,
                    is_python_module,
                    is_standalone,
                    torch_exclude,
                    hipify,
                )

                if hip_clang_path is not None:
                    if prev_hip_clang_path is not None:
                        os.environ["HIP_CLANG_PATH"] = prev_hip_clang_path
                    else:
                        os.environ.pop("HIP_CLANG_PATH", None)

                if is_python_module:
                    module = get_module(md_name)
                if md_name not in __mds:
                    __mds[md_name] = module

            if isinstance(module, types.ModuleType):
                op = getattr(module, loadName)
            else:
                return None

            def check_args():
                get_asm_dir()
                import inspect
                import re

                import torch

                enum_types = ["ActivationType", "QuantType"]

                if not op.__doc__.startswith("Members:"):
                    doc_str = op.__doc__.split("\n")[0]
                    doc_str = re.sub(r"<(.*?)\:.*?>", r"\g<1>", doc_str)
                    doc_str = doc_str.replace("list[", "List[")
                    doc_str = doc_str.replace("tuple[", "Tuple[")
                    doc_str = doc_str.replace("collections.abc.Sequence[", "List[")
                    doc_str = doc_str.replace("typing.SupportsInt", "int")
                    doc_str = doc_str.replace("typing.SupportsFloat", "float")
                    # A|None  -->  Optional[A]
                    pattern = r"([\w\.]+(?:\[[^\]]+\])?)\s*\|\s*None"
                    doc_str = re.sub(pattern, r"Optional[\1]", doc_str)
                    for el in enum_types:
                        doc_str = re.sub(f" aiter.*{el} ", f" {el} ", doc_str)
                    namespace = {
                        "List": List,
                        "Optional": Optional,
                        "torch": torch,
                        "typing": typing,
                    }

                    exec(
                        f"from aiter import*\ndef {doc_str}: pass",
                        namespace,
                    )
                    foo = namespace[doc_str.split("(")[0]]
                    sig = inspect.signature(foo)
                    func.__signature__ = sig
                    ann = {k: v.annotation for k, v in sig.parameters.items()}
                    ann["return"] = sig.return_annotation
                    callargs = inspect.getcallargs(func, *args, **kwargs)
                    for el, arg in callargs.items():
                        expected_type = ann[el]
                        got_type = type(arg)
                        origin = typing.get_origin(expected_type)
                        sub_t = typing.get_args(expected_type)

                        if origin is None:
                            if not isinstance(arg, expected_type) and not (
                                # aiter_enum can be int
                                any(el in str(expected_type) for el in enum_types)
                                and isinstance(arg, int)
                            ):
                                raise TypeError(
                                    f"{loadName}: {el} needs to be {expected_type} but got {got_type}"
                                )
                        elif origin is list:
                            if (
                                not isinstance(arg, list)
                                # or not all(isinstance(i, sub_t) for i in arg)
                            ):
                                raise TypeError(
                                    f"{loadName}: {el} needs to be List[{sub_t}] but got {arg}"
                                )
                        elif origin is typing.Union or origin is types.UnionType:
                            if arg is not None and not isinstance(arg, sub_t):
                                raise TypeError(
                                    f"{loadName}: {el} needs to be Optional[{sub_t}] but got {arg}"
                                )
                        else:
                            raise TypeError(f"Unsupported type: {expected_type}")

                    func_hints = typing.get_type_hints(func)
                    if ann["return"] is None:
                        func_hints["return"] = None
                    if ann != func_hints:
                        logger.warning(
                            f"type hints mismatch, override to --> {doc_str}"
                        )
                return True

            if not func.arg_checked:
                func.arg_checked = check_args()

            if AITER_LOG_MORE == 2:
                from ..test_common import log_args

                log_args(func, *args, **kwargs)

            return op(*args, **kwargs)

        @torch_compile_guard(device="cuda", gen_fake=gen_fake, calling_func_=func)
        def custom_wrapper(*args, **kwargs):
            return wrapper(*args, **kwargs)

        return custom_wrapper

    return decorator<|MERGE_RESOLUTION|>--- conflicted
+++ resolved
@@ -134,13 +134,9 @@
         else:
             tuned_files = ":".join(str(p) for p in op_tuned_file_list)
             tuned_files = default_file + ":" + tuned_files
-<<<<<<< HEAD
-            #print(f"merge tuned file under model_configs/ and configs/ ", tuned_files)
-=======
             logger.info(
                 f"merge tuned file under model_configs/ and configs/ {tuned_files}"
             )
->>>>>>> 779c9f60
             config_file = update_config_files(tuned_files, tuned_file_name)
     else:
         config_file = update_config_files(config_env_file, tuned_file_name)
