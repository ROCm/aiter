# SPDX-License-Identifier: MIT
# Copyright (C) 2024-2025, Advanced Micro Devices, Inc. All rights reserved.

import torch
import os
from typing import Optional, Callable
from dataclasses import dataclass
import functools
import aiter
from aiter import logger
from aiter import ActivationType, QuantType, dtypes
from aiter.utility import fp4_utils
from aiter.jit.utils.chip_info import get_gfx

# from aiter import get_torch_quant as get_quant
from aiter import get_hip_quant as get_quant
from aiter.utility.fp4_utils import moe_mxfp4_sort
from aiter.jit.core import AITER_ROOT_DIR, PY, get_asm_dir, bd_dir, mp_lock
from aiter.jit.utils.chip_info import get_cu_num

BLOCK_SIZE_M = 32


def moe_sorting(
    topk_ids,
    topk_weights,
    num_experts,
    model_dim,
    moebuf_dtype,
    block_size=BLOCK_SIZE_M,
    expert_mask=None,
    num_local_tokens=None,
    dispatch_policy=0,
):
    device = topk_ids.device
    M, topk = topk_ids.shape
    max_num_tokens_padded = topk_ids.numel() + num_experts * block_size - topk
    if M * topk <= num_experts:
        max_num_tokens_padded = M * topk * block_size

    max_num_m_blocks = int((max_num_tokens_padded + block_size - 1) // block_size)
    sorted_ids = torch.empty((max_num_tokens_padded,), dtype=dtypes.i32, device=device)
    sorted_weights = torch.empty(
        (max_num_tokens_padded,), dtype=dtypes.fp32, device=device
    )
    sorted_expert_ids = torch.empty(
        (max_num_m_blocks,), dtype=dtypes.i32, device=device
    )
    num_valid_ids = torch.empty((2), dtype=dtypes.i32, device=device)
    moe_buf = torch.empty((M, model_dim), dtype=moebuf_dtype, device=device)

    aiter.moe_sorting_fwd(
        topk_ids,
        topk_weights,
        sorted_ids,
        sorted_weights,
        sorted_expert_ids,
        num_valid_ids,
        moe_buf,
        num_experts,
        block_size,
        expert_mask,
        num_local_tokens,
        dispatch_policy,
    )
    return sorted_ids, sorted_weights, sorted_expert_ids, num_valid_ids, moe_buf


@functools.lru_cache(maxsize=1024)
def get_inter_dim(w1_shape, w2_shape):
    E, _, model_dim = w1_shape
    E, model_dim, inter_dim = w2_shape

    int4_war = model_dim // w1_shape[-1]
    inter_dim *= int4_war
    return E, model_dim, inter_dim


def fused_moe(
    hidden_states,
    w1,  # [expert(local_expert:EP), inter_dim*2, dim] N,K
    w2,  # [expert(local_expert:EP), dim, inter_dim]
    topk_weight,
    topk_ids,
    expert_mask: Optional[torch.tensor] = None,  # EP
    activation=ActivationType.Silu,
    quant_type=QuantType.No,
    doweight_stage1=False,
    # following for quant
    w1_scale: Optional[torch.tensor] = None,  # [expert(local_expert:EP), inter_dim, 1]
    w2_scale: Optional[torch.tensor] = None,  # [expert(local_expert:EP), model_dim, 1]
    a1_scale: Optional[torch.tensor] = None,  # [expert(local_expert:EP), 1, model_dim]
    a2_scale: Optional[torch.tensor] = None,  # [expert(local_expert:EP), 1, inter_dim]
    # following for tuning
    block_size_M=None,
    num_local_tokens: Optional[torch.tensor] = None,
    moe_sorting_dispatch_policy=0,
    dtype=None,
):
    """user API"""
    M, topk = topk_ids.shape
    E, model_dim, inter_dim = get_inter_dim(w1.shape, w2.shape)

    assert w1.shape[1] in [
        inter_dim,
        inter_dim * 2,
    ], f"Invalid MoE weight: {w1.shape=} {w2.shape=}"
    isG1U1 = inter_dim != w1.shape[1]

    global_E = E
    if expert_mask is not None:
        global_E = expert_mask.numel()
    dtype = hidden_states.dtype if dtype is None else dtype
    assert dtype in [
        dtypes.fp16,
        dtypes.bf16,
    ], f"Fused_moe unsupported out dtype: {dtype}"
    quant_type = quant_remap.get(quant_type, quant_type)
    q_dtype_w = w1.dtype
    q_dtype_a = w1.dtype if w1.dtype != torch.uint32 else dtypes.fp8
    q_dtype_a = dtypes.fp4x2 if quant_type == QuantType.per_1x32 else q_dtype_a

    metadata = get_2stage_cfgs(
        min(1024, M),  # consider token_num > 1024 as prefill
        model_dim,
        inter_dim,
        E,
        topk,
        dtype,
        q_dtype_a,
        q_dtype_w,
        quant_type,
        isG1U1,
        activation,
        doweight_stage1,
    )

    block_size_M = metadata.block_m if block_size_M is None else block_size_M

    sorted_ids, sorted_weights, sorted_expert_ids, num_valid_ids, moe_buf = moe_sorting(
        topk_ids,
        topk_weight,
        global_E,
        model_dim,
        dtype,
        block_size_M,
        expert_mask,
        num_local_tokens,
        moe_sorting_dispatch_policy,
    )

    if metadata.run_1stage:
        assert (
            doweight_stage1 == False
        ), "doweight_stage1 not support in fused_moe_1stage"
        return fused_moe_1stage(
            hidden_states,
            w1,
            w2,
            topk,
            sorted_ids,
            sorted_weights,
            sorted_expert_ids,
            num_valid_ids,
            moe_buf,
            isG1U1,
            block_size_M,
            activation=activation,
            quant_type=quant_type,
            q_dtype_a=q_dtype_a,
            q_dtype_w=q_dtype_w,
            w1_scale=w1_scale,
            w2_scale=w2_scale,
            a1_scale=a1_scale,
            a2_scale=a2_scale,
            num_local_tokens=num_local_tokens,
        )
    else:
        return fused_moe_2stages(
            hidden_states,
            w1,
            w2,
            topk,
            sorted_ids,
            sorted_weights,
            sorted_expert_ids,
            num_valid_ids,
            moe_buf,
            isG1U1,
            block_size_M,
            activation=activation,
            quant_type=quant_type,
            doweight_stage1=doweight_stage1,
            q_dtype_a=q_dtype_a,
            q_dtype_w=q_dtype_w,
            w1_scale=w1_scale,
            w2_scale=w2_scale,
            a1_scale=a1_scale,
            a2_scale=a2_scale,
            num_local_tokens=num_local_tokens,
        )


def fused_moe_1stage(
    hidden_states,
    w1,  # [expert(local_expert:EP), inter_dim*2, dim] N,K
    w2,  # [expert(local_expert:EP), dim, inter_dim]
    topk,
    sorted_ids,
    sorted_weights,
    sorted_expert_ids,
    num_valid_ids,
    moe_buf,
    isG1U1,
    block_size_M=32,
    activation=ActivationType.Silu,
    quant_type=QuantType.No,
    # following for quant
    q_dtype_a=None,
    q_dtype_w=None,
    w1_scale=None,  # [expert(local_expert:EP), inter_dim, 1]
    w2_scale=None,  # [expert(local_expert:EP), model_dim, 1]
    a1_scale=None,  # [expert(local_expert:EP), 1, model_dim]
    a2_scale=None,  # [expert(local_expert:EP), 1, inter_dim]
    num_local_tokens: Optional[torch.tensor] = None,
):
    if quant_type == QuantType.No and activation == ActivationType.Silu and not isG1U1:
        # pure bf16
        aiter.fmoe(
            moe_buf,
            hidden_states,
            w1,
            w2,
            sorted_ids,
            sorted_weights,
            sorted_expert_ids,
            num_valid_ids,
            topk,
        )

    else:
        quant_func = get_quant(quant_type)
        if hidden_states.dtype != q_dtype_a:
            if quant_type == QuantType.per_1x128:
                quant_func = functools.partial(quant_func, transpose_scale=True)
            a1, a1_scale = quant_func(
                hidden_states,
                scale=a1_scale,
                quant_dtype=q_dtype_a,
                num_rows=num_local_tokens,
            )
        else:
            assert (
                a1_scale is not None or quant_type == QuantType.No
            ), "a1_scale must be provided for quantized input for fused_moe"
            a1 = hidden_states
            if quant_type == QuantType.per_1x128:
                scale_t = torch.empty_like(a1_scale)
                aiter.partial_transpose(scale_t, a1_scale, num_rows=num_local_tokens)
                a1_scale = scale_t

        token_num = hidden_states.shape[0]
        E, model_dim, inter_dim = get_inter_dim(w1.shape, w2.shape)
        if quant_type == QuantType.per_1x32:
            a1_scale = fp4_utils.moe_mxfp4_sort(
                a1_scale,
                sorted_ids,
                num_valid_ids,
                token_num,
                block_size_M,
            )
            w1_scale = w1_scale.view(E, -1)
            w2_scale = w2_scale.view(E, -1)

        if quant_type == QuantType.per_1x128:
            fmoe_func = functools.partial(
                aiter.fmoe_fp8_blockscale_g1u1,
                fc_scale_blkn=128,
                fc_scale_blkk=128,
            )
        elif isG1U1:
            fmoe_func = aiter.fmoe_g1u1
        else:
            fmoe_func = aiter.fmoe_int8_g1u0

        fmoe_func(
            moe_buf,
            a1,
            w1,
            w2,
            sorted_ids,
            sorted_weights,
            sorted_expert_ids,
            num_valid_ids,
            topk,
            a1_scale,
            w1_scale,
            w2_scale,
            fc2_smooth_scale=None,
            activation=activation,
        )
    return moe_buf


@functools.lru_cache(maxsize=1024)
def get_block_size_M(token, topk, expert, inter_dim):
    cu_num = get_cu_num()
    tileN = 128
    tgN = (inter_dim + tileN - 1) // tileN
    support_list = [32, 64, 128]

    tmp = []
    for el in support_list:
        max_num_tokens = token * topk + expert * el - topk
        tg_num = tgN * (max_num_tokens + el - 1) // el
        rnd = (tg_num + cu_num - 1) // cu_num
        empty = cu_num - tg_num % cu_num
        tmp.append((rnd, empty, el))
    return sorted(tmp, key=lambda x: x[:2])[0][-1]


cfg_2stages = None
# fmt: off
fused_moe_1stage_dict = {
    "gfx942":
    {
        # activation,                    quant_type,        dtype,    q_dtype_a,    q_dtype_w,   isG1U1,      API
        (ActivationType.Silu,          QuantType.No,  dtypes.bf16,   dtypes.bf16,   dtypes.bf16,   False) : aiter.fmoe,
        (ActivationType.Silu,          QuantType.No,  dtypes.fp16,   dtypes.fp16,   dtypes.fp16,   False) : aiter.fmoe,
        (ActivationType.Gelu,   QuantType.per_Token,  dtypes.bf16,    dtypes.fp8,   dtypes.i4x2,    True) : aiter.fmoe_g1u1,
        (ActivationType.Silu,    QuantType.per_1x32,  dtypes.bf16,  dtypes.fp4x2,  dtypes.fp4x2,    True) : aiter.fmoe_g1u1,
        (ActivationType.Silu,   QuantType.per_Token,  dtypes.bf16,     dtypes.i8,     dtypes.i8,    True) : aiter.fmoe_g1u1,
        (ActivationType.Gelu,   QuantType.per_Token,  dtypes.bf16,     dtypes.i8,     dtypes.i8,    True) : aiter.fmoe_g1u1,
        (ActivationType.Silu,   QuantType.per_Token,  dtypes.bf16,    dtypes.fp8,    dtypes.fp8,    True) : aiter.fmoe_g1u1,
        (ActivationType.Gelu,   QuantType.per_Token,  dtypes.bf16,    dtypes.fp8,    dtypes.fp8,    True) : aiter.fmoe_g1u1,
        (ActivationType.Silu,   QuantType.per_1x128,  dtypes.bf16,    dtypes.fp8,    dtypes.fp8,    True) : aiter.fmoe_g1u1,
        (ActivationType.Silu,   QuantType.per_Token,  dtypes.bf16,     dtypes.i8,     dtypes.i8,   False) : aiter.fmoe_int8_g1u0,
        (ActivationType.Gelu,   QuantType.per_Token,  dtypes.bf16,     dtypes.i8,     dtypes.i8,   False) : aiter.fmoe_int8_g1u0,
    },
    "gfx950":
    {
        (ActivationType.Silu,    QuantType.per_1x32,   dtypes.bf16,   dtypes.fp4x2,  dtypes.fp4x2,    True) : aiter.fmoe_g1u1,
        (ActivationType.Silu,   QuantType.per_1x128,   dtypes.bf16,     dtypes.fp8,    dtypes.fp8,    True) : aiter.fmoe_fp8_blockscale_g1u1,
    }
}
# fmt: on

quant_remap = {QuantType.per_128x128: QuantType.per_1x128}


@dataclass
class MOEMetadata:
    stage1: Callable
    stage2: Callable
    block_m: int
    ksplit: int
    run_1stage: bool = False


@functools.lru_cache(maxsize=1024)
def get_2stage_cfgs(
    token,
    model_dim,
    inter_dim,
    expert,
    topk,
    dtype,
    q_dtype_a,
    q_dtype_w,
    q_type,
    use_g1u1,
    activation,
    doweight_stage1,
):
    def get_cfg_2stages(tune_file):
        import pandas as pd

        cfg_2stages = pd.read_csv(tune_file)
        cfg_2stages = cfg_2stages.set_index(
            [
                "token",
                "model_dim",
                "inter_dim",
                "expert",
                "topk",
                "act_type",
                "dtype",
                "q_dtype_a",
                "q_dtype_w",
                "q_type",
                "use_g1u1",
                "doweight_stage1",
            ]
        ).to_dict("index")
        return cfg_2stages

    global cfg_2stages
    config_path = f"{AITER_ROOT_DIR}/aiter/configs/"
    tune_file = os.path.join(config_path, "tuned_fmoe.csv")
    untune_file = os.path.join(config_path, "untuned_fmoe.csv")
    profile_file = os.path.join(config_path, "profile_fmoe.csv")
    if cfg_2stages is None:
        cfg_2stages = get_cfg_2stages(tune_file)
    keys = (
        token,
        model_dim,
        inter_dim,
        expert,
        topk,
        str(activation),
        str(dtype),
        str(q_dtype_a),
        str(q_dtype_w),
        str(q_type),
        use_g1u1,
        doweight_stage1,
    )

    def MainFunc():
        with open(untune_file, "a") as f:
            q_dtype_ws = q_dtype_w if q_dtype_w != torch.uint32 else "torch.int4"
            f.write(
                f"\n{token},{model_dim},{inter_dim},{expert},{topk},{activation},{dtype},{q_dtype_a},{q_dtype_ws},{q_type},{int(use_g1u1)},{int(doweight_stage1)}"
            )
        logger.info("\033[34m Start tuning fmoe")
        os.system(
            f"{PY} {get_asm_dir()}/fmoe_2stages/tune.py -i {untune_file} -o {tune_file} -o2 {profile_file} --last"
        )

    def FinalFunc():
        logger.info("\033[0m")

    cfg = cfg_2stages.get(keys, None)
    if cfg is None and os.environ.get("AITER_ONLINE_TUNE", "0") == "1":
        lock_path = os.path.join(bd_dir, f"lock_fmoe_tune_{keys}")
        mp_lock(lock_path, MainFunc=MainFunc, FinalFunc=FinalFunc)
        cfg_2stages = get_cfg_2stages(tune_file)
        cfg = cfg_2stages.get(keys, None)
        if cfg is None:
            logger.warning(f"Fmoe tuning not support for {keys}")

    if cfg is None:
        ksplit = 0
        kernelName1 = ""
        kernelName2 = ""
        run_1stage = False
        if (
            not doweight_stage1
            and (
                activation,
                q_type,
                dtype,
                q_dtype_a,
                q_dtype_w,
                use_g1u1,
            )
            in fused_moe_1stage_dict[get_gfx()]
        ):
            if q_type == QuantType.per_1x128:
                run_1stage = True and (inter_dim % 256 == 0) and (token > 31)
            elif q_type == QuantType.per_Token and q_dtype_w in [dtypes.i8, dtypes.fp8]:
                run_1stage = token > 32
            else:
                run_1stage = token < 256
        block_m = (
            BLOCK_SIZE_M
            if run_1stage
            else (
                16
                if q_type == QuantType.per_1x128
                else get_block_size_M(token, topk, expert, inter_dim)
            )
        )
    else:
        block_m = cfg["block_m"]
        ksplit = cfg["ksplit"]
        kernelName1 = cfg["kernelName1"]
        kernelName2 = cfg["kernelName2"]
        run_1stage = False if "run_1stage" not in cfg else cfg["run_1stage"]

    tag = f"({kernelName1=}, {kernelName2=})"
    logger.info(
        f"[fused_moe] using {'1stage' if run_1stage else '2stage'} {'default' if cfg is None else tag} for {keys} "
    )
<<<<<<< HEAD
    if (
        dtype in [dtypes.bf16, dtypes.fp16]
        and q_type == QuantType.per_1x32
        and activation == ActivationType.Swiglu
    ):
        return MOEMetadata(
            functools.partial(
                cktile_moe_stage1,
                n_pad_zeros=intermediate_pad // 64 * 64 * (2 if use_g1u1 else 1),
                k_pad_zeros=hidden_pad // 128 * 128,
                bias1=bias1,
            ),
            functools.partial(
                cktile_moe_stage2,
                n_pad_zeros=hidden_pad // 64 * 64,
                k_pad_zeros=intermediate_pad // 128 * 128,
                bias2=bias2,
            ),
            16 if token < 2048 else 32,
            ksplit,
            False,
        )
=======

>>>>>>> 3d43b538
    if (
        "ck" in kernelName1
        or q_dtype_w
        in [
            dtypes.bf16,
            dtypes.fp16,
            torch.uint32,
            torch.uint8,
        ]
        or (q_dtype_w == dtypes.fp8 and q_type == QuantType.per_1x128)
        or (q_type == QuantType.per_1x128 and block_m == 16)
    ):
        return MOEMetadata(
            functools.partial(
                aiter.ck_moe_stage1_fwd,
                kernelName=kernelName1,
                activation=activation,
                quant_type=q_type,
            ),
            functools.partial(
                aiter.ck_moe_stage2_fwd,
                kernelName=kernelName2,
                activation=activation,
                quant_type=q_type,
            ),
            block_m,
            ksplit,
            run_1stage,
        )

    # TODO: remove when stage2 support more size
    tmpList = [32, 64, 128]
    if block_m not in tmpList:
        tag = ""
        block_m = ([el for el in tmpList if block_m < el] + [128])[0]

    return MOEMetadata(
        functools.partial(
            aiter.ck_moe_stage1_fwd,
            kernelName=kernelName1,
            activation=activation,
            quant_type=q_type,
        ),
        functools.partial(
            aiter.ck_moe_stage2_fwd,
            kernelName=kernelName2,
            activation=activation,
            quant_type=q_type,
        ),
        block_m,
        ksplit,
        run_1stage,
    )


def fused_moe_2stages(
    hidden_states,
    w1,  # [expert(local_expert:EP), inter_dim*2, dim] N,K
    w2,  # [expert(local_expert:EP), dim, inter_dim]
    topk,
    sorted_ids,
    sorted_weights,
    sorted_expert_ids,
    num_valid_ids,
    moe_out,
    isG1U1,
    block_size_M,
    activation=ActivationType.Silu,
    quant_type=QuantType.No,
    doweight_stage1=False,
    # following for quant
    q_dtype_a=None,
    q_dtype_w=None,
    w1_scale=None,  # [expert(local_expert:EP), inter_dim, 1]
    w2_scale=None,  # [expert(local_expert:EP), model_dim, 1]
    a1_scale=None,  # [expert(local_expert:EP), 1, model_dim]
    a2_scale=None,  # [expert(local_expert:EP), 1, inter_dim]
    num_local_tokens: Optional[torch.tensor] = None,
):

    quant_func = get_quant(quant_type)

    token_num, _ = hidden_states.shape
    E, model_dim, inter_dim = get_inter_dim(w1.shape, w2.shape)
    dtype = moe_out.dtype
    device = hidden_states.device

    metadata = get_2stage_cfgs(
        min(1024, token_num),  # consider token_num > 1024 as prefill
        model_dim,
        inter_dim,
        E,
        topk,
        dtype,
        q_dtype_a,
        q_dtype_w,
        quant_type,
        isG1U1,
        activation,
        doweight_stage1,
    )
<<<<<<< HEAD
    if (
        quant_type == QuantType.per_1x32
        and dtype in [dtypes.bf16, dtypes.fp16]
        and w1.dtype == torch.uint8
        and activation == ActivationType.Swiglu
    ):
        a1 = hidden_states.to(dtype)
        a1_scale = None
    elif quant_type == QuantType.per_1x32:
=======

    if quant_type == QuantType.per_1x32:
>>>>>>> 3d43b538
        a1, a1_scale = quant_func(
            hidden_states,
            scale=a1_scale,
            quant_dtype=q_dtype_a,
            num_rows=num_local_tokens,
        )
        a1_scale = moe_mxfp4_sort(
            a1_scale,
            sorted_ids=sorted_ids,
            num_valid_ids=num_valid_ids,
            token_num=token_num,
            block_size=block_size_M,
        )
    elif hidden_states.dtype != q_dtype_a:
        a1, a1_scale = quant_func(
            hidden_states,
            scale=a1_scale,
            quant_dtype=q_dtype_a,
            num_rows=num_local_tokens,
        )
    else:
        assert (
            a1_scale is not None or quant_type == QuantType.No
        ), "a1_scale must be provided for quantized input for fused_moe"
        a1 = hidden_states
    if quant_type == QuantType.per_1x128 and metadata.stage1.func is asm_stage1:
        ratio = a1_scale.element_size() // a1.element_size()
        a2 = torch.empty(
            (token_num + (token_num * ratio + 127) // 128, topk, inter_dim),
            dtype=q_dtype_a,
            device=device,
        )
    else:
        a2 = torch.empty(
            (token_num, topk, inter_dim),
            dtype=dtype,
            device=device,
        )

    a2 = metadata.stage1(
        a1,
        w1,
        w2,
        sorted_ids,
        sorted_expert_ids,
        num_valid_ids,
        a2,
        topk,
        block_m=block_size_M,
        a1_scale=a1_scale,
        w1_scale=w1_scale,
        sorted_weights=sorted_weights if doweight_stage1 else None,
    )

<<<<<<< HEAD
    if (
        quant_type == QuantType.per_1x32
        and dtype in [dtypes.bf16, dtypes.fp16]
        and w1.dtype == torch.uint8
    ):
        a2_scale = None
    elif quant_type == QuantType.per_1x32:
=======
    if quant_type == QuantType.per_1x32:
>>>>>>> 3d43b538
        a2 = a2.view(-1, inter_dim)
        a2, a2_scale = quant_func(
            a2,
            scale=a2_scale,
            quant_dtype=q_dtype_a,
            num_rows=num_local_tokens,
            num_rows_factor=topk,
        )
        a2 = a2.view(token_num, topk, -1)
        a2_scale = moe_mxfp4_sort(
            a2_scale[: token_num * topk, :].view(token_num, topk, -1),
            sorted_ids=sorted_ids,
            num_valid_ids=num_valid_ids,
            token_num=token_num,
            block_size=block_size_M,
        )

    elif quant_type == QuantType.per_1x128 and metadata.stage1.func is asm_stage1:
        a2_v = a2[:token_num, :, :]
        a2_scale = (
            a2[token_num:, ...]
            .view(-1)[: token_num * topk * inter_dim * ratio // 128]
            .view(dtypes.fp32)
            .view(token_num, -1)
        )
        a2 = a2_v
    else:
        a2, a2_scale = quant_func(
            a2,
            scale=a2_scale,
            quant_dtype=q_dtype_a,
            num_rows=num_local_tokens,
            num_rows_factor=topk,
        )
        a2 = a2.view(token_num, topk, inter_dim)

    metadata.stage2(
        a2,
        w1,
        w2,
        sorted_ids,
        sorted_expert_ids,
        num_valid_ids,
        moe_out,
        topk,
        w2_scale=w2_scale,
        a2_scale=a2_scale,
        block_m=block_size_M,
        sorted_weights=sorted_weights if not doweight_stage1 else None,
    )

    return moe_out


def torch_moe_act(act_input, torch_act, inter_dim):
    if act_input.shape[-1] == inter_dim:
        return torch_act(act_input)
    else:
        gate, up = act_input.split([inter_dim, inter_dim], dim=-1)
        return torch_act(gate) * up


def asm_stage1(
    input,
    w1,
    w2,
    sorted_ids,
    sorted_expert_ids,
    num_valid_ids,
    out,  # [token_num, topk, inter_dim]
    topk,
    block_m: int,
    kernelName: str = "",
    ksplit: int = 0,
    activation=ActivationType.Silu,
    quant_type=QuantType.No,
    a1_scale=None,
    w1_scale=None,
    sorted_weights=None,
):
    dtype = dtypes.bf16  # out.dtype, asm only support bf16
    if quant_type != QuantType.per_1x128:
        out = out.view(dtype)
    device = out.device
    token_num, _, _ = out.shape
    E, model_dim, inter_dim = get_inter_dim(w1.shape, w2.shape)

    if quant_type == QuantType.per_Tensor:
        a1_scale = a1_scale.view(1, 1).repeat(token_num, 1)
        w1_scale = w1_scale.view(E, 1).repeat(1, w1.shape[1])
        quant_type = QuantType.per_Token

    tmp_out = out
    if ksplit > 0:
        tmp_out = torch.zeros(
            (token_num, topk, w1.shape[1]),
            dtype=dtypes.fp32,
            device=device,
        ).view(dtype)

    aiter.moe_stage1_g1u1(
        input,
        w1,
        w2,
        sorted_ids,
        sorted_expert_ids,
        num_valid_ids,
        tmp_out,
        inter_dim,
        kernelName,
        block_m,
        ksplit=ksplit,
        activation=activation,
        quant_type=quant_type,
        a1_scale=a1_scale,
        w1_scale=w1_scale,
        sorted_weights=sorted_weights,
    )
    if ksplit > 0:
        if activation == ActivationType.Silu:
            aiter.silu_and_mul(out, tmp_out.view(dtypes.fp32).to(dtype))
        else:
            aiter.gelu_and_mul(out, tmp_out.view(dtypes.fp32).to(dtype))
    return out


def torch_moe(
    hidden_states,
    w1,
    w2,
    topk_weight,
    topk_ids,
    # following for int8 quant
    fc1_scale=None,  # [expert(local_expert:EP), inter_dim, 1]
    fc2_scale=None,  # [expert(local_expert:EP), model_dim, 1]
    fc1_smooth_scale=None,  # [expert(local_expert:EP), 1, model_dim]
    fc2_smooth_scale=None,  # [expert(local_expert:EP), 1, inter_dim]
    expert_mask=None,
    activation=ActivationType.Silu,
):
    computeType = dtypes.fp32
    dtype = hidden_states.dtype
    torch_act = aiter.get_torch_act(activation)
    hidden_states = hidden_states.to(computeType)
    w1 = w1.to(computeType)
    w2 = w2.to(computeType)
    B, D = hidden_states.shape
    topk = topk_weight.shape[1]
    if expert_mask is not None:
        local_expert_hash = expert_mask.cumsum(0, dtype=dtypes.i32) - 1
        local_expert_hash[expert_mask == 0] = -1
        topk_ids = local_expert_hash[topk_ids]

    hidden_states = hidden_states.view(B, -1, D).repeat(1, topk, 1)
    out = torch.zeros(
        (B, topk, D),
        dtype=computeType,
        device=hidden_states.device,
    )

    inter_dim = w2.shape[2]

    if fc1_scale is not None:
        # gose to quant D_w8a8/w8a8
        expert = w1.shape[0]
        w2D = w2.shape[-1]
        w1 = (w1.view(-1, D) * fc1_scale.view(-1, 1)).view(expert, -1, D)
        w2 = (w2.view(-1, w2D) * fc2_scale.view(-1, 1)).view(expert, -1, w2D)

    if fc1_smooth_scale is not None:
        expert = fc1_smooth_scale.shape[0]
        fc1_smooth_scale = fc1_smooth_scale.view(expert, -1)
        fc2_smooth_scale = fc2_smooth_scale.view(expert, -1)

    for E_id in range(w1.shape[0]):
        mask = topk_ids == E_id
        if mask.sum():
            sub_tokens = hidden_states[mask]
            if fc1_smooth_scale is not None:
                sub_tokens = sub_tokens * (fc1_smooth_scale[E_id])

            act_input = sub_tokens @ (w1[E_id].transpose(0, 1))
            act_out = torch_moe_act(act_input, torch_act, inter_dim)
            if fc2_smooth_scale is not None:
                act_out = act_out * (fc2_smooth_scale[E_id])
            out[mask] = act_out @ (w2[E_id].transpose(0, 1))

    return (out * topk_weight.view(B, -1, 1)).sum(dim=1).to(dtype)


# temp workaround for swiglu
def swiglu(x_glu, x_linear, alpha: float = 1.702, limit: float = 7.0):
    # Clamp the input values
    x_glu = x_glu.clamp(min=None, max=limit)
    x_linear = x_linear.clamp(min=-limit, max=limit)
    out_glu = x_glu * torch.sigmoid(alpha * x_glu)
    # Note we add an extra bias of 1 to the linear layer
    return out_glu * (x_linear + 1)


def torch_moe_stage1(
    hidden_states,
    w1,  # E, inter_dim*2, model_dim
    w2,  # E, model_dim, inter_dim
    topk_weight,
    topk_ids,
    dtype=dtypes.fp16,
    activation=ActivationType.Silu,
    quant_type=QuantType.No,
    # following for quant
    a1_scale=None,  # [token, 1]
    w1_scale=None,  # [expert, inter_dim, 1]
    w1_bias=None,  # [expert, inter_dim, 1]
    doweight=False,
):
    ctype = dtypes.fp32  # compute type
    B, D = hidden_states.shape
    topk = topk_weight.shape[1]
    N = w1.shape[1]
    E, model_dim, inter_dim = get_inter_dim(w1.shape, w2.shape)
    if quant_type == QuantType.per_1x32:
        from aiter.utility import fp4_utils

        w1 = fp4_utils.mxfp4_to_f32(w1)
        w1_scale = fp4_utils.e8m0_to_f32(w1_scale)
        if a1_scale is not None:  # skip a16w4
            hidden_states = fp4_utils.mxfp4_to_f32(hidden_states)
            a1_scale = fp4_utils.e8m0_to_f32(a1_scale)
        else:  # a16w4
            hidden_states = hidden_states.to(ctype)

    else:
        hidden_states = hidden_states.to(ctype)
        w1 = w1.to(ctype)

    if quant_type in [QuantType.per_Token, QuantType.per_Tensor]:
        w1 = w1 * w1_scale.view(w1_scale.shape[0], -1, 1)
        hidden_states = hidden_states * a1_scale
    # per_128x128
    elif quant_type in [QuantType.per_128x128, QuantType.per_1x128]:
        w1_shape = w1.shape
        w1 = w1.view(
            w1.shape[0], w1.shape[1] // 128, 128, w1.shape[2] // 128, 128
        ) * w1_scale.view(
            w1_scale.shape[0], w1.shape[1] // 128, 1, w1.shape[2] // 128, 1
        )
        w1 = w1.view(w1_shape)

        a1_scale = a1_scale.view(hidden_states.shape[0], -1, 1)
        a1_scale = a1_scale.repeat(
            1, 1, hidden_states.shape[-1] // a1_scale.shape[1]
        ).view(hidden_states.shape[0], -1)
        hidden_states = hidden_states * a1_scale
    elif quant_type == QuantType.No:
        pass
    elif quant_type == QuantType.per_1x32:
        w1_shape = w1.shape
        w1 = w1.view(E, N, model_dim // 32, 32) * w1_scale.view(
            E, N, model_dim // 32, 1
        )
        w1 = w1.view(w1_shape)

        a1_shape = hidden_states.shape
        hidden_states = hidden_states.view(a1_shape[0], a1_shape[1] // 32, 32)
        if a1_scale is not None:
            a1_scale = a1_scale[: a1_shape[0]]
            hidden_states = hidden_states * a1_scale.view(
                a1_shape[0], a1_shape[1] // 32, 1
            )
        hidden_states = hidden_states.view(a1_shape)
    else:
        assert False, f"Unsupported quant_type: {quant_type}"

    hidden_states = hidden_states.view(B, -1, model_dim).repeat(1, topk, 1)

    out = torch.zeros(
        (B, topk, N),
        dtype=ctype,
        device=hidden_states.device,
    )
    for E_id in range(w1.shape[0]):
        mask = topk_ids == E_id
        if mask.sum():
            sub_tokens = hidden_states[mask]
            act_input = sub_tokens @ (w1[E_id].transpose(0, 1))
            if doweight:
                act_input = act_input * topk_weight[mask].view(-1, 1)
            out[mask] = act_input
            if w1_bias is not None:
                out[mask] = out[mask] + w1_bias[E_id].view(1, -1)
    use_g1u1 = w1.shape[1] == (2 * inter_dim)
    use_swiglu = (a1_scale is None) and (quant_type == QuantType.per_1x32)
    torch_act = aiter.get_torch_act(activation)
    if use_g1u1:
        gate, up = out.split([inter_dim, inter_dim], dim=-1)
        if use_swiglu:
            out = swiglu(gate, up)
        else:
            out = torch_act(gate) * up
    else:
        out = torch_act(out)
    return out.to(dtype)


def torch_moe_stage2(
    hidden_states,
    w1,  # E, inter_dim*2, model_dim
    w2,  # E, model_dim, inter_dim
    topk_weights,
    topk_ids,
    dtype=dtypes.fp16,
    quant_type=QuantType.No,
    w2_scale=None,  # [1]
    a2_scale=None,  # [expert]]'
    w2_bias=None,
    doweight=True,
):
    ctype = dtypes.fp32  # compute type
    E, model_dim, inter_dim = get_inter_dim(w1.shape, w2.shape)
    if quant_type == QuantType.per_1x32:
        from aiter.utility import fp4_utils

        w2 = fp4_utils.mxfp4_to_f32(w2)
        w2_scale = fp4_utils.e8m0_to_f32(w2_scale)
        if a2_scale is not None:
            hidden_states = fp4_utils.mxfp4_to_f32(hidden_states)
            a2_scale = fp4_utils.e8m0_to_f32(a2_scale)
        else:  # a16w4
            hidden_states = hidden_states.to(ctype)
    else:
        hidden_states = hidden_states.to(ctype)
        w2 = w2.to(ctype)

    token_num, topk = topk_ids.shape
    hidden_states = hidden_states.view(token_num, topk, inter_dim)

    if quant_type in [QuantType.per_Token, QuantType.per_Tensor]:
        hidden_states = hidden_states * a2_scale.view(a2_scale.shape[0], -1, 1)
        w2 = w2 * w2_scale.view(w2_scale.shape[0], -1, 1)
    elif quant_type in [QuantType.per_128x128, QuantType.per_1x128]:
        a2_scale = a2_scale.view(hidden_states.shape[0], topk, -1, 1)
        a2_scale = a2_scale.repeat(1, 1, 1, 128).view(hidden_states.shape[0], topk, -1)
        hidden_states = hidden_states * a2_scale

        w2_shape = w2.shape
        w2 = w2.view(
            w2.shape[0], w2.shape[1] // 128, 128, w2.shape[2] // 128, 128
        ) * w2_scale.view(
            w2_scale.shape[0], w2.shape[1] // 128, 1, w2.shape[2] // 128, 1
        )
        w2 = w2.view(w2_shape)
    elif quant_type == QuantType.per_1x32:
        a2_shape = hidden_states.shape
        if a2_scale is not None:
            a2_scale = a2_scale[: a2_shape[0] * topk]
            a2_scale = a2_scale.view(token_num, topk, inter_dim // 32, 1)
            hidden_states = (
                hidden_states.view(token_num, topk, inter_dim // 32, 32) * a2_scale
            )
        hidden_states = hidden_states.view(a2_shape)

        w2_shape = w2.shape
        w2 = w2.view(E, model_dim, inter_dim // 32, 32) * w2_scale.view(
            E, model_dim, inter_dim // 32, 1
        )
        w2 = w2.view(w2_shape)

    out = torch.zeros(
        (token_num, topk, model_dim),
        dtype=ctype,
        device=hidden_states.device,
    )
    for E_id in range(w1.shape[0]):
        mask = topk_ids == E_id
        if mask.sum():
            sub_tokens = hidden_states[mask]
            act_input = sub_tokens @ (w2[E_id].transpose(0, 1))
            out[mask] = act_input
            if w2_bias is not None:
                out[mask] = out[mask] + w2_bias[E_id].view(1, -1)
    if doweight:
        out = out * topk_weights.view(token_num, -1, 1)
    return out.sum(1).to(dtype)


<<<<<<< HEAD
def cktile_moe_stage1(
    hidden_states,
    w1,
    w2,
    sorted_token_ids,
    sorted_expert_ids,
    num_valid_ids,
    out,
    topk,
    block_m,
    a1_scale,
    w1_scale,
    sorted_weights=None,
    n_pad_zeros=0,
    k_pad_zeros=0,
    bias1=None,
):
    token_num = hidden_states.shape[0]
    _, n1, k1 = w1.shape
    _, k2, n2 = w2.shape
    D = n2 if k2 == k1 else n2 * 2  # bit4 format
    # max_num_tokens_padded = sorted_expert_ids.shape[0]*block_size

    if w1.dtype is torch.uint32:
        D = D * 8
    out = torch.empty(
        (token_num, topk, D), dtype=hidden_states.dtype, device=hidden_states.device
    )
    # print("Run cktile_moe_stage1: M=%d, N(N*2)=%d, K=%d, topk=%d, expert=%d"%(token_num, w1.shape[1], hidden_states.shape[1], topk, w1.shape[0]))
    aiter.moe_cktile2stages_gemm1(
        hidden_states,
        w1,
        out,
        sorted_token_ids,
        sorted_expert_ids,
        num_valid_ids,
        topk,
        n_pad_zeros,
        k_pad_zeros,
        sorted_weights,
        a1_scale,
        w1_scale,
        bias1,
        block_m,
    )
    return out


def cktile_moe_stage2(
    a2,
    w1,
    w2,
    sorted_token_ids,
    sorted_expert_ids,
    num_valid_ids,
    out,
    topk,
    w2_scale,
    a2_scale,
    block_m,
    sorted_weights=None,
    zeros_out=False,
    n_pad_zeros=0,
    k_pad_zeros=0,
    bias2=None,
):
    token_num = a2.shape[0]
    D = w2.shape[1]
    # max_num_tokens_padded = sorted_expert_ids.shape[0]*block_size

    # out = torch.empty(
    #     (token_num, D),
    #     dtype=a2.dtype,
    #     device=a2.device,
    # )
    # if zeros_out:
    #     out.fill_(0)
    # print("Run cktile_moe_stage2: M=%d, N=%d, K=%d, topk=%d, expert=%d"%(a2.shape[0]*a2.shape[1], w2.shape[1], a2.shape[2], topk, w2.shape[0]))
    aiter.moe_cktile2stages_gemm2(
        a2,
        w2,
        out,
        sorted_token_ids,
        sorted_expert_ids,
        num_valid_ids,
        topk,
        n_pad_zeros,
        k_pad_zeros,
        sorted_weights,
        a2_scale,
        w2_scale,
        bias2,
        block_m,
    )
    return out


=======
>>>>>>> 3d43b538
def fused_topk(
    hidden_states: torch.Tensor,
    gating_output: torch.Tensor,
    topk: int,
    renormalize: bool,
    topk_ids: Optional[torch.Tensor] = None,
    topk_weights: Optional[torch.Tensor] = None,
):
    assert hidden_states.shape[0] == gating_output.shape[0], "Number of tokens mismatch"

    M, _ = hidden_states.shape

    if topk_weights is None:
        topk_weights = torch.empty(
            M, topk, dtype=dtypes.fp32, device=hidden_states.device
        )
    if topk_ids is None:
        topk_ids = torch.empty(M, topk, dtype=dtypes.i32, device=hidden_states.device)
    token_expert_indicies = torch.empty(
        M, topk, dtype=dtypes.i32, device=hidden_states.device
    )

    aiter.topk_softmax(
        topk_weights,
        topk_ids,
        token_expert_indicies,
        gating_output,
        renormalize,
    )
    del token_expert_indicies  # Not used. Will be used in the future.

    # if renormalize:
    #     topk_weights = topk_weights / topk_weights.sum(dim=-1, keepdim=True)

    return topk_weights, topk_ids<|MERGE_RESOLUTION|>--- conflicted
+++ resolved
@@ -482,32 +482,6 @@
     logger.info(
         f"[fused_moe] using {'1stage' if run_1stage else '2stage'} {'default' if cfg is None else tag} for {keys} "
     )
-<<<<<<< HEAD
-    if (
-        dtype in [dtypes.bf16, dtypes.fp16]
-        and q_type == QuantType.per_1x32
-        and activation == ActivationType.Swiglu
-    ):
-        return MOEMetadata(
-            functools.partial(
-                cktile_moe_stage1,
-                n_pad_zeros=intermediate_pad // 64 * 64 * (2 if use_g1u1 else 1),
-                k_pad_zeros=hidden_pad // 128 * 128,
-                bias1=bias1,
-            ),
-            functools.partial(
-                cktile_moe_stage2,
-                n_pad_zeros=hidden_pad // 64 * 64,
-                k_pad_zeros=intermediate_pad // 128 * 128,
-                bias2=bias2,
-            ),
-            16 if token < 2048 else 32,
-            ksplit,
-            False,
-        )
-=======
-
->>>>>>> 3d43b538
     if (
         "ck" in kernelName1
         or q_dtype_w
@@ -609,20 +583,8 @@
         activation,
         doweight_stage1,
     )
-<<<<<<< HEAD
-    if (
-        quant_type == QuantType.per_1x32
-        and dtype in [dtypes.bf16, dtypes.fp16]
-        and w1.dtype == torch.uint8
-        and activation == ActivationType.Swiglu
-    ):
-        a1 = hidden_states.to(dtype)
-        a1_scale = None
-    elif quant_type == QuantType.per_1x32:
-=======
 
     if quant_type == QuantType.per_1x32:
->>>>>>> 3d43b538
         a1, a1_scale = quant_func(
             hidden_states,
             scale=a1_scale,
@@ -677,17 +639,7 @@
         sorted_weights=sorted_weights if doweight_stage1 else None,
     )
 
-<<<<<<< HEAD
-    if (
-        quant_type == QuantType.per_1x32
-        and dtype in [dtypes.bf16, dtypes.fp16]
-        and w1.dtype == torch.uint8
-    ):
-        a2_scale = None
-    elif quant_type == QuantType.per_1x32:
-=======
     if quant_type == QuantType.per_1x32:
->>>>>>> 3d43b538
         a2 = a2.view(-1, inter_dim)
         a2, a2_scale = quant_func(
             a2,
@@ -1073,106 +1025,6 @@
     return out.sum(1).to(dtype)
 
 
-<<<<<<< HEAD
-def cktile_moe_stage1(
-    hidden_states,
-    w1,
-    w2,
-    sorted_token_ids,
-    sorted_expert_ids,
-    num_valid_ids,
-    out,
-    topk,
-    block_m,
-    a1_scale,
-    w1_scale,
-    sorted_weights=None,
-    n_pad_zeros=0,
-    k_pad_zeros=0,
-    bias1=None,
-):
-    token_num = hidden_states.shape[0]
-    _, n1, k1 = w1.shape
-    _, k2, n2 = w2.shape
-    D = n2 if k2 == k1 else n2 * 2  # bit4 format
-    # max_num_tokens_padded = sorted_expert_ids.shape[0]*block_size
-
-    if w1.dtype is torch.uint32:
-        D = D * 8
-    out = torch.empty(
-        (token_num, topk, D), dtype=hidden_states.dtype, device=hidden_states.device
-    )
-    # print("Run cktile_moe_stage1: M=%d, N(N*2)=%d, K=%d, topk=%d, expert=%d"%(token_num, w1.shape[1], hidden_states.shape[1], topk, w1.shape[0]))
-    aiter.moe_cktile2stages_gemm1(
-        hidden_states,
-        w1,
-        out,
-        sorted_token_ids,
-        sorted_expert_ids,
-        num_valid_ids,
-        topk,
-        n_pad_zeros,
-        k_pad_zeros,
-        sorted_weights,
-        a1_scale,
-        w1_scale,
-        bias1,
-        block_m,
-    )
-    return out
-
-
-def cktile_moe_stage2(
-    a2,
-    w1,
-    w2,
-    sorted_token_ids,
-    sorted_expert_ids,
-    num_valid_ids,
-    out,
-    topk,
-    w2_scale,
-    a2_scale,
-    block_m,
-    sorted_weights=None,
-    zeros_out=False,
-    n_pad_zeros=0,
-    k_pad_zeros=0,
-    bias2=None,
-):
-    token_num = a2.shape[0]
-    D = w2.shape[1]
-    # max_num_tokens_padded = sorted_expert_ids.shape[0]*block_size
-
-    # out = torch.empty(
-    #     (token_num, D),
-    #     dtype=a2.dtype,
-    #     device=a2.device,
-    # )
-    # if zeros_out:
-    #     out.fill_(0)
-    # print("Run cktile_moe_stage2: M=%d, N=%d, K=%d, topk=%d, expert=%d"%(a2.shape[0]*a2.shape[1], w2.shape[1], a2.shape[2], topk, w2.shape[0]))
-    aiter.moe_cktile2stages_gemm2(
-        a2,
-        w2,
-        out,
-        sorted_token_ids,
-        sorted_expert_ids,
-        num_valid_ids,
-        topk,
-        n_pad_zeros,
-        k_pad_zeros,
-        sorted_weights,
-        a2_scale,
-        w2_scale,
-        bias2,
-        block_m,
-    )
-    return out
-
-
-=======
->>>>>>> 3d43b538
 def fused_topk(
     hidden_states: torch.Tensor,
     gating_output: torch.Tensor,
