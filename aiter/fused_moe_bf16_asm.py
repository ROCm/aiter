# SPDX-License-Identifier: MIT
# Copyright (c) 2024, Advanced Micro Devices, Inc. All rights reserved.

import torch
import torch.nn.functional as F
import numpy as np
import sys
import os
from typing import Any, Callable, Dict, Optional, Tuple
import aiter
from aiter import logger
<<<<<<< HEAD
from aiter import pertoken_quant
from aiter import ActivationType, dtypes

=======
from aiter import pertoken_quant, get_hip_quant, get_torch_quant
from aiter import ActivationType, QuantType
from aiter import pertoken_quant, get_hip_quant, get_torch_quant
from aiter import ActivationType, QuantType
>>>>>>> 54d0ac15
BLOCK_SIZE_M = 32


def moe_sorting_ck(
    topk_ids,
    topk_weights,
    num_experts,
    model_dim,
    moebuf_dtype,
    block_size=BLOCK_SIZE_M,
    expert_mask=None,
):
    device = topk_ids.device
    M, topk = topk_ids.shape
    topk = topk_ids.shape[1]
    max_num_tokens_padded = topk_ids.numel() + num_experts * block_size - topk
    max_num_m_blocks = int((max_num_tokens_padded + block_size - 1) // block_size)
    sorted_ids = torch.empty((max_num_tokens_padded,), dtype=dtypes.i32, device=device)
    sorted_weights = torch.empty(
        (max_num_tokens_padded,), dtype=dtypes.fp32, device=device
    )
    sorted_expert_ids = torch.empty(
        (max_num_m_blocks,), dtype=dtypes.i32, device=device
    )
    num_valid_ids = torch.empty((1), dtype=dtypes.i32, device=device)
    moe_buf = torch.empty((M, model_dim), dtype=moebuf_dtype, device=device)

    aiter.moe_sorting_fwd(
        topk_ids,
        topk_weights,
        sorted_ids,
        sorted_weights,
        sorted_expert_ids,
        num_valid_ids,
        moe_buf,
        num_experts,
        block_size,
        expert_mask,
    )
    return sorted_ids, sorted_weights, sorted_expert_ids, num_valid_ids, moe_buf


def asm_moe(
    hidden_states,
    w1,  # [expert(local_expert:EP), inter_dim*2, dim] N,K
    w2,  # [expert(local_expert:EP), dim, inter_dim]
    topk_weight,
    topk_ids,
    # following for int8 quant
    fc1_scale=None,  # [expert(local_expert:EP), inter_dim, 1]
    fc2_scale=None,  # [expert(local_expert:EP), model_dim, 1]
    fc1_smooth_scale=None,  # [expert(local_expert:EP), 1, model_dim]
    fc2_smooth_scale=None,  # [expert(local_expert:EP), 1, inter_dim]
    a16=False,
    per_tensor_quant_scale=None,
    expert_mask=None,
    activation=ActivationType.Silu,
):
    E, model_dim, inter_dim = w2.shape
    global_E = E
    if expert_mask is not None:
        global_E = expert_mask.numel()
    M, topk = topk_ids.shape
    dtype = hidden_states.dtype
    device = topk_ids.device
    lastdim_mul = 8 if w1.dtype in {dtypes.i32, torch.uint32} else 1
    sorted_ids, sorted_weights, sorted_expert_ids, num_valid_ids, moe_buf = (
        moe_sorting_ck(
            topk_ids, topk_weight, global_E, model_dim, dtype, BLOCK_SIZE_M, expert_mask
        )
    )

    if fc1_scale is None:
        # pure bf16
        aiter.fmoe(
            moe_buf,
            hidden_states,
            w1,
            w2,
            sorted_ids,
            sorted_weights,
            sorted_expert_ids,
            num_valid_ids,
            topk,
        )
    elif a16:
        # a16w8 smooth quant fmoe
        if w1.dtype in [dtypes.fp8, dtypes.i8] and inter_dim * 2 == w1.shape[1]:
            aiter.fmoe_g1u1_a16(
                moe_buf,
                hidden_states,
                w1,
                w2,
                sorted_ids,
                sorted_weights,
                sorted_expert_ids,
                num_valid_ids,
                topk,
                fc1_scale,
                fc2_scale,
                fc1_smooth_scale,
                fc2_smooth_scale,
            )
        elif w1.dtype == dtypes.i8 and inter_dim == w1.shape[1]:
            aiter.fmoe_int8_g1u0_a16(
                moe_buf,
                hidden_states,
                w1,
                w2,
                sorted_ids,
                sorted_weights,
                sorted_expert_ids,
                num_valid_ids,
                topk,
                fc1_scale,
                fc2_scale,
                fc1_smooth_scale,
                fc2_smooth_scale,
            )
        else:
            raise ValueError(f"Invalid args: {w1.dtype} {w1.shape=} {w2.shape=}")

    else:
        # a8w8 fmoe, opt: smooth quant
        a8_type = (
            w1.dtype
            if w1.dtype != dtypes.i32 and w1.dtype != torch.uint32
            else dtypes.fp8
        )
        if fc1_smooth_scale is not None:
            a8 = torch.empty((topk * M, model_dim), dtype=a8_type, device=device)
            a8_scale = torch.empty((topk * M), dtype=dtypes.fp32, device=device)

            # moe_smoothquant_fwd need topk_ids which contains local_expert_id
            if expert_mask is not None:
                local_expert_hash = expert_mask.cumsum(0, dtype=dtypes.i32)
                local_expert_hash[local_expert_hash > 0] -= 1
                topk_ids = local_expert_hash[topk_ids]

            aiter.moe_smoothquant_fwd(
                a8, hidden_states, fc1_smooth_scale, topk_ids, a8_scale
            )
        else:
            if (
                w1.dtype == dtypes.fp8
                or w1.dtype == dtypes.i32
                and w1.dtype == torch.uint32
            ):
                a8 = torch.empty((M, model_dim), dtype=a8_type, device=device)
                a8_scale = torch.empty(M, dtype=dtypes.fp32, device=device)
                if per_tensor_quant_scale is None:
                    aiter.dynamic_per_token_scaled_fp8_quant(
                        a8, hidden_states, a8_scale
                    )
                else:
                    aiter.static_scaled_fp8_quant(
                        a8, hidden_states, per_tensor_quant_scale
                    )
                    a8_scale.fill_(per_tensor_quant_scale)
            elif w1.dtype == dtypes.i8:
                a8 = torch.empty((M, model_dim), dtype=w1.dtype, device=device)
                a8_scale = torch.empty(M, dtype=dtypes.fp32, device=device)
                fc1_smooth_scale = torch.ones(
                    model_dim, dtype=dtypes.fp32, device=device
                )
                aiter.smoothquant_fwd(a8, hidden_states, fc1_smooth_scale, a8_scale)
            else:
                logger.warning(f"FMOE fall into pure torch quant...")
                a8, a8_scale = aiter.pertoken_quant(hidden_states, quant_dtype=w1.dtype)
        if w2.shape[2] * lastdim_mul == w1.shape[1]:
            fmoe_func = aiter.fmoe_int8_g1u0
        elif w2.shape[2] * 2 * lastdim_mul == w1.shape[1]:
            fmoe_func = aiter.fmoe_g1u1
        else:
            raise ValueError(
                f"Invalid MoE weight: {w1.shape=} {w2.shape=} {lastdim_mul}"
            )

        fmoe_func(
            moe_buf,
            a8,
            w1,
            w2,
            sorted_ids,
            sorted_weights,
            sorted_expert_ids,
            num_valid_ids,
            topk,
            a8_scale,
            fc1_scale,
            fc2_scale,
            fc2_smooth_scale,
            activation,
        )
        #   fc2_smooth_scale)
    return moe_buf


def asm_moe_tkw1(
    hidden_states,
    w1,  # [expert(local_expert:EP), inter_dim*2, dim] N,K
    w2,  # [expert(local_expert:EP), dim, inter_dim]
    topk_weight,
    topk_ids,
    # following for int8 quant
    fc1_scale=None,  # [expert(local_expert:EP), inter_dim, 1]
    fc2_scale=None,  # [expert(local_expert:EP), model_dim, 1]
    fc1_smooth_scale=None,  # [expert(local_expert:EP), 1, model_dim]
    fc2_smooth_scale=None,  # [expert(local_expert:EP), 1, inter_dim]
    a16=False,
    per_tensor_quant_scale=None,
    expert_mask=None,
    activation=ActivationType.Silu,
):
    E, model_dim, inter_dim = w2.shape
    global_E = E
    if expert_mask is not None:
        global_E = expert_mask.numel()
    M, topk = topk_ids.shape
    dtype = hidden_states.dtype
    device = topk_ids.device
    lastdim_mul = 8 if w1.dtype in {dtypes.i32, torch.uint32} else 1
    sorted_ids, sorted_weights, sorted_expert_ids, num_valid_ids, moe_buf = (
        moe_sorting_ck(
            topk_ids, topk_weight, global_E, model_dim, dtype, BLOCK_SIZE_M, expert_mask
        )
    )

    if fc1_scale is None:
        # pure bf16
        aiter.fmoe(
            moe_buf,
            hidden_states,
            w1,
            w2,
            sorted_ids,
            sorted_weights,
            sorted_expert_ids,
            num_valid_ids,
            topk,
        )
    elif a16:
        # a16w8 smooth quant fmoe
        if w1.dtype == dtypes.fp8 and inter_dim * 2 == w1.shape[1]:
            aiter.fmoe_fp8_g1u1_a16(
                moe_buf,
                hidden_states,
                w1,
                w2,
                sorted_ids,
                sorted_weights,
                sorted_expert_ids,
                num_valid_ids,
                topk,
                fc1_scale,
                fc2_scale,
                fc1_smooth_scale,
                fc2_smooth_scale,
            )
        elif w1.dtype == dtypes.i8 and inter_dim == w1.shape[1]:
            aiter.fmoe_int8_g1u0_a16(
                moe_buf,
                hidden_states,
                w1,
                w2,
                sorted_ids,
                sorted_weights,
                sorted_expert_ids,
                num_valid_ids,
                topk,
                fc1_scale,
                fc2_scale,
                fc1_smooth_scale,
                fc2_smooth_scale,
            )
        else:
            raise ValueError(f"Invalid args: {w1.dtype} {w1.shape=} {w2.shape=}")

    else:
        # a8w8 fmoe, opt: smooth quant
        a8_type = (
            w1.dtype
            if w1.dtype != dtypes.i32 and w1.dtype != torch.uint32
            else dtypes.fp8
        )
        if fc1_smooth_scale is not None:
            a8 = torch.empty((topk * M, model_dim), dtype=a8_type, device=device)
            a8_scale = torch.empty((topk * M), dtype=dtypes.fp32, device=device)

            # moe_smoothquant_fwd need topk_ids which contains local_expert_id
            if expert_mask is not None:
                local_expert_hash = expert_mask.cumsum(0, dtype=dtypes.i32)
                local_expert_hash[local_expert_hash > 0] -= 1
                topk_ids = local_expert_hash[topk_ids]

            aiter.moe_smoothquant_fwd(
                a8, hidden_states, fc1_smooth_scale, topk_ids, a8_scale
            )
        else:
            if (
                w1.dtype == dtypes.fp8
                or w1.dtype == dtypes.i32
                and w1.dtype == torch.uint32
            ):
                a8 = torch.empty((M, model_dim), dtype=a8_type, device=device)
                a8_scale = torch.empty(M, dtype=dtypes.fp32, device=device)
                if per_tensor_quant_scale is None:
                    aiter.dynamic_per_token_scaled_fp8_quant(
                        a8, hidden_states, a8_scale
                    )
                else:
                    aiter.static_scaled_fp8_quant(
                        a8, hidden_states, per_tensor_quant_scale
                    )
                    a8_scale.fill_(per_tensor_quant_scale)
            elif w1.dtype == dtypes.i8:
                a8 = torch.empty((M, model_dim), dtype=w1.dtype, device=device)
                a8_scale = torch.empty(M, dtype=dtypes.fp32, device=device)
                fc1_smooth_scale = torch.ones(
                    model_dim, dtype=dtypes.fp32, device=device
                )
                aiter.smoothquant_fwd(a8, hidden_states, fc1_smooth_scale, a8_scale)
            else:
                logger.warning(f"FMOE fall into pure torch quant...")
                a8, a8_scale = aiter.pertoken_quant(hidden_states, quant_dtype=w1.dtype)
        if w2.shape[2] * 2 * lastdim_mul == w1.shape[1]:
            fmoe_func = aiter.fmoe_g1u1_tkw1

        else:
            raise ValueError(
                f"Invalid MoE weight: {w1.shape=} {w2.shape=} {lastdim_mul}"
            )

        fmoe_func(
            moe_buf,
            a8,
            w1,
            w2,
            sorted_ids,
            sorted_weights,
            sorted_expert_ids,
            num_valid_ids,
            topk,
            a8_scale,
            fc1_scale,
            fc2_scale,
            fc2_smooth_scale,
            activation,
        )
        #   fc2_smooth_scale)
    return moe_buf


def get_block_size(token, topk, expert):
    token_per_expert = token * topk / expert
    support_list = [32, 64, 128]
    for el in support_list:
        if token_per_expert <= el * 4:
            return el
    return support_list[-1]


# Only support fp8 per tensor quant
def ck_moe_2stages(
    a1,
    w1,  # [expert(local_expert:EP), inter_dim(*2), dim] N,K
    w2,  # [expert(local_expert:EP), dim, inter_dim]
<<<<<<< HEAD
    topk_weight,
    topk_ids,
    # following for int8 quant
=======
    topk_weight, topk_ids,
    # following for int8 quant
    quant_type=QuantType.No,
>>>>>>> 54d0ac15
    fc1_scale=None,  # [expert(local_expert:EP), inter_dim, 1]
    fc2_scale=None,  # [expert(local_expert:EP), model_dim, 1]
    a1_scale=None,  # [1]
    a2_scale=None,  # [1]
    block_size=None,
    expert_mask=None,
<<<<<<< HEAD
):
=======
    activation=ActivationType.Silu,
    doweight_stage1=False,
):
    
    quant_func = get_hip_quant(quant_type)
    q_dtype_a = w1.dtype if w1.dtype != torch.uint32 else torch.float8_e4m3fnuz

    # quant_func = get_torch_quant(quant_type)
>>>>>>> 54d0ac15
    E, model_dim, inter_dim = w2.shape
    if w1.dtype is torch.uint32:
        inter_dim = inter_dim * 8
    
    global_E = E
    if expert_mask is not None:
        global_E = expert_mask.numel()
    M, topk = topk_ids.shape
    dtype = a1.dtype
    device = topk_ids.device
    if block_size is None:
        block_size = get_block_size(M, topk, E)
<<<<<<< HEAD
    sorted_ids, sorted_weights, sorted_expert_ids, num_valid_ids, moe_buf = (
        moe_sorting_ck(
            topk_ids, topk_weight, global_E, model_dim, dtype, block_size, expert_mask
        )
    )

    # print("block_size:", block_size, sorted_expert_ids)
    if w1.dtype == dtypes.fp8:
        a1, a1_scale = aiter.per_tensor_quant_hip(a1, a1_scale, quant_dtype=w1.dtype)
        # a1, a1_scale = aiter.per_tensor_quant(a1, quant_dtype=w1.dtype)
    else:
        a1_scale = None
=======
    sorted_ids, sorted_weights, sorted_expert_ids, num_valid_ids, moe_buf = moe_sorting_ck(topk_ids, topk_weight, global_E,
                                                                                           model_dim, dtype, block_size, expert_mask)
    # print("block_size:", block_size, sorted_expert_ids)
    a1, a1_scale = quant_func(a1, scale=a1_scale, quant_dtype=q_dtype_a)
>>>>>>> 54d0ac15

    a2 = torch.empty(
        (M, topk, inter_dim),
        dtype=dtype,
        device=device,
    )

<<<<<<< HEAD
    aiter.ck_moe_stage1(
        a1,
        w1,
        w2,
        sorted_ids,
        sorted_expert_ids,
        num_valid_ids,
        a2,
        topk,
        fc1_scale,
        a1_scale,
        block_size,
        sorted_weights,
    )

    # g1u0
    if (w2.shape[2] != w1.shape[1]) and (w2.dtype == dtypes.fp8):
        tmp = torch.empty((M, topk, inter_dim), dtype=dtypes.fp8, device=device)
        if a2_scale == None:
            a2_scale = torch.empty(1, dtype=dtypes.fp32, device=device)
        aiter.scaled_silu_and_mul(tmp, a2, a2_scale)
        a2 = tmp
    else:
        if w2.shape[2] == w1.shape[1]:
            a2 = F.gelu(a2)
        # g1u1
        else:
            tmp = torch.empty((M, topk, inter_dim), dtype=dtype, device=device)
            aiter.silu_and_mul(tmp, a2)
            a2 = tmp
        if w2.dtype == dtypes.fp8:
            a2, a2_scale = aiter.per_tensor_quant_hip(
                a2, a2_scale, quant_dtype=w2.dtype
            )
            # a2, a2_scale = aiter.per_tensor_quant(a2, quant_dtype=w2.dtype)
        else:
            if not hasattr(ck_moe_2stages, "one_float_tensor"):
                ck_moe_2stages.one_float_tensor = torch.tensor(
                    1.0, dtype=dtypes.fp32, device=device
                )
            a2_scale = ck_moe_2stages.one_float_tensor

    aiter.ck_moe_stage2(
        a2,
        w1,
        w2,
        sorted_ids,
        sorted_expert_ids,
        num_valid_ids,
        moe_buf,
        topk,
        fc2_scale,
        a2_scale,
        block_size,
        sorted_weights,
=======
    if activation == ActivationType.Silu:
        act_op = 1  # silu_and_mul
    else:
        act_op = 0  # gelu_and_mul

    aiter.ck_moe_stage1(
        a1, 
        w1, 
        w2,
        sorted_ids, 
        sorted_expert_ids, 
        num_valid_ids,
        a2, topk,
        fc1_scale, 
        a1_scale, 
        block_size, 
        sorted_weights if doweight_stage1 else None,
        act_op
>>>>>>> 54d0ac15
    )

    if quant_type == QuantType.per_Token:
        a2 = a2.view(M, -1)
    a2, a2_scale = quant_func(a2, scale=a2_scale, quant_dtype=q_dtype_a)
    a2 = a2.view(M, topk, -1)

    aiter.ck_moe_stage2(
        a2, 
        w1,
        w2, 
        sorted_ids,
        sorted_expert_ids,
        num_valid_ids, 
        moe_buf, 
        topk, 
        fc2_scale, 
        a2_scale, 
        block_size, 
        sorted_weights if not doweight_stage1 else None,
    )
    return moe_buf


def torch_moe(
    hidden_states,
    w1,
    w2,
    topk_weight,
    topk_ids,
    # following for int8 quant
    fc1_scale=None,  # [expert(local_expert:EP), inter_dim, 1]
    fc2_scale=None,  # [expert(local_expert:EP), model_dim, 1]
    fc1_smooth_scale=None,  # [expert(local_expert:EP), 1, model_dim]
    fc2_smooth_scale=None,  # [expert(local_expert:EP), 1, inter_dim]
    expert_mask=None,
    activation=ActivationType.Silu,
):
    computeType = dtypes.fp32
    dtype = hidden_states.dtype
    hidden_states = hidden_states.to(computeType)
    w1 = w1.to(computeType)
    w2 = w2.to(computeType)
    B, D = hidden_states.shape
    topk = topk_weight.shape[1]
    if expert_mask is not None:
        local_expert_hash = expert_mask.cumsum(0, dtype=dtypes.i32) - 1
        local_expert_hash[expert_mask == 0] = -1
        topk_ids = local_expert_hash[topk_ids]

    hidden_states = hidden_states.view(B, -1, D).repeat(1, topk, 1)
    out = torch.zeros(
        (B, topk, D),
        dtype=computeType,
        device=hidden_states.device,
    )

    inter_dim = w2.shape[2]
    if w2.shape[2] * 2 == w1.shape[1]:
        # g1u1(w1 include gate and up)
        moeType = "g1u1"
    else:
        # g1u0(w1 only include gate)
        moeType = "g1u0"

    if fc1_scale is not None:
        # gose to quant D_w8a8/w8a8
        expert = w1.shape[0]
        w2D = w2.shape[-1]
        w1 = (w1.view(-1, D) * fc1_scale.view(-1, 1)).view(expert, -1, D)
        w2 = (w2.view(-1, w2D) * fc2_scale.view(-1, 1)).view(expert, -1, w2D)

    if fc1_smooth_scale is not None:
        expert = fc1_smooth_scale.shape[0]
        fc1_smooth_scale = fc1_smooth_scale.view(expert, -1)
        fc2_smooth_scale = fc2_smooth_scale.view(expert, -1)

    for E_id in range(w1.shape[0]):
        mask = topk_ids == E_id
        if mask.sum():
            sub_tokens = hidden_states[mask]
            if fc1_smooth_scale is not None:
                sub_tokens = sub_tokens * (fc1_smooth_scale[E_id])

            act_input = sub_tokens @ (w1[E_id].transpose(0, 1))
            if moeType == "g1u1":
                gate, up = act_input.split([inter_dim, inter_dim], dim=-1)
                if activation == ActivationType.Gelu:
                    act_out = F.gelu(gate) * up
                else:
                    act_out = F.silu(gate) * up
            else:
                if activation == ActivationType.Gelu:
                    act_out = F.gelu(act_input)
                else:
                    act_out = F.silu(act_input)
            if fc2_smooth_scale is not None:
                act_out = act_out * (fc2_smooth_scale[E_id])
            out[mask] = act_out @ (w2[E_id].transpose(0, 1))

    return (out * topk_weight.view(B, -1, 1)).sum(dim=1).to(dtype)


def torch_moe_tkw1(
    hidden_states,
    w1,
    w2,
    topk_weight,
    topk_ids,
    # following for int8 quant
    fc1_scale=None,  # [expert(local_expert:EP), inter_dim, 1]
    fc2_scale=None,  # [expert(local_expert:EP), model_dim, 1]
    fc1_smooth_scale=None,  # [expert(local_expert:EP), 1, model_dim]
    fc2_smooth_scale=None,  # [expert(local_expert:EP), 1, inter_dim]
    expert_mask=None,
    activation=ActivationType.Silu,
):
    computeType = dtypes.fp32
    dtype = hidden_states.dtype
    hidden_states = hidden_states.to(computeType)
    w1 = w1.to(computeType)
    w2 = w2.to(computeType)
    B, D = hidden_states.shape
    topk = topk_weight.shape[1]
    if expert_mask is not None:
        local_expert_hash = expert_mask.cumsum(0, dtype=dtypes.i32) - 1
        local_expert_hash[expert_mask == 0] = -1
        topk_ids = local_expert_hash[topk_ids]

    hidden_states = hidden_states.view(B, -1, D).repeat(1, topk, 1)
    out = torch.zeros(
        (B, topk, D),
        dtype=computeType,
        device=hidden_states.device,
    )

    inter_dim = w2.shape[2]
    if w2.shape[2] * 2 == w1.shape[1]:
        # g1u1(w1 include gate and up)
        moeType = "g1u1"
    else:
        # g1u0(w1 only include gate)
        moeType = "g1u0"

    if fc1_scale is not None:
        # gose to quant D_w8a8/w8a8
        expert = w1.shape[0]
        w2D = w2.shape[-1]
        w1 = (w1.view(-1, D) * fc1_scale.view(-1, 1)).view(expert, -1, D)
        w2 = (w2.view(-1, w2D) * fc2_scale.view(-1, 1)).view(expert, -1, w2D)

    if fc1_smooth_scale is not None:
        expert = fc1_smooth_scale.shape[0]
        fc1_smooth_scale = fc1_smooth_scale.view(expert, -1)
        fc2_smooth_scale = fc2_smooth_scale.view(expert, -1)

    for E_id in range(w1.shape[0]):
        mask = topk_ids == E_id
        if mask.sum():
            sub_tokens = hidden_states[mask]
            if fc1_smooth_scale is not None:
                sub_tokens = sub_tokens * (fc1_smooth_scale[E_id])

            act_input = sub_tokens @ (w1[E_id].transpose(0, 1))
            if moeType == "g1u1":
                gate, up = act_input.split([inter_dim, inter_dim], dim=-1)
                gate = gate * (topk_weight.view(B, -1, 1)[mask])
                up = up * (topk_weight.view(B, -1, 1)[mask])
                if activation == ActivationType.Gelu:
                    act_out = F.gelu(gate) * up
                else:
                    act_out = F.silu(gate) * up
            else:
                if activation == ActivationType.Gelu:
                    act_out = F.gelu(act_input)
                else:
                    act_out = F.silu(act_input)
            if fc2_smooth_scale is not None:
                act_out = act_out * (fc2_smooth_scale[E_id])
            act_out, act_out_scale = pertoken_quant(
                act_out, quant_dtype=dtypes.fp8, dtypeMax=None
            )
            out[mask] = (
                act_out.to(computeType)
                @ (w2[E_id].transpose(0, 1))
                * act_out_scale.view(-1, 1)
            )

    return out.sum(dim=1).to(dtype)


def fused_topk(
    hidden_states: torch.Tensor,
    gating_output: torch.Tensor,
    topk: int,
    renormalize: bool,
    topk_ids: Optional[torch.Tensor] = None,
    topk_weights: Optional[torch.Tensor] = None,
):
    assert hidden_states.shape[0] == gating_output.shape[0], "Number of tokens mismatch"

    M, _ = hidden_states.shape

    if topk_weights is None:
        topk_weights = torch.empty(
            M, topk, dtype=dtypes.fp32, device=hidden_states.device
        )
    if topk_ids is None:
        topk_ids = torch.empty(M, topk, dtype=dtypes.i32, device=hidden_states.device)
    token_expert_indicies = torch.empty(
        M, topk, dtype=dtypes.i32, device=hidden_states.device
    )

    aiter.topk_softmax(
        topk_weights,
        topk_ids,
        token_expert_indicies,
        gating_output.float(),  # TODO(woosuk): Optimize this.
        renormalize,
    )
    del token_expert_indicies  # Not used. Will be used in the future.

    # if renormalize:
    #     topk_weights = topk_weights / topk_weights.sum(dim=-1, keepdim=True)

    return topk_weights, topk_ids<|MERGE_RESOLUTION|>--- conflicted
+++ resolved
@@ -9,16 +9,8 @@
 from typing import Any, Callable, Dict, Optional, Tuple
 import aiter
 from aiter import logger
-<<<<<<< HEAD
-from aiter import pertoken_quant
-from aiter import ActivationType, dtypes
-
-=======
 from aiter import pertoken_quant, get_hip_quant, get_torch_quant
 from aiter import ActivationType, QuantType
-from aiter import pertoken_quant, get_hip_quant, get_torch_quant
-from aiter import ActivationType, QuantType
->>>>>>> 54d0ac15
 BLOCK_SIZE_M = 32
 
 
@@ -386,24 +378,15 @@
     a1,
     w1,  # [expert(local_expert:EP), inter_dim(*2), dim] N,K
     w2,  # [expert(local_expert:EP), dim, inter_dim]
-<<<<<<< HEAD
-    topk_weight,
-    topk_ids,
-    # following for int8 quant
-=======
     topk_weight, topk_ids,
     # following for int8 quant
     quant_type=QuantType.No,
->>>>>>> 54d0ac15
     fc1_scale=None,  # [expert(local_expert:EP), inter_dim, 1]
     fc2_scale=None,  # [expert(local_expert:EP), model_dim, 1]
     a1_scale=None,  # [1]
     a2_scale=None,  # [1]
     block_size=None,
     expert_mask=None,
-<<<<<<< HEAD
-):
-=======
     activation=ActivationType.Silu,
     doweight_stage1=False,
 ):
@@ -412,7 +395,6 @@
     q_dtype_a = w1.dtype if w1.dtype != torch.uint32 else torch.float8_e4m3fnuz
 
     # quant_func = get_torch_quant(quant_type)
->>>>>>> 54d0ac15
     E, model_dim, inter_dim = w2.shape
     if w1.dtype is torch.uint32:
         inter_dim = inter_dim * 8
@@ -425,25 +407,10 @@
     device = topk_ids.device
     if block_size is None:
         block_size = get_block_size(M, topk, E)
-<<<<<<< HEAD
-    sorted_ids, sorted_weights, sorted_expert_ids, num_valid_ids, moe_buf = (
-        moe_sorting_ck(
-            topk_ids, topk_weight, global_E, model_dim, dtype, block_size, expert_mask
-        )
-    )
-
-    # print("block_size:", block_size, sorted_expert_ids)
-    if w1.dtype == dtypes.fp8:
-        a1, a1_scale = aiter.per_tensor_quant_hip(a1, a1_scale, quant_dtype=w1.dtype)
-        # a1, a1_scale = aiter.per_tensor_quant(a1, quant_dtype=w1.dtype)
-    else:
-        a1_scale = None
-=======
     sorted_ids, sorted_weights, sorted_expert_ids, num_valid_ids, moe_buf = moe_sorting_ck(topk_ids, topk_weight, global_E,
                                                                                            model_dim, dtype, block_size, expert_mask)
     # print("block_size:", block_size, sorted_expert_ids)
     a1, a1_scale = quant_func(a1, scale=a1_scale, quant_dtype=q_dtype_a)
->>>>>>> 54d0ac15
 
     a2 = torch.empty(
         (M, topk, inter_dim),
@@ -451,63 +418,6 @@
         device=device,
     )
 
-<<<<<<< HEAD
-    aiter.ck_moe_stage1(
-        a1,
-        w1,
-        w2,
-        sorted_ids,
-        sorted_expert_ids,
-        num_valid_ids,
-        a2,
-        topk,
-        fc1_scale,
-        a1_scale,
-        block_size,
-        sorted_weights,
-    )
-
-    # g1u0
-    if (w2.shape[2] != w1.shape[1]) and (w2.dtype == dtypes.fp8):
-        tmp = torch.empty((M, topk, inter_dim), dtype=dtypes.fp8, device=device)
-        if a2_scale == None:
-            a2_scale = torch.empty(1, dtype=dtypes.fp32, device=device)
-        aiter.scaled_silu_and_mul(tmp, a2, a2_scale)
-        a2 = tmp
-    else:
-        if w2.shape[2] == w1.shape[1]:
-            a2 = F.gelu(a2)
-        # g1u1
-        else:
-            tmp = torch.empty((M, topk, inter_dim), dtype=dtype, device=device)
-            aiter.silu_and_mul(tmp, a2)
-            a2 = tmp
-        if w2.dtype == dtypes.fp8:
-            a2, a2_scale = aiter.per_tensor_quant_hip(
-                a2, a2_scale, quant_dtype=w2.dtype
-            )
-            # a2, a2_scale = aiter.per_tensor_quant(a2, quant_dtype=w2.dtype)
-        else:
-            if not hasattr(ck_moe_2stages, "one_float_tensor"):
-                ck_moe_2stages.one_float_tensor = torch.tensor(
-                    1.0, dtype=dtypes.fp32, device=device
-                )
-            a2_scale = ck_moe_2stages.one_float_tensor
-
-    aiter.ck_moe_stage2(
-        a2,
-        w1,
-        w2,
-        sorted_ids,
-        sorted_expert_ids,
-        num_valid_ids,
-        moe_buf,
-        topk,
-        fc2_scale,
-        a2_scale,
-        block_size,
-        sorted_weights,
-=======
     if activation == ActivationType.Silu:
         act_op = 1  # silu_and_mul
     else:
@@ -526,7 +436,6 @@
         block_size, 
         sorted_weights if doweight_stage1 else None,
         act_op
->>>>>>> 54d0ac15
     )
 
     if quant_type == QuantType.per_Token:
