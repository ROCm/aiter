--- conflicted
+++ resolved
@@ -179,8 +179,6 @@
         # group, where we always have either custom allreduce or pynccl.
         out = input_.clone()
         torch.distributed.all_reduce(out, group=self.device_group)
-<<<<<<< HEAD
-=======
         return out
 
     def fused_allreduce_rmsnorm(
@@ -218,12 +216,7 @@
             eps,
             0,
         )
-<<<<<<< HEAD
->>>>>>> main
-        return out
-=======
         return out, residual_out
->>>>>>> 8c3b26d2
 
     def reduce_scatter(self, input_: torch.Tensor, dim: int = -1):
         world_size = self.world_size
