# SPDX-License-Identifier: MIT
# Copyright (C) 2024-2025, Advanced Micro Devices, Inc. All rights reserved.

import torch
from typing import Tuple, Optional
from ..jit.core import (
    compile_ops,
)
from csrc.cpp_itfs.pa.pa import paged_attention_rocm as paged_attention_rocm_core
from csrc.cpp_itfs.pa.pa_v1 import paged_attention_v1 as paged_attention_v1_core
from csrc.cpp_itfs.pa.pa_ragged import (
    paged_attention_ragged as paged_attention_ragged_core,
)
from csrc.cpp_itfs.torch_utils import direct_register_custom_op

MD_NAME = "module_attention"


@compile_ops("module_attention")
def pa_fwd_naive(
    # [num_seqs, num_heads, head_size]
    query: torch.Tensor,
    # [num_blocks, num_kv_heads, head_size/x, block_size, x]
    key_cache: torch.Tensor,
    # [num_blocks, num_kv_heads, head_size, block_size]
    value_cache: torch.Tensor,
    # [num_seqs, max_num_blocks_per_seq]
    block_tables: torch.Tensor,
    # [num_seqs]
    context_lens: torch.Tensor,
    k_dequant_scales: torch.Tensor,
    v_dequant_scales: torch.Tensor,
    max_seq_len: int,
    num_kv_heads: int,
    scale_s: float,
    scale_k: float,
    scale_v: float,
    block_size: int,
    quant_algo: int,
    out: Optional[torch.Tensor] = None,
) -> torch.Tensor: ...


@compile_ops("module_attention_asm")
def pa_fwd_asm(
    query: torch.Tensor,
    key_cache: torch.Tensor,
    value_cache: torch.Tensor,
    block_tables: torch.Tensor,
    context_lens: torch.Tensor,
    max_num_blocks: int,
    max_qlen: int = 1,
    K_QScale: Optional[torch.Tensor] = None,
    V_QScale: Optional[torch.Tensor] = None,
    out_: Optional[torch.Tensor] = None,
    qo_indptr: Optional[torch.Tensor] = None,
    high_precision: Optional[
        int
    ] = 1,  # [0, 1, 2] 2 is the highest precision, this is only for fp8 kvcache
    kernelName: str = "",
) -> torch.Tensor: ...


def paged_attention_rocm(
    out: torch.Tensor,
    exp_sums: torch.Tensor,
    max_logits: torch.Tensor,
    tmp_out: torch.Tensor,
    query: torch.Tensor,
    key_cache: torch.Tensor,
    value_cache: torch.Tensor,
    num_kv_heads: int,
    scale: float,
    block_tables: torch.Tensor,
    context_lens: torch.Tensor,
    block_size: int,
    max_context_len: int,
    alibi_slopes: Optional[torch.Tensor],
    kv_cache_dtype: str,
    k_scale: torch.Tensor,
    v_scale: torch.Tensor,
    fp8_out_scale: Optional[torch.Tensor] = None,
    partition_size: int = 256,
    mtp: int = 1,
) -> torch.Tensor:
    paged_attention_rocm_core(
        out,
        exp_sums,
        max_logits,
        tmp_out,
        query,
        key_cache,
        value_cache,
        num_kv_heads,
        scale,
        block_tables,
        context_lens,
        block_size,
        max_context_len,
        alibi_slopes,
        kv_cache_dtype,
        k_scale,
        v_scale,
        fp8_out_scale,
        partition_size,
        mtp,
    )
    return out


direct_register_custom_op(
    "paged_attention_rocm",
    paged_attention_rocm,
    ["out", "exp_sums", "max_logits", "tmp_out"],
)


def paged_attention_v1(
    out: torch.Tensor,
    workspace_buffer: torch.Tensor,
    query: torch.Tensor,
    key_cache: torch.Tensor,
    value_cache: torch.Tensor,
    scale: float,
    block_tables: torch.Tensor,
    cu_query_lens: Optional[torch.Tensor],
    context_lens: torch.Tensor,
    max_context_len: int,
    alibi_slopes: Optional[torch.Tensor],
    kv_cache_dtype: str,
    kv_cache_layout: str,
    logits_soft_cap: float,
    k_scale: torch.Tensor,
    v_scale: torch.Tensor,
    fp8_out_scale: Optional[torch.Tensor] = None,
    partition_size: int = 256,
    mtp: int = 1,
) -> torch.Tensor:
    paged_attention_v1_core(
        out,
        workspace_buffer,
        query,
        key_cache,
        value_cache,
        scale,
        block_tables,
        cu_query_lens,
        context_lens,
        max_context_len,
        alibi_slopes,
        kv_cache_dtype,
        kv_cache_layout,
        logits_soft_cap,
        k_scale,
        v_scale,
        fp8_out_scale,
        partition_size,
        mtp,
    )
    return out


direct_register_custom_op(
    "paged_attention_v1",
    paged_attention_v1,
    ["out", "workspace_buffer"],
)


def paged_attention_ragged(
    out: torch.Tensor,
    workspace_buffer: torch.Tensor,
    query: torch.Tensor,
    key_cache: torch.Tensor,
    value_cache: torch.Tensor,
    scale: float,
    kv_indptr: torch.Tensor,
    kv_page_indices: torch.Tensor,
    kv_last_page_lens: torch.Tensor,
    block_size: int,
    max_num_partitions: int,
    alibi_slopes: Optional[torch.Tensor],
    kv_cache_dtype: str,
    kv_cache_layout: str,
    logits_soft_cap: float,
    k_scale: torch.Tensor,
    v_scale: torch.Tensor,
    fp8_out_scale: Optional[torch.Tensor] = None,
    partition_size: int = 256,
    mtp: int = 1,
) -> torch.Tensor:
    paged_attention_ragged_core(
        out,
        workspace_buffer,
        query,
        key_cache,
        value_cache,
        scale,
        kv_indptr,
        kv_page_indices,
        kv_last_page_lens,
        block_size,
        max_num_partitions,
        alibi_slopes,
        kv_cache_dtype,
        kv_cache_layout,
        logits_soft_cap,
        k_scale,
        v_scale,
        fp8_out_scale,
        partition_size,
        mtp,
    )
    return out


direct_register_custom_op(
    "paged_attention_ragged",
    paged_attention_ragged,
    ["out", "workspace_buffer"],
)


MD_NAME = "module_mla_asm"


@compile_ops(MD_NAME)
def mla_decode_stage1_asm_fwd(
    # [num_seqs, num_heads, head_size]
    Q: torch.Tensor,
    # [num_page, page_size, num_kv_heads, kv_lora_rank + qk_rope_head_dim]
    KV: torch.Tensor,
    # [batch_size+1]
    qo_indptr: torch.Tensor,
    # [batch_size+1]
    kv_indptr: torch.Tensor,
    # [num_page_used]
    kv_page_indices: torch.Tensor,
    # [batch_size]
    kv_last_page_lens: torch.Tensor,
    num_kv_splits_indptr: Optional[torch.Tensor],
    work_indptr: Optional[torch.Tensor],
    work_info_set: Optional[torch.Tensor],
    max_seqlen_q: int,
    softmax_scale: float,
    # [batch_size, num_kv_splits, num_heads, v_head_dim]
    splitData: torch.Tensor,
    # [batch_size, num_kv_splits, num_heads,  1]
    splitLse: torch.Tensor,
    output: torch.Tensor,
    # [batch_size, num_heads, v_head_dim]
    q_scale: Optional[torch.Tensor],
    kv_scale: Optional[torch.Tensor],
): ...


@compile_ops(MD_NAME)
def mla_prefill_asm_fwd(
    # [num_seqs, num_heads, head_size]
    Q: torch.Tensor,
    # [num_page, page_size, num_kv_heads, kv_lora_rank + qk_rope_head_dim]
    KV: torch.Tensor,
    # [batch_size+1]
    qo_indptr: torch.Tensor,
    # [batch_size+1]
    kv_indptr: torch.Tensor,
    # [num_page_used]
    kv_page_indices: torch.Tensor,
    # [batch_size]
    kv_last_page_lens: torch.Tensor,
    max_seqlen_q: int,
    softmax_scale: float,
    # [batch_size, num_kv_splits, num_heads, v_head_dim]
    splitData: torch.Tensor,
    # [batch_size, num_kv_splits, num_heads,  1]
    splitLse: torch.Tensor,
): ...


@compile_ops("module_mla_metadata")
def get_mla_metadata_v0(
    seqlens: torch.Tensor,
    num_heads_per_head_k: int,
    num_heads_k: int,
) -> Tuple[torch.Tensor, int]:
    """
    Arguments:
        cumulated seqlens: (batch_size + 1), dtype torch.int32.
        num_heads_per_head_k: Equals to num_heads_q // num_heads_k.
        num_heads_k: num_heads_k.
    Returns:
        cumulated num_kv_splits: (batch_size + 1), dtype torch.int32.
        max_num_splits: (1), dtype torch.int32.
    """
    ...


@compile_ops("module_mla_metadata")
def get_mla_metadata_v1(
    seqlens_qo_indptr: torch.Tensor,
    seqlens_kv_indptr: torch.Tensor,
    num_heads_per_head_k: int,
    num_heads_k: int,
    is_causal: bool,
<<<<<<< HEAD
    no_redundant: bool=True,
) -> Tuple[torch.Tensor, torch.Tensor, torch.Tensor, torch.Tensor, torch.Tensor]:
=======
    work_metadata_ptrs: torch.Tensor,
    work_info: torch.Tensor,
    work_indptr: torch.Tensor,
    reduce_indptr: torch.Tensor,
    reduce_final_map: torch.Tensor,
    reduce_partial_map: torch.Tensor,
):
>>>>>>> bc95804b
    """
    Inputs:
        cumulated seqlens of q/o: (batch_size + 1), dtype torch.int32.
        cumulated seqlens of k/v: (batch_size + 1), dtype torch.int32.
        num_heads_per_head_k: Equals to num_heads_q // num_heads_k.
        num_heads_k: num_heads_k.
        is_causal: whether causal mask is enabled.
    Outputs:
        [0] work_metadata_ptrs  (2)                 Two 64-bits pointers point to the 1st element of work_indptr and
                                                    work_info.
        [1] work_info           (#work, 8)
        [1.0] bs_index:         (#work),            The index of batch handled by each work.
        [1.1] partial_index:    (#work),            The index of tile in output buffer when splits. -1 means no split.
        [1.2] q_start:          (#work),            The global index in seq where q/o starts. Use global index here can
                                                    reduce memory access count in kernel.
        [1.3] q_end:            (#work),            The global index in seq where q/o ends (not included).
        [1.4] kv_start:         (#work),            The global index in seq where k/v starts.
        [1.5] kv_end:           (#work),            The global index in seq where k/v ends (not included).
        [1.6] pad               (#work, 2),         Pad to 8 DWs.
        [2] work_indptr:        (#cu_part + 1),     The IDs of work handled by each cu_part.
        [3] reduce_indptr:      (sum(qo_seqlen_blk_count) + 1),
                                                    The IDs in reduce_partial_map indicates the tiles should be merged
                                                    together.
        [4] reduce_final_map:   (sum(qo_seqlen_blk_count)),
                                                    The final output location of each group of tiles.
        [5] reduce_partial_map: (#partial_tiles),   The locations in partial buffer of partial tiles waiting for being
                                                    reduced.
    """
    ...


@compile_ops("module_mla_metadata")
def get_mla_metadata_v1_no_redundant(
    seqlens_qo_indptr: torch.Tensor,
    seqlens_kv_indptr: torch.Tensor,
    num_heads_per_head_k: int,
    num_heads_k: int,
    is_causal: bool,
) -> Tuple[torch.Tensor, torch.Tensor, torch.Tensor, torch.Tensor, torch.Tensor]:
    """
    Arguments:
        cumulated seqlens of q/o: (batch_size + 1), dtype torch.int32.
        cumulated seqlens of k/v: (batch_size + 1), dtype torch.int32.
        num_heads_per_head_k: Equals to num_heads_q // num_heads_k.
        num_heads_k: num_heads_k.
        is_causal: whether causal mask is enabled.
    Returns:
        [0] work_metadata_ptrs  (2)                  Two 64-bits pointers point to the 1st element of work_indptr and
                                                     work_info.
        [1] work_indptr:        (#work_cu + 1),      The IDs of work handled by each cu_part.
        [2] work_info           (#work, 8)
        [2.0] bs_index:         (#work),             The index of batch handled by each work.
        [2.1] partial_index:    (#work),             The index of tile in output buffer when splits. -1 means no split.
        [2.2] q_start:          (#work),             The global index in seq where q/o starts. Use global index here can
                                                     reduce memory access count in kernel.
        [2.3] q_end:            (#work),             The global index in seq where q/o ends (not included).
        [2.4] kv_start:         (#work),             The global index in seq where k/v starts.
        [2.5] kv_end:           (#work),             The global index in seq where k/v ends (not included).
        [2.6] pad               (#work, 2),          Pad to 8 DWs.
        [3] reduce_indptr:      (#reduce_tiles + 1), The IDs in reduce_partial_map indicates the tiles should be merged
                                                     together.
        [4] reduce_final_map:   (#reduce_tiles),     The final output location of each group of tiles.
        [5] reduce_partial_map: (#partial_tiles),    The locations in partial buffer of partial tiles waiting for being
                                                     reduced.
    """
    ...


@compile_ops("module_mla_reduce")
def mla_reduce_v1(
    partial_output: torch.Tensor,
    partial_lse: torch.Tensor,
    reduce_indptr: torch.Tensor,
    reduce_final_map: torch.Tensor,
    reduce_partial_map: torch.Tensor,
    final_output: torch.Tensor,
    final_lse: Optional[torch.Tensor] = None,
): ...<|MERGE_RESOLUTION|>--- conflicted
+++ resolved
@@ -302,10 +302,6 @@
     num_heads_per_head_k: int,
     num_heads_k: int,
     is_causal: bool,
-<<<<<<< HEAD
-    no_redundant: bool=True,
-) -> Tuple[torch.Tensor, torch.Tensor, torch.Tensor, torch.Tensor, torch.Tensor]:
-=======
     work_metadata_ptrs: torch.Tensor,
     work_info: torch.Tensor,
     work_indptr: torch.Tensor,
@@ -313,7 +309,6 @@
     reduce_final_map: torch.Tensor,
     reduce_partial_map: torch.Tensor,
 ):
->>>>>>> bc95804b
     """
     Inputs:
         cumulated seqlens of q/o: (batch_size + 1), dtype torch.int32.
