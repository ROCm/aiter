# SPDX-License-Identifier: MIT
# Copyright (C) 2024-2025, Advanced Micro Devices, Inc. All rights reserved.

import torch
from typing import Tuple, Optional
from ..jit.core import (
    compile_ops,
)
from csrc.cpp_itfs.pa.pa import paged_attention_rocm as paged_attention_rocm_core
from csrc.cpp_itfs.pa.pa_v1 import paged_attention_v1 as paged_attention_v1_core
from csrc.cpp_itfs.pa.pa_ragged import (
    paged_attention_ragged as paged_attention_ragged_core,
)
from csrc.cpp_itfs.torch_utils import direct_register_custom_op

MD_NAME = "module_attention"


def gen_pa_fwd_native_fake(
    # [num_seqs, num_heads, head_size]
    query: torch.Tensor,
    # [num_blocks, num_kv_heads, head_size/x, block_size, x]
    key_cache: torch.Tensor,
    # [num_blocks, num_kv_heads, head_size, block_size]
    value_cache: torch.Tensor,
    # [num_seqs, max_num_blocks_per_seq]
    block_tables: torch.Tensor,
    # [num_seqs]
    context_lens: torch.Tensor,
    k_dequant_scales: torch.Tensor,
    v_dequant_scales: torch.Tensor,
    max_seq_len: int,
    num_kv_heads: int,
    scale_s: float,
    scale_k: float,
    scale_v: float,
    block_size: int,
    quant_algo: int,
    out: Optional[torch.Tensor] = None,
) -> torch.Tensor:
    if out is not None:
        return out
    else:
        return torch.empty_like(query)


def gen_pa_fwd_asm(
    Q: torch.Tensor,
    K: torch.Tensor,
    V: torch.Tensor,
    block_tables: torch.Tensor,
    context_lens: torch.Tensor,
    block_tables_stride0: int,
    max_qlen: int = 1,
    K_QScale: Optional[torch.Tensor] = None,
    V_QScale: Optional[torch.Tensor] = None,
    out_: Optional[torch.Tensor] = None,
    qo_indptr: Optional[torch.Tensor] = None,
    high_precision: Optional[
        int
    ] = 1,  # [0, 1, 2] 2 is the highest precision, this is only for fp8 kvcache
    kernelName: Optional[str] = None,
):
    if out_ is not None:
        return out_
    else:
        return torch.empty_like(Q)


@compile_ops("module_attention", gen_fake=gen_pa_fwd_native_fake)
def pa_fwd_naive(
    # [num_seqs, num_heads, head_size]
    query: torch.Tensor,
    # [num_blocks, num_kv_heads, head_size/x, block_size, x]
    key_cache: torch.Tensor,
    # [num_blocks, num_kv_heads, head_size, block_size]
    value_cache: torch.Tensor,
    # [num_seqs, max_num_blocks_per_seq]
    block_tables: torch.Tensor,
    # [num_seqs]
    context_lens: torch.Tensor,
    k_dequant_scales: torch.Tensor,
    v_dequant_scales: torch.Tensor,
    max_seq_len: int,
    num_kv_heads: int,
    scale_s: float,
    scale_k: float,
    scale_v: float,
    block_size: int,
    quant_algo: int,
    out: Optional[torch.Tensor] = None,
) -> torch.Tensor: ...


@compile_ops("module_attention_asm", gen_fake=gen_pa_fwd_asm)
def pa_fwd_asm(
    Q: torch.Tensor,
    K: torch.Tensor,
    V: torch.Tensor,
    block_tables: torch.Tensor,
    context_lens: torch.Tensor,
    block_tables_stride0: int,
    max_qlen: int = 1,
    K_QScale: Optional[torch.Tensor] = None,
    V_QScale: Optional[torch.Tensor] = None,
    out_: Optional[torch.Tensor] = None,
    qo_indptr: Optional[torch.Tensor] = None,
    high_precision: Optional[
        int
    ] = 1,  # [0, 1, 2] 2 is the highest precision, this is only for fp8 kvcache
    kernelName: Optional[str] = None,
) -> torch.Tensor: ...


def paged_attention_rocm(
    out: torch.Tensor,
    exp_sums: torch.Tensor,
    max_logits: torch.Tensor,
    tmp_out: torch.Tensor,
    query: torch.Tensor,
    key_cache: torch.Tensor,
    value_cache: torch.Tensor,
    num_kv_heads: int,
    scale: float,
    block_tables: torch.Tensor,
    context_lens: torch.Tensor,
    block_size: int,
    max_context_len: int,
    alibi_slopes: Optional[torch.Tensor],
    kv_cache_dtype: str,
    k_scale: torch.Tensor,
    v_scale: torch.Tensor,
    fp8_out_scale: Optional[torch.Tensor] = None,
    partition_size: int = 256,
    mtp: int = 1,
    q_scale: Optional[torch.Tensor] = None,
) -> torch.Tensor:
    paged_attention_rocm_core(
        out,
        exp_sums,
        max_logits,
        tmp_out,
        query,
        key_cache,
        value_cache,
        num_kv_heads,
        scale,
        block_tables,
        context_lens,
        block_size,
        max_context_len,
        alibi_slopes,
        kv_cache_dtype,
        k_scale,
        v_scale,
        fp8_out_scale,
        partition_size,
        mtp,
        q_scale,
    )
    return out


direct_register_custom_op(
    "paged_attention_rocm",
    paged_attention_rocm,
    ["out", "exp_sums", "max_logits", "tmp_out"],
)


def paged_attention_v1(
    out: torch.Tensor,
    workspace_buffer: torch.Tensor,
    query: torch.Tensor,
    key_cache: torch.Tensor,
    value_cache: torch.Tensor,
    scale: float,
    block_tables: torch.Tensor,
    cu_query_lens: Optional[torch.Tensor],
    context_lens: torch.Tensor,
    max_context_len: int,
    alibi_slopes: Optional[torch.Tensor],
    kv_cache_dtype: str,
    kv_cache_layout: str,
    logits_soft_cap: float,
    k_scale: torch.Tensor,
    v_scale: torch.Tensor,
    fp8_out_scale: Optional[torch.Tensor] = None,
    partition_size: int = 256,
    mtp: int = 1,
) -> torch.Tensor:
    paged_attention_v1_core(
        out,
        workspace_buffer,
        query,
        key_cache,
        value_cache,
        scale,
        block_tables,
        cu_query_lens,
        context_lens,
        max_context_len,
        alibi_slopes,
        kv_cache_dtype,
        kv_cache_layout,
        logits_soft_cap,
        k_scale,
        v_scale,
        fp8_out_scale,
        partition_size,
        mtp,
    )
    return out


direct_register_custom_op(
    "paged_attention_v1",
    paged_attention_v1,
    ["out", "workspace_buffer"],
)


def paged_attention_ragged(
    out: torch.Tensor,
    workspace_buffer: torch.Tensor,
    query: torch.Tensor,
    key_cache: torch.Tensor,
    value_cache: torch.Tensor,
    scale: float,
    kv_indptr: torch.Tensor,
    kv_page_indices: torch.Tensor,
    kv_last_page_lens: torch.Tensor,
    block_size: int,
    max_num_partitions: int,
    alibi_slopes: Optional[torch.Tensor],
    kv_cache_dtype: str,
    kv_cache_layout: str,
    logits_soft_cap: float,
    k_scale: torch.Tensor,
    v_scale: torch.Tensor,
    fp8_out_scale: Optional[torch.Tensor] = None,
    partition_size: int = 256,
    mtp: int = 1,
) -> torch.Tensor:
    paged_attention_ragged_core(
        out,
        workspace_buffer,
        query,
        key_cache,
        value_cache,
        scale,
        kv_indptr,
        kv_page_indices,
        kv_last_page_lens,
        block_size,
        max_num_partitions,
        alibi_slopes,
        kv_cache_dtype,
        kv_cache_layout,
        logits_soft_cap,
        k_scale,
        v_scale,
        fp8_out_scale,
        partition_size,
        mtp,
    )
    return out


direct_register_custom_op(
    "paged_attention_ragged",
    paged_attention_ragged,
    ["out", "workspace_buffer"],
)


MD_NAME = "module_mla_asm"


@compile_ops(MD_NAME)
def mla_decode_stage1_asm_fwd(
    # [num_seqs, num_heads, head_size]
    Q: torch.Tensor,
    # [num_page, page_size, num_kv_heads, kv_lora_rank + qk_rope_head_dim]
    KV: torch.Tensor,
    # [batch_size+1]
    qo_indptr: torch.Tensor,
    # [batch_size+1]
    kv_indptr: torch.Tensor,
    # [num_page_used]
    kv_page_indices: torch.Tensor,
    # [batch_size]
    kv_last_page_lens: torch.Tensor,
    num_kv_splits_indptr: Optional[torch.Tensor],
    work_indptr: Optional[torch.Tensor],
    work_info_set: Optional[torch.Tensor],
    max_seqlen_q: int,
    softmax_scale: float,
    # [batch_size, num_kv_splits, num_heads, v_head_dim]
    splitData: torch.Tensor,
    # [batch_size, num_kv_splits, num_heads,  1]
    splitLse: torch.Tensor,
<<<<<<< HEAD
    output: torch.Tensor,
    # [batch_size, num_heads, v_head_dim]
    q_scale: Optional[torch.Tensor] = None,
    kv_scale: Optional[torch.Tensor] = None,
    # [1] pertensor
): ...
=======
) -> None: ...
>>>>>>> 6af54538


@compile_ops(MD_NAME)
def mla_prefill_asm_fwd(
    # [num_seqs, num_heads, head_size]
    Q: torch.Tensor,
    # [num_page, page_size, num_kv_heads, kv_lora_rank + qk_rope_head_dim]
    KV: torch.Tensor,
    # [batch_size+1]
    qo_indptr: torch.Tensor,
    # [batch_size+1]
    kv_indptr: torch.Tensor,
    # [num_page_used]
    kv_page_indices: torch.Tensor,
    # [batch_size]
    kv_last_page_lens: torch.Tensor,
    max_seqlen_q: int,
    softmax_scale: float,
    # [batch_size, num_kv_splits, num_heads, v_head_dim]
    splitData: torch.Tensor,
    # [batch_size, num_kv_splits, num_heads,  1]
    splitLse: torch.Tensor,
<<<<<<< HEAD
): ...


@compile_ops("module_mla_metadata")
def get_mla_metadata_v0(
    seqlens: torch.Tensor,
    num_heads_per_head_k: int,
    num_heads_k: int,
) -> Tuple[torch.Tensor, int]:
    """
    Arguments:
        cumulated seqlens: (batch_size + 1), dtype torch.int32.
        num_heads_per_head_k: Equals to num_heads_q // num_heads_k.
        num_heads_k: num_heads_k.
    Returns:
        cumulated num_kv_splits: (batch_size + 1), dtype torch.int32.
        max_num_splits: (1), dtype torch.int32.
    """
    ...


@compile_ops("module_mla_metadata")
def get_mla_metadata_v1(
    seqlens_qo_indptr: torch.Tensor,
    seqlens_kv_indptr: torch.Tensor,
    num_heads_per_head_k: int,
    num_heads_k: int,
    is_causal: bool,
    work_metadata_ptrs: torch.Tensor,
    work_indptr: torch.Tensor,
    work_info: torch.Tensor,
    reduce_indptr: torch.Tensor,
    reduce_final_map: torch.Tensor,
    reduce_partial_map: torch.Tensor,
    split_params: Optional[dict[str, int]] = None,
):
    """
    Inputs:
        cumulated seqlens of q/o: (batch_size + 1), dtype torch.int32.
        cumulated seqlens of k/v: (batch_size + 1), dtype torch.int32.
        num_heads_per_head_k: Equals to num_heads_q // num_heads_k.
        num_heads_k: num_heads_k.
        is_causal: whether causal mask is enabled.
        split_params: detailed settings for spliting. all of them are optional.
            kv_granularity: default=16. the granularity on kv sequence length when cutting batch.
            max_seqlen_qo: default=-1. used to check lds usage and save time. value less than 1 means unknown.
            uni_seqlen_qo: default=-1. sequence length of qo is uniform across batches. value less than 1 means the
                           length is not fixed.
            fast_mode: default=0. a non-zero value means user want metadata become as fast as possible. Note that fast
                       mode may lead to bad overall performance.
    Outputs:
        [0] work_metadata_ptrs  (2)                 Two 64-bits pointers point to the 1st element of work_indptr and
                                                    work_info.
        [1] work_indptr:        (#cu_part + 1),     The IDs of work handled by each cu_part.
        [2] work_info           (#work, 8)
        [2.0] bs_index:         (#work),            The index of batch handled by each work.
        [2.1] partial_index:    (#work),            The index of tile in output buffer when splits. -1 means no split.
        [2.2] q_start:          (#work),            The global index in seq where q/o starts. Use global index here can
                                                    reduce memory access count in kernel.
        [2.3] q_end:            (#work),            The global index in seq where q/o ends (not included).
        [2.4] kv_start:         (#work),            The global index in seq where k/v starts.
        [2.5] kv_end:           (#work),            The global index in seq where k/v ends (not included).
        [2.6] pad               (#work, 2),         Pad to 8 DWs.
        [3] reduce_indptr:      (sum(qo_seqlen_blk_count) + 1),
                                                    The IDs in reduce_partial_map indicates the tiles should be merged
                                                    together.
        [4] reduce_final_map:   (sum(qo_seqlen_blk_count)),
                                                    The final output location of each group of tiles.
        [5] reduce_partial_map: (#partial_tiles),   The locations in partial buffer of partial tiles waiting for being
                                                    reduced.
    """
    ...


@compile_ops("module_mla_metadata")
def get_mla_metadata_v1_no_redundant(
    seqlens_qo_indptr: torch.Tensor,
    seqlens_kv_indptr: torch.Tensor,
    num_heads_per_head_k: int,
    num_heads_k: int,
    is_causal: bool,
    kv_granularity: int,
) -> Tuple[torch.Tensor, torch.Tensor, torch.Tensor, torch.Tensor, torch.Tensor]:
    """
    Arguments:
        cumulated seqlens of q/o: (batch_size + 1), dtype torch.int32.
        cumulated seqlens of k/v: (batch_size + 1), dtype torch.int32.
        num_heads_per_head_k: Equals to num_heads_q // num_heads_k.
        num_heads_k: num_heads_k.
        is_causal: whether causal mask is enabled.
        kv_granularity: the granularity on kv sequence length when cutting batch.
    Returns:
        [0] work_metadata_ptrs  (2)                  Two 64-bits pointers point to the 1st element of work_indptr and
                                                     work_info.
        [1] work_indptr:        (#work_cu + 1),      The IDs of work handled by each cu_part.
        [2] work_info           (#work, 8)
        [2.0] bs_index:         (#work),             The index of batch handled by each work.
        [2.1] partial_index:    (#work),             The index of tile in output buffer when splits. -1 means no split.
        [2.2] q_start:          (#work),             The global index in seq where q/o starts. Use global index here can
                                                     reduce memory access count in kernel.
        [2.3] q_end:            (#work),             The global index in seq where q/o ends (not included).
        [2.4] kv_start:         (#work),             The global index in seq where k/v starts.
        [2.5] kv_end:           (#work),             The global index in seq where k/v ends (not included).
        [2.6] pad               (#work, 2),          Pad to 8 DWs.
        [3] reduce_indptr:      (#reduce_tiles + 1), The IDs in reduce_partial_map indicates the tiles should be merged
                                                     together.
        [4] reduce_final_map:   (#reduce_tiles),     The final output location of each group of tiles.
        [5] reduce_partial_map: (#partial_tiles),    The locations in partial buffer of partial tiles waiting for being
                                                     reduced.
    """
    ...


@compile_ops("module_mla_reduce")
def mla_reduce_v1(
    partial_output: torch.Tensor,
    partial_lse: torch.Tensor,
    reduce_indptr: torch.Tensor,
    reduce_final_map: Optional[torch.Tensor],
    reduce_partial_map: torch.Tensor,
    final_output: torch.Tensor,
    final_lse: Optional[torch.Tensor] = None,
): ...
=======
) -> None: ...
>>>>>>> 6af54538
<|MERGE_RESOLUTION|>--- conflicted
+++ resolved
@@ -300,16 +300,12 @@
     splitData: torch.Tensor,
     # [batch_size, num_kv_splits, num_heads,  1]
     splitLse: torch.Tensor,
-<<<<<<< HEAD
     output: torch.Tensor,
     # [batch_size, num_heads, v_head_dim]
     q_scale: Optional[torch.Tensor] = None,
     kv_scale: Optional[torch.Tensor] = None,
     # [1] pertensor
-): ...
-=======
 ) -> None: ...
->>>>>>> 6af54538
 
 
 @compile_ops(MD_NAME)
@@ -332,8 +328,7 @@
     splitData: torch.Tensor,
     # [batch_size, num_kv_splits, num_heads,  1]
     splitLse: torch.Tensor,
-<<<<<<< HEAD
-): ...
+) -> None: ...
 
 
 @compile_ops("module_mla_metadata")
@@ -455,7 +450,4 @@
     reduce_partial_map: torch.Tensor,
     final_output: torch.Tensor,
     final_lse: Optional[torch.Tensor] = None,
-): ...
-=======
-) -> None: ...
->>>>>>> 6af54538
+): ...