# SPDX-License-Identifier: MIT
# Copyright (c) 2024, Advanced Micro Devices, Inc. All rights reserved.

from torch import Tensor
from typing import List, Optional
from ..jit.core import compile_ops, CK_DIR, AITER_CSRC_DIR, AITER_ROOT_DIR, AITER_CORE_DIR
import torch.nn.functional as F


@compile_ops("module_moe_asm")
def topk_softmax(
    topk_weights: Tensor,
    topk_indices: Tensor,
    token_expert_indices: Tensor,
    gating_output: Tensor,
    need_renorm: bool,
): ...


@compile_ops("module_moe_asm")
def moe_sum(input: Tensor, output: Tensor): ...


@compile_ops("module_moe_asm")
def moe_align_block_size(
    topk_ids: Tensor,
    num_experts: int,
    block_size: int,
    sorted_token_ids: Tensor,
    experts_ids: Tensor,
    token_nums: Tensor,
    num_tokens_post_pad: Tensor,
): ...


@compile_ops("module_moe_asm")
def fmoe(
    out: Tensor,
    input: Tensor,
    gate: Tensor,
    down: Tensor,
    sorted_token_ids: Tensor,
    sorted_weight_buf: Tensor,
    sorted_expert_ids: Tensor,
    num_valid_ids: Tensor,
    topk: int,
): ...


@compile_ops("module_moe_asm")
def fmoe_int8_g1u0(
    out: Tensor,
    input: Tensor,
    gate: Tensor,
    down: Tensor,
    sorted_token_ids: Tensor,
    sorted_weight_buf: Tensor,
    sorted_expert_ids: Tensor,
    num_valid_ids: Tensor,
    topk: int,
    input_scale: Tensor,
    fc1_scale: Tensor,
    fc2_scale: Tensor,
    fc2_smooth_scale: Tensor,
): ...


@compile_ops("module_moe_asm")
def fmoe_g1u1(
    out: Tensor,
    input: Tensor,
    gate: Tensor,
    down: Tensor,
    sorted_token_ids: Tensor,
    sorted_weight_buf: Tensor,
    sorted_expert_ids: Tensor,
    num_valid_ids: Tensor,
    topk: int,
    input_scale: Tensor,
    fc1_scale: Tensor,
    fc2_scale: Tensor,
    fc2_smooth_scale: Optional[Tensor] = None,
): ...


@compile_ops("module_moe_asm")
def fmoe_int8_g1u0_a16(
    out: Tensor,
    input: Tensor,  # bf16
    gate: Tensor,
    down: Tensor,
    sorted_token_ids: Tensor,
    sorted_weight_buf: Tensor,
    sorted_expert_ids: Tensor,
    num_valid_ids: Tensor,
    topk: int,
    fc1_scale: Tensor,
    fc2_scale: Tensor,
    fc1_smooth_scale: Tensor,
    fc2_smooth_scale: Tensor,
): ...


@compile_ops("module_moe_asm")
def fmoe_fp8_g1u1_a16(
    out: Tensor,
    input: Tensor,  # bf16
    gate: Tensor,
    down: Tensor,
    sorted_token_ids: Tensor,
    sorted_weight_buf: Tensor,
    sorted_expert_ids: Tensor,
    num_valid_ids: Tensor,
    topk: int,
    fc1_scale: Tensor,
    fc2_scale: Tensor,
    fc1_smooth_scale: Tensor,
    fc2_smooth_scale: Tensor,
): ...

@compile_ops("module_moe_asm")
def fmoe_fp8_blockscale_g1u1(
    out: Tensor,
    input: Tensor,  
    gate: Tensor,
    down: Tensor,
    sorted_token_ids: Tensor,
    sorted_weight_buf: Tensor,
    sorted_expert_ids: Tensor,
    num_valid_ids: Tensor,
    topk: int,
    fc1_scale: Tensor,
    fc2_scale: Tensor,
    input_scale: Optional[Tensor] = None,
    fc_scale_blkn: Optional[Tensor] = 128,
    fc_scale_blkk: Optional[Tensor] = 128,
    fc2_smooth_scale: Optional[Tensor] = None,
): ...

@compile_ops("module_moe")
def ck_moe(
    hidden_states: Tensor,
    w1: Tensor,
    w2: Tensor,
    topk_weight: Tensor,
    topk_ids: Tensor,
    fc1_scale: Optional[Tensor] = None,
    fc2_scale: Optional[Tensor] = None,
    fc1_smooth_scale: Optional[Tensor] = None,
    fc2_smooth_scale: Optional[Tensor] = None,
    block_m: Optional[int] = 32,
    expert_mask: Optional[Tensor] = None
<<<<<<< HEAD
): ...


@compile_ops("module_moe_ck2stages")
def ck_moe_stage1(
    hidden_states: Tensor,
    w1: Tensor,
    w2: Tensor,
    sorted_token_ids: Tensor,
    sorted_expert_ids: Tensor,
    num_valid_ids: Tensor,
    out: Tensor,
    topk: int,
    w1_scale: Optional[Tensor] = None,
    a1_scale: Optional[Tensor] = None,
    block_m: Optional[int] = 32
): ...


@compile_ops("module_moe_ck2stages")
def ck_moe_stage2(
    inter_states: Tensor,
    w1: Tensor,
    w2: Tensor,
    sorted_token_ids: Tensor,
    sorted_expert_ids: Tensor,
    sorted_weights: Tensor,
    num_valid_ids: Tensor,
    out: Tensor,
    w2_scale: Optional[Tensor] = None,
    a2_scale: Optional[Tensor] = None,
    block_m: Optional[int] = 32
): ...
=======
) -> Tensor:
    ...
>>>>>>> 6191c43e
<|MERGE_RESOLUTION|>--- conflicted
+++ resolved
@@ -118,10 +118,11 @@
     fc2_smooth_scale: Tensor,
 ): ...
 
+
 @compile_ops("module_moe_asm")
 def fmoe_fp8_blockscale_g1u1(
     out: Tensor,
-    input: Tensor,  
+    input: Tensor,
     gate: Tensor,
     down: Tensor,
     sorted_token_ids: Tensor,
@@ -137,6 +138,7 @@
     fc2_smooth_scale: Optional[Tensor] = None,
 ): ...
 
+
 @compile_ops("module_moe")
 def ck_moe(
     hidden_states: Tensor,
@@ -150,7 +152,6 @@
     fc2_smooth_scale: Optional[Tensor] = None,
     block_m: Optional[int] = 32,
     expert_mask: Optional[Tensor] = None
-<<<<<<< HEAD
 ): ...
 
 
@@ -180,11 +181,8 @@
     sorted_weights: Tensor,
     num_valid_ids: Tensor,
     out: Tensor,
+    topk: int,
     w2_scale: Optional[Tensor] = None,
     a2_scale: Optional[Tensor] = None,
     block_m: Optional[int] = 32
-): ...
-=======
-) -> Tensor:
-    ...
->>>>>>> 6191c43e
+): ...