--- conflicted
+++ resolved
@@ -32,11 +32,7 @@
     dtype_quant=fp8_dtype,
     res1=None,
     output_unquantized_inp1=False,
-<<<<<<< HEAD
-    intermediate_convert_to_inp1_type=False,
-=======
     rmsnorm_convert_to_inp1_type=False,
->>>>>>> 62fcf2e7
 ):
     """
     This op contains several steps:
@@ -155,11 +151,7 @@
         HAVE_SECOND_INPUT=(inp2 is not None),
         FIRST_INPUT_RES=(res1 is not None),
         FIRST_INPUT_OUT=output_unquantized_inp1,
-<<<<<<< HEAD
-        CONVERT_TO_INP1_TYPE=intermediate_convert_to_inp1_type,
-=======
         RMSNORM_CONVERT_TO_INP1_TYPE=rmsnorm_convert_to_inp1_type,
->>>>>>> 62fcf2e7
         num_warps=num_warps,
     )
 
