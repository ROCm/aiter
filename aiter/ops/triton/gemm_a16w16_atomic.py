--- conflicted
+++ resolved
@@ -17,15 +17,9 @@
 _LOGGER = AiterTritonLogger()
 
 
-<<<<<<< HEAD
-def gemm_a16w16_atomic(
-    x,
-    w,
-=======
 def gemm_a16w16_atomic_fake_tensor(
     x: torch.Tensor,
     w: torch.Tensor,
->>>>>>> f174268f
     dtype: Optional[torch.dtype] = torch.bfloat16,
     y: Optional[torch.Tensor] = None,
     config: Optional[str] = None,
