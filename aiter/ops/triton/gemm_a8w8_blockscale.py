--- conflicted
+++ resolved
@@ -2,286 +2,6 @@
 # Copyright (C) 2024-2025, Advanced Micro Devices, Inc. All rights reserved.
 
 from typing import Optional
-<<<<<<< HEAD
-import functools
-import json
-import os
-import torch
-import triton
-import triton.language as tl
-from aiter.ops.triton.utils.pid_preprocessing import pid_grid, remap_xcd
-import aiter.ops.triton.utils.arch_info as arch_info
-from aiter.ops.triton.utils.core import AITER_TRITON_CONFIGS_PATH
-# from aiter.ops.triton.utils.logger import AiterTritonLogger
-
-# _LOGGER = AiterTritonLogger()
-
-
-@triton.heuristics(
-    {
-        "EVEN_K": lambda args: args["K"] % args["BLOCK_SIZE_K"] == 0,
-        "GRID_MN": lambda args: triton.cdiv(args["M"], args["BLOCK_SIZE_M"])
-        * triton.cdiv(args["N"], args["BLOCK_SIZE_N"]),
-    }
-)
-@triton.jit
-def _gemm_a8w8_blockscale_kernel(
-    # Pointers to matrices
-    a_ptr,
-    b_ptr,
-    c_ptr,
-    a_scale_ptr,
-    b_scale_ptr,
-    # Matrix dimensions
-    M,
-    N,
-    K,
-    # The stride variables represent how much to increase the ptr by when
-    # moving by 1 element in a particular dimension. E.g. `stride_am` is
-    # how much to increase `a_ptr` by to get the element one row down
-    # (A has M rows).
-    stride_am,
-    stride_ak,
-    stride_bk,
-    stride_bn,
-    stride_ck,
-    stride_cm,
-    stride_cn,
-    stride_ascale_m,
-    stride_ascale_k,
-    stride_bscale_k,
-    stride_bscale_n,
-    # Meta-parameters
-    GROUP_K: tl.constexpr,
-    GROUP_N: tl.constexpr,
-    BLOCK_SIZE_M: tl.constexpr,
-    BLOCK_SIZE_N: tl.constexpr,
-    BLOCK_SIZE_K: tl.constexpr,
-    GROUP_SIZE_M: tl.constexpr,
-    NUM_KSPLIT: tl.constexpr,
-    SPLITK_BLOCK_SIZE: tl.constexpr,
-    EVEN_K: tl.constexpr,
-    GRID_MN: tl.constexpr,
-    cache_modifier: tl.constexpr,
-):
-    """
-    Note: this is Triton jited function and not meant to be called directly. Call gemm_a8w8_blockscale function
-    below
-
-    Computes the 8 bit matmul C = A x B using the block-scale quantization approach.
-
-    Key parameters:
-    - A: Matrix A with shape (M, K).
-    - B: Matrix B with shape (K, N).
-    - C: Matrix C with shape (M, N).
-    - A_scale: Scale tensor for A with shape (M, *scale_k).
-    - B_scale: Scale tensor for B with shape (*scale_k, **scale_n).
-
-    *scale_k = (K + GROUP_K - 1) // GROUP_K
-    **scale_n = (N + GROUP_N - 1) // GROUP_N
-
-    For this kernel implementation, GROUP_K must equal BLOCK_K.
-    """
-
-    tl.assume(stride_am > 0)
-    tl.assume(stride_ak > 0)
-    tl.assume(stride_bk > 0)
-    tl.assume(stride_bn > 0)
-    tl.assume(stride_ck > 0)
-    tl.assume(stride_cm > 0)
-    tl.assume(stride_cn > 0)
-    tl.assume(stride_ascale_m > 0)
-    tl.assume(stride_ascale_k > 0)
-    tl.assume(stride_bscale_k > 0)
-    tl.assume(stride_bscale_n > 0)
-
-    # -----------------------------------------------------------
-    # Map program ids `pid` to the block of C it should compute.
-    # This is done in a grouped ordering to promote L2 data reuse.
-    pid_unified = tl.program_id(axis=0)
-    pid_k = pid_unified % NUM_KSPLIT
-    pid = pid_unified // NUM_KSPLIT
-    num_pid_m = tl.cdiv(M, BLOCK_SIZE_M)
-    num_pid_n = tl.cdiv(N, BLOCK_SIZE_N)
-
-    if NUM_KSPLIT == 1:
-        remap_xcd(pid, GRID_MN)
-
-        pid_m, pid_n = pid_grid(pid, num_pid_m, num_pid_n, GROUP_SIZE_M=GROUP_SIZE_M)
-    else:
-        pid_m = pid // num_pid_n
-        pid_n = pid % num_pid_n
-
-    tl.assume(pid_m >= 0)
-    tl.assume(pid_n >= 0)
-    tl.assume(pid_k >= 0)
-
-    if (pid_k * SPLITK_BLOCK_SIZE) < K:
-
-        # SPLITK_BLOCK_SIZE = tl.cdiv(K, NUM_KSPLIT)
-        num_k_iter = tl.cdiv(SPLITK_BLOCK_SIZE, BLOCK_SIZE_K)
-        # ^ Number of K blocks within our split-K partition
-
-        # Create pointers for first block of A and B input matrices
-        offs_k = tl.arange(0, BLOCK_SIZE_K)
-        offs_k_split = pid_k * SPLITK_BLOCK_SIZE + offs_k
-        offs_am = (pid_m * BLOCK_SIZE_M + tl.arange(0, BLOCK_SIZE_M)) % M
-        offs_bn = (pid_n * BLOCK_SIZE_N + tl.arange(0, BLOCK_SIZE_N)) % N
-        a_ptrs = a_ptr + (
-            offs_am[:, None] * stride_am + offs_k_split[None, :] * stride_ak
-        )
-        b_ptrs = b_ptr + (
-            offs_k_split[:, None] * stride_bk + offs_bn[None, :] * stride_bn
-        )
-
-        # Create pointers for the scales
-        offs_k_scale = (pid_k * SPLITK_BLOCK_SIZE) // GROUP_K
-        a_scale_ptrs = (
-            a_scale_ptr + offs_am * stride_ascale_m + offs_k_scale * stride_ascale_k
-        )
-        offs_b_scale_n = offs_bn // GROUP_N
-        b_scale_ptrs = (
-            b_scale_ptr
-            + offs_k_scale * stride_bscale_k
-            + offs_b_scale_n * stride_bscale_n
-        )
-        offs_ks_step = BLOCK_SIZE_K // GROUP_K
-
-        acc_dtype = tl.float32 if c_ptr.type.element_ty != tl.int8 else tl.int32
-        accumulator = tl.zeros((BLOCK_SIZE_M, BLOCK_SIZE_N), dtype=acc_dtype)
-
-        for k in range(pid_k * num_k_iter, (pid_k + 1) * num_k_iter):
-            # Load the next block of A and B, generate a mask by checking the K dimension.
-            # If it is out of bounds, set it to 0.
-            if EVEN_K:
-                a = tl.load(a_ptrs)
-                b = tl.load(b_ptrs, cache_modifier=cache_modifier)
-            else:
-                a = tl.load(
-                    a_ptrs, mask=offs_k[None, :] < K - k * BLOCK_SIZE_K, other=0.0
-                )
-                b = tl.load(
-                    b_ptrs, mask=offs_k[:, None] < K - k * BLOCK_SIZE_K, other=0.0
-                )
-
-            a_scale = tl.load(a_scale_ptrs)
-            b_scale = tl.load(b_scale_ptrs)
-
-            # Perform dot operation and apply scale
-            accumulator += (
-                tl.dot(a, b, input_precision="ieee")
-                * a_scale[:, None]
-                * b_scale[None, :]
-            )
-
-            # Advance the ptrs to the next K block.
-            a_ptrs += BLOCK_SIZE_K * stride_ak
-            b_ptrs += BLOCK_SIZE_K * stride_bk
-
-            # k_cur = k * BLOCK_SIZE_K // GROUP_K
-            # k_nxt = (k + 1) * BLOCK_SIZE_K // GROUP_K
-            # offs_ks = k_nxt - k_cur
-            a_scale_ptrs += offs_ks_step * stride_ascale_k
-            b_scale_ptrs += offs_ks_step * stride_bscale_k
-
-        c = accumulator.to(c_ptr.type.element_ty)
-
-        # Write back the block of the output matrix C with masks.
-        offs_cm = pid_m * BLOCK_SIZE_M + tl.arange(0, BLOCK_SIZE_M).to(tl.int64)
-        offs_cn = pid_n * BLOCK_SIZE_N + tl.arange(0, BLOCK_SIZE_N).to(tl.int64)
-        c_ptrs = (
-            c_ptr
-            + stride_cm * offs_cm[:, None]
-            + stride_cn * offs_cn[None, :]
-            + pid_k * stride_ck
-        )
-        c_mask = (offs_cm[:, None] < M) & (offs_cn[None, :] < N)
-        tl.store(c_ptrs, c, mask=c_mask)
-
-
-@triton.jit
-def _gemm_a8w8_blockscale_reduce_kernel(
-    c_in_ptr,
-    c_out_ptr,
-    M,
-    N,
-    stride_c_in_k,
-    stride_c_in_m,
-    stride_c_in_n,
-    stride_c_out_m,
-    stride_c_out_n,
-    BLOCK_SIZE_M: tl.constexpr,
-    BLOCK_SIZE_N: tl.constexpr,
-    ACTUAL_KSPLIT: tl.constexpr,
-    MAX_KSPLIT: tl.constexpr,
-):
-
-    tl.assume(stride_c_in_k > 0)
-    tl.assume(stride_c_in_m > 0)
-    tl.assume(stride_c_in_n > 0)
-    tl.assume(stride_c_out_m > 0)
-    tl.assume(stride_c_out_n > 0)
-
-    pid_m = tl.program_id(axis=0)
-    pid_n = tl.program_id(axis=1)
-
-    tl.assume(pid_m > 0)
-    tl.assume(pid_n > 0)
-
-    offs_m = (pid_m * BLOCK_SIZE_M + tl.arange(0, BLOCK_SIZE_M)) % M
-    offs_n = (pid_n * BLOCK_SIZE_N + tl.arange(0, BLOCK_SIZE_N)) % N
-    offs_k = tl.arange(0, MAX_KSPLIT)
-    c_in_ptrs = (
-        c_in_ptr
-        + (offs_k[:, None, None] * stride_c_in_k)
-        + (offs_m[None, :, None] * stride_c_in_m)
-        + (offs_n[None, None, :] * stride_c_in_n)
-    )
-
-    if ACTUAL_KSPLIT == MAX_KSPLIT:
-        c = tl.load(c_in_ptrs)
-    else:
-        c = tl.load(c_in_ptrs, mask=offs_k[:, None, None] < ACTUAL_KSPLIT, other=0.0)
-    c = tl.sum(c, axis=0)
-
-    c = c.to(c_out_ptr.type.element_ty)
-
-    c_out_ptrs = (
-        c_out_ptr
-        + (offs_m[:, None] * stride_c_out_m)
-        + (offs_n[None, :] * stride_c_out_n)
-    )
-
-    tl.store(c_out_ptrs, c)
-
-
-@functools.lru_cache(maxsize=1024)
-def _get_config(
-    M: int,
-    N: int,
-    K: int,
-):
-    if not hasattr(_get_config, "_config_dict"):
-        dev = arch_info.get_device()
-        _get_config._config_dict = {}
-        fpath = f"{AITER_TRITON_CONFIGS_PATH}/gemm/{dev}-GEMM-A8W8_BLOCKSCALE.json"
-        with open(fpath, "r") as file:
-            config = json.load(file)
-        _get_config._config_dict["default"] = config
-
-    key = f"{N}_{K}"
-    if key not in _get_config._config_dict.keys():
-        dev = arch_info.get_device()
-        fpath = f"{AITER_TRITON_CONFIGS_PATH}/gemm/{dev}-GEMM-A8W8_BLOCKSCALE-N={N}-K={K}.json"
-        if os.path.exists(fpath):
-            with open(fpath, "r") as file:
-                config = json.load(file)
-                _get_config._config_dict[key] = config
-        else:
-            key = "default"  # fall back to default config
-
-    return _get_config._config_dict[key]["any"]
-=======
 import torch
 import triton
 import triton.language as tl
@@ -295,7 +15,6 @@
 from aiter.ops.triton.utils.logger import AiterTritonLogger
 
 _LOGGER = AiterTritonLogger()
->>>>>>> 101a8a16
 
 
 def gemm_a8w8_blockscale(
@@ -309,25 +28,6 @@
     skip_reduce: Optional[bool] = False,
 ):
     """
-<<<<<<< HEAD
-    Computes the 8 bit matmul Y = X x WT using the block-scale quantization approach.
-
-    Key parameters:
-    - X: Matrix X with shape (M, K).
-    - W: Matrix W with shape (N, K).
-    - X_scale: Scale tensor for X with shape (M, *scale_k).
-    - W_scale: Scale tensor for W with shape (**scale_n, *scale_k).
-
-    Returns:
-    - Y: The output matrix with shape (M, N).
-
-    *scale_k = (K + scale_block_size_k - 1) // scale_block_size_k -> ceil_div(K, scale_block_size_k)
-    **scale_n = (N + scale_block_size_n - 1) // scale_block_size_n -> ceil_div(N, scale_block_size_n)
-    """
-    # _LOGGER.info(
-    #     f"GEMM_A8W8_BLOCKSCALE: x={tuple(x.shape)} w={tuple(w.shape)} x_scale={tuple(x_scale.shape)} w_scale={tuple(w_scale.shape)}"
-    # )
-=======
     Computes 8 bit matrix multiplication Y = X @ W^T using block-wise quantization scales.
     Each block along K and N dimensions has independent scale factors for fine-grained quantization.
 
@@ -349,7 +49,6 @@
     _LOGGER.info(
         f"GEMM_A8W8_BLOCKSCALE: x={tuple(x.shape)} w={tuple(w.shape)} x_scale={tuple(x_scale.shape)} w_scale={tuple(w_scale.shape)}"
     )
->>>>>>> 101a8a16
 
     M, K = x.shape
     N, K = w.shape
@@ -360,34 +59,21 @@
     # Transpose w and w_scale
     w = w.T  # (K, N)
     w_scale = w_scale.T  # (scale_k, scale_n)
-<<<<<<< HEAD
-
-    if y is None:
-        y = torch.empty((M, N), dtype=dtype, device=x.device)
-=======
->>>>>>> 101a8a16
 
     if config is None:
         config = _get_config(M, N, K)
 
-<<<<<<< HEAD
-=======
     if y is None and (config["NUM_KSPLIT"] == 1 or not skip_reduce):
         y = torch.empty((M, N), dtype=dtype, device=x.device)
 
->>>>>>> 101a8a16
     config["SPLITK_BLOCK_SIZE"] = triton.cdiv(
         K, config["NUM_KSPLIT"]
     )  # How big each split_k partition is
     if config["NUM_KSPLIT"] > 1:
         y_pp = torch.empty(
-<<<<<<< HEAD
-            (config["NUM_KSPLIT"], M, N), dtype=torch.float32, device=y.device
-=======
             (config["NUM_KSPLIT"], M, N),
             dtype=torch.float32,
             device=x.device,
->>>>>>> 101a8a16
         )
     else:
         y_pp = None
@@ -446,12 +132,9 @@
     )
 
     if config["NUM_KSPLIT"] > 1:
-<<<<<<< HEAD
-=======
         if skip_reduce:
             return y_pp
 
->>>>>>> 101a8a16
         REDUCE_BLOCK_SIZE_M = 32
         REDUCE_BLOCK_SIZE_N = 32
         ACTUAL_KSPLIT = triton.cdiv(K, config["SPLITK_BLOCK_SIZE"])
