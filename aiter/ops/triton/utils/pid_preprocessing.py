--- conflicted
+++ resolved
@@ -1,8 +1,4 @@
 # SPDX-License-Identifier: MIT
-<<<<<<< HEAD
-=======
-
->>>>>>> a7e88d62
 # Copyright (C) 2024-2025, Advanced Micro Devices, Inc. All rights reserved.
 
 import triton
