--- conflicted
+++ resolved
@@ -1,17 +1,5 @@
 import triton
 from functools import lru_cache
-
-# For now, there is 1-to-1 correspondence between arch and device
-# TODO: remove after the config files for MI300X are updated
-_ARCH_TO_DEVICE = {
-<<<<<<< HEAD
-    "gfx942": "gfx942",
-    "gfx950": "MI350X",
-=======
-    "gfx942": "MI300X",
-    "gfx950": "gfx950",
->>>>>>> 2741e6f3
-}
 
 
 @lru_cache(maxsize=1)
