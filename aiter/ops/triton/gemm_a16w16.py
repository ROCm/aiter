--- conflicted
+++ resolved
@@ -301,12 +301,9 @@
     GROUP_SIZE_M: tl.constexpr,
     EVEN_K: tl.constexpr,
     cache_modifier: tl.constexpr,
-<<<<<<< HEAD
     activation: tl.constexpr,
     use_activation: tl.constexpr,
-=======
     ADD_BIAS: tl.constexpr,
->>>>>>> 7a2a49a5
 ):
     """Kernel for computing the matmul C = A x B.
     A has shape (M, K), B has shape (K, N) and C has shape (M, N)
@@ -443,13 +440,10 @@
     - Y: The output matrix with shape (M, N).
     """
 
-<<<<<<< HEAD
     _LOGGER.info(f"GEMM_A16W16: x={tuple(x.shape)} w={tuple(w.shape)}")
     # Shape checks
     assert x.shape[1] == w.shape[1], "Incompatible matrix shapes."
 
-=======
->>>>>>> 7a2a49a5
     M, K = x.shape
     N, K = w.shape
     w = w.T
@@ -477,13 +471,10 @@
         w.stride(1),
         y.stride(0),
         y.stride(1),
-<<<<<<< HEAD
         activation=_get_activation_from_str(activation) if activation else "",
         use_activation=activation is not None,
         **config,
-=======
         ADD_BIAS=(bias is not None),
->>>>>>> 7a2a49a5
     )
 
     return y