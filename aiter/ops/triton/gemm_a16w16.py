--- conflicted
+++ resolved
@@ -12,21 +12,10 @@
 import aiter.ops.triton.utils.arch_info as arch_info
 from aiter.ops.triton.utils.core import AITER_TRITON_CONFIGS_PATH
 from aiter.ops.triton.utils.logger import AiterTritonLogger
-from aiter.ops.triton.utils.read_json_configs import build_triton_configs_from_json
-
-fpath = f"{AITER_TRITON_CONFIGS_PATH}/gemm/updated_BF16_configs.json"
-updated_configs = build_triton_configs_from_json(fpath)
 
 _LOGGER = AiterTritonLogger()
 
 
-<<<<<<< HEAD
-@triton.autotune(
-    configs=updated_configs,
-    key=["next_M_2", "N", "K"],
-)
-=======
->>>>>>> 82d2f8bd
 @triton.heuristics(
     {
         "EVEN_K": lambda args: args["K"] % args["BLOCK_SIZE_K"] == 0,
