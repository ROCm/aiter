# SPDX-License-Identifier: MIT
# Copyright (C) 2024-2025, Advanced Micro Devices, Inc. All rights reserved.

from typing import Optional
import functools
import json
import os
import torch
import triton
from aiter.ops.triton.utils._triton.pid_preprocessing import pid_grid, remap_xcd
import aiter.ops.triton.utils._triton.arch_info as arch_info
from aiter.ops.triton.utils.core import AITER_TRITON_CONFIGS_PATH
from aiter.ops.triton.utils.logger import AiterTritonLogger

_LOGGER = AiterTritonLogger()
import triton.language as tl
from triton.experimental import gluon
from triton.experimental.gluon import language as gl
from triton.experimental.gluon.language.amd.cdna4 import async_copy as acp

@gluon.jit
def _issue_loads(
    copy_idx, 
    cols_smem, 
    col_offsets_range,
    row_start_ptr, 
    n_cols,
    BLOCK_SIZE: gl.constexpr, 
    NUM_STAGES: gl.constexpr
):
    col_offsets = copy_idx * BLOCK_SIZE + col_offsets_range
    mask = col_offsets < n_cols
    
    acp.buffer_load_to_shared(
        cols_smem.index(copy_idx % NUM_STAGES), row_start_ptr, col_offsets, mask, other=-float("inf"), cache_modifier=".cg"
    )
    return copy_idx + 1


@gluon.jit
def _perform_loop1(
    m,
    row_sum,
    read_idx, 
    cols_smem, 
    layout: gl.constexpr,
    NUM_STAGES: gl.constexpr
):
    row_block = cols_smem.index(read_idx % NUM_STAGES).load(layout)
    
    # find the max within the block
    m_p = gl.max(row_block, axis=0)
        
    # find new max among all blocks
    m_p = gl.maximum(m, m_p)
    
    # correct previous row sum
    row_sum = row_sum * gl.exp(m - m_p)
    
    # add new exponential to row sum
    row_sum += gl.sum(
        gl.exp(row_block - m_p),
        axis=0
    )
    
    # save the new max and update block
    m = m_p
    
    return m, row_sum, read_idx + 1


@gluon.jit
def _perform_loop2(
    m,
    row_sum,
    read_idx, 
    cols_smem, 
    col_offsets_range,
    output_row_start_ptr,
    n_cols,
    output_dtype,
    layout: gl.constexpr,
    BLOCK_SIZE: gl.constexpr,
    NUM_STAGES: gl.constexpr
):
    col_offsets = read_idx * BLOCK_SIZE + col_offsets_range
    mask = col_offsets < n_cols
    row_block = cols_smem.index(read_idx % NUM_STAGES).load(layout)
    
    # subtract, exponentiate and divide by sum
    softmax_output = gl.exp(row_block - m) / row_sum
    softmax_output = softmax_output.to(output_dtype)
    
    # store in output array
    gl.amd.cdna4.buffer_store(
        stored_value=softmax_output, ptr=output_row_start_ptr, offsets=col_offsets, mask=mask, cache=".cg"
    )
    
    return read_idx + 1


@gluon.jit
def _softmax_kernel_online(
    output_ptr,
    input_ptr,
    input_row_stride,
    output_row_stride,
    n_rows,
    n_cols,
    SIZE_PER_THREAD: gl.constexpr,
    THREADS_PER_WARP: gl.constexpr,
    BLOCK_SIZE: gl.constexpr,
    NUM_STAGES: gl.constexpr,
):
    row_start = gl.program_id(0)
    row_idx = row_start

    gl.static_assert(
        SIZE_PER_THREAD <= triton.cdiv(BLOCK_SIZE, gl.num_warps() * THREADS_PER_WARP)
    )
    blocked_cols: gl.constexpr = gl.BlockedLayout(
        size_per_thread=[SIZE_PER_THREAD],
        threads_per_warp=[THREADS_PER_WARP],
        warps_per_cta=[gl.num_warps()],
        order=[0],
    )
    shared_cols: gl.constexpr = gl.SwizzledSharedLayout(vec=1, per_phase=1, max_phase=1, order=[0])
    cols_smem = gl.allocate_shared_memory(input_ptr.type.element_ty, [NUM_STAGES, BLOCK_SIZE], layout=shared_cols)
    copy_idx = 0
    read_idx = 0
    
    col_offsets_range = gl.arange(0, BLOCK_SIZE, layout=blocked_cols)

    # loop 1: find the max and sum of each row
    m = -float("inf")
    row_sum = 0.0
    row_start_ptr = input_ptr + row_idx * input_row_stride
<<<<<<< HEAD
    
    # prefill the pipeline
    for _ in gl.static_range(NUM_STAGES - 1):
        copy_idx = _issue_loads(
            copy_idx, cols_smem, col_offsets_range, row_start_ptr, n_cols, BLOCK_SIZE, NUM_STAGES
        )
        
    # steady state
    for _ in range(gl.cdiv(n_cols, BLOCK_SIZE) - (NUM_STAGES - 1)):
        # issue the overlapping copy
        copy_idx = _issue_loads(
            copy_idx, cols_smem, col_offsets_range, row_start_ptr, n_cols, BLOCK_SIZE, NUM_STAGES
        )

        # wait for NUM_STAGES - 1 copies to finish before doing any computation
        acp.async_wait(NUM_STAGES - 1)
        m, row_sum, read_idx = _perform_loop1(
            m, row_sum, read_idx, cols_smem, blocked_cols, NUM_STAGES
        )
        
    # finish the pipeline
    for i in gl.static_range(NUM_STAGES - 1):
        acp.async_wait(NUM_STAGES - 1 - i)
        m, row_sum, read_idx = _perform_loop1(
            m, row_sum, read_idx, cols_smem, blocked_cols, NUM_STAGES
        )
    
    # loop 2: divide each row by respective norms, and then store
    output_row_start_ptr = output_ptr + row_idx * output_row_stride
    copy_idx = 0
    read_idx = 0
    
    # prefill the pipeline
    for _ in gl.static_range(NUM_STAGES - 1):
        copy_idx = _issue_loads(
            copy_idx, cols_smem, col_offsets_range, row_start_ptr, n_cols, BLOCK_SIZE, NUM_STAGES
        )
        
    # steady state
    for _ in range(gl.cdiv(n_cols, BLOCK_SIZE) - (NUM_STAGES - 1)):
        # issue the overlapping copy
        copy_idx = _issue_loads(
            copy_idx, cols_smem, col_offsets_range, row_start_ptr, n_cols, BLOCK_SIZE, NUM_STAGES
        )

        # wait for NUM_STAGES - 1 copies to finish before doing any computation
        acp.async_wait(NUM_STAGES - 1)
        read_idx = _perform_loop2(
            m, row_sum, read_idx, cols_smem, col_offsets_range, output_row_start_ptr, n_cols, output_ptr.type.element_ty, blocked_cols, BLOCK_SIZE, NUM_STAGES
        )
        
    # finish the pipeline
    for i in gl.static_range(NUM_STAGES - 1):
        acp.async_wait(NUM_STAGES - 1 - i)
        read_idx = _perform_loop2(
            m, row_sum, read_idx, cols_smem, col_offsets_range, output_row_start_ptr, n_cols, output_ptr.type.element_ty, blocked_cols, BLOCK_SIZE, NUM_STAGES
        )
=======

    # prologue
    start_col_offsets = col_offsets_range
    start_mask = start_col_offsets < n_cols
    start_row_block = gl.amd.cdna4.buffer_load(
        ptr=row_start_ptr,
        offsets=start_col_offsets,
        mask=start_mask,
        other=-float("inf"),
        cache=".cg",
    )

    # iterate through blocks of columns
    col_offsets = start_col_offsets
    mask = start_mask
    row_block = start_row_block
    for b in tl.range(BLOCK_SIZE, n_cols, BLOCK_SIZE):
        # get column offsets from row starting pointer
        col_offsets = b + col_offsets_range

        # create mask to ensure in-bounds offsets
        mask = col_offsets < n_cols

        # load next block of columns of row from global memory
        next_row_block = gl.amd.cdna4.buffer_load(
            ptr=row_start_ptr,
            offsets=col_offsets,
            mask=mask,
            other=-float("inf"),
            cache=".cg",
        )

        # find the max within the block
        m_p = gl.max(row_block, axis=0)

        # find new max among all blocks
        m_p = gl.maximum(m, m_p)

        # correct previous row sum
        row_sum = row_sum * gl.exp(m - m_p)

        # add new exponential to row sum
        row_sum += gl.sum(gl.exp(row_block - m_p), axis=0)

        # save the new max and update block
        m = m_p
        row_block = next_row_block

    # epilogue
    m_p = gl.max(row_block, axis=0)
    m_p = gl.maximum(m, m_p)
    row_sum = row_sum * gl.exp(m - m_p)
    row_sum += gl.sum(gl.exp(row_block - m_p), axis=0)
    m = m_p

    # loop 2: divide each row by respective norms
    output_row_start_ptr = output_ptr + row_idx * output_row_stride
    col_offsets = start_col_offsets
    mask = start_mask
    row_block = start_row_block
    for b in tl.range(BLOCK_SIZE, n_cols, BLOCK_SIZE):
        next_col_offsets = b + gl.arange(0, BLOCK_SIZE, layout=blocked_cols)
        next_mask = col_offsets < n_cols
        next_row_block = gl.amd.cdna4.buffer_load(
            ptr=row_start_ptr,
            offsets=next_col_offsets,
            mask=next_mask,
            other=-float("inf"),
            cache=".cg",
        )

        # subtract, exponentiate and divide by sum
        softmax_output = gl.exp(row_block - m) / row_sum
        softmax_output = softmax_output.to(output_ptr.type.element_ty)

        # store in output array
        gl.amd.cdna4.buffer_store(
            stored_value=softmax_output,
            ptr=output_row_start_ptr,
            offsets=col_offsets,
            mask=mask,
            cache=".cg",
        )

        col_offsets = next_col_offsets
        mask = next_mask
        row_block = next_row_block
    softmax_output = gl.exp(row_block - m) / row_sum
    softmax_output = softmax_output.to(output_ptr.type.element_ty)
    gl.amd.cdna4.buffer_store(
        stored_value=softmax_output,
        ptr=output_row_start_ptr,
        offsets=col_offsets,
        mask=mask,
        cache=".cg",
    )
>>>>>>> 0fae61ec


def softmax(x):
    """
    Computes the row-wise softmax of a 2D input tensor.

    Key parameters:
        x (torch.Tensor): A 2D input tensor.

    Returns:
        torch.Tensor: A tensor of the same shape as 'x', where softmax has been
        applied along the last dimension (row-wise).

    Note:
        - The input tensor 'x' must reside on the GPU.
    """
    _LOGGER.info(f"SOFTMAX: x={tuple(x.shape)}")
    n_rows, n_cols = x.shape

    MAX_FUSED_SIZE = 65536 // x.element_size()
    BLOCK_SIZE = min(MAX_FUSED_SIZE, triton.next_power_of_2(n_cols))
    y = torch.empty_like(x)

    waves_per_eu = 2
    num_warps = 8
    num_stages = 2

    buffer_size = 16
    threads_per_warp = 64

    # each thread should only be loading as many elements
    # as can fit in the load buffer (determined by element size)
    cols_per_thread = triton.cdiv(BLOCK_SIZE, num_warps * threads_per_warp)
    size_per_thread = min(cols_per_thread, buffer_size // x.element_size())

    num_programs = n_rows

    grid = lambda meta: (num_programs,)  # noqa: E731
    _softmax_kernel_online[grid](
        y,
        x,
        x.stride(0),
        y.stride(0),
        n_rows,
        n_cols,
        size_per_thread,
        threads_per_warp,
        BLOCK_SIZE,
        num_stages,
        waves_per_eu=waves_per_eu,
        num_warps=num_warps,
    )

    return y<|MERGE_RESOLUTION|>--- conflicted
+++ resolved
@@ -135,7 +135,6 @@
     m = -float("inf")
     row_sum = 0.0
     row_start_ptr = input_ptr + row_idx * input_row_stride
-<<<<<<< HEAD
     
     # prefill the pipeline
     for _ in gl.static_range(NUM_STAGES - 1):
@@ -193,104 +192,6 @@
         read_idx = _perform_loop2(
             m, row_sum, read_idx, cols_smem, col_offsets_range, output_row_start_ptr, n_cols, output_ptr.type.element_ty, blocked_cols, BLOCK_SIZE, NUM_STAGES
         )
-=======
-
-    # prologue
-    start_col_offsets = col_offsets_range
-    start_mask = start_col_offsets < n_cols
-    start_row_block = gl.amd.cdna4.buffer_load(
-        ptr=row_start_ptr,
-        offsets=start_col_offsets,
-        mask=start_mask,
-        other=-float("inf"),
-        cache=".cg",
-    )
-
-    # iterate through blocks of columns
-    col_offsets = start_col_offsets
-    mask = start_mask
-    row_block = start_row_block
-    for b in tl.range(BLOCK_SIZE, n_cols, BLOCK_SIZE):
-        # get column offsets from row starting pointer
-        col_offsets = b + col_offsets_range
-
-        # create mask to ensure in-bounds offsets
-        mask = col_offsets < n_cols
-
-        # load next block of columns of row from global memory
-        next_row_block = gl.amd.cdna4.buffer_load(
-            ptr=row_start_ptr,
-            offsets=col_offsets,
-            mask=mask,
-            other=-float("inf"),
-            cache=".cg",
-        )
-
-        # find the max within the block
-        m_p = gl.max(row_block, axis=0)
-
-        # find new max among all blocks
-        m_p = gl.maximum(m, m_p)
-
-        # correct previous row sum
-        row_sum = row_sum * gl.exp(m - m_p)
-
-        # add new exponential to row sum
-        row_sum += gl.sum(gl.exp(row_block - m_p), axis=0)
-
-        # save the new max and update block
-        m = m_p
-        row_block = next_row_block
-
-    # epilogue
-    m_p = gl.max(row_block, axis=0)
-    m_p = gl.maximum(m, m_p)
-    row_sum = row_sum * gl.exp(m - m_p)
-    row_sum += gl.sum(gl.exp(row_block - m_p), axis=0)
-    m = m_p
-
-    # loop 2: divide each row by respective norms
-    output_row_start_ptr = output_ptr + row_idx * output_row_stride
-    col_offsets = start_col_offsets
-    mask = start_mask
-    row_block = start_row_block
-    for b in tl.range(BLOCK_SIZE, n_cols, BLOCK_SIZE):
-        next_col_offsets = b + gl.arange(0, BLOCK_SIZE, layout=blocked_cols)
-        next_mask = col_offsets < n_cols
-        next_row_block = gl.amd.cdna4.buffer_load(
-            ptr=row_start_ptr,
-            offsets=next_col_offsets,
-            mask=next_mask,
-            other=-float("inf"),
-            cache=".cg",
-        )
-
-        # subtract, exponentiate and divide by sum
-        softmax_output = gl.exp(row_block - m) / row_sum
-        softmax_output = softmax_output.to(output_ptr.type.element_ty)
-
-        # store in output array
-        gl.amd.cdna4.buffer_store(
-            stored_value=softmax_output,
-            ptr=output_row_start_ptr,
-            offsets=col_offsets,
-            mask=mask,
-            cache=".cg",
-        )
-
-        col_offsets = next_col_offsets
-        mask = next_mask
-        row_block = next_row_block
-    softmax_output = gl.exp(row_block - m) / row_sum
-    softmax_output = softmax_output.to(output_ptr.type.element_ty)
-    gl.amd.cdna4.buffer_store(
-        stored_value=softmax_output,
-        ptr=output_row_start_ptr,
-        offsets=col_offsets,
-        mask=mask,
-        cache=".cg",
-    )
->>>>>>> 0fae61ec
 
 
 def softmax(x):
