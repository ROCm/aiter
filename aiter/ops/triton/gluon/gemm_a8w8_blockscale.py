--- conflicted
+++ resolved
@@ -120,15 +120,7 @@
     )
     mfma_layout: gl.constexpr = gl.amd.AMDMFMALayout(
         version=4,
-<<<<<<< HEAD
-        instr_shape=[
-            16,
-            16,
-            32,
-        ],  # FIXED: Needed K = 32 for valid V_MFMA_F32_16X16X32_BF8_BF8 instruction
-=======
         instr_shape=[16, 16, 32],  # V_MFMA_F32_16X16X32_FP8_FP8 instruction
->>>>>>> c59bc2cc
         transposed=True,
         warps_per_cta=[NUM_WARPS // 2, 2],
     )
