import triton
import triton.language as tl
from ..utils._triton.pid_preprocessing import pid_grid, remap_xcd
from ..utils._triton.kernel_repr import make_kernel_repr
<<<<<<< HEAD
from ..utils.logger import AiterTritonLogger

_LOGGER = AiterTritonLogger()
=======
from ..utils.gemm_config_utils import get_gemm_config, compute_splitk_params
>>>>>>> f174268f


_gemm_a16w16_repr = make_kernel_repr(
    "_gemm_a16_w16_kernel",
    [
        "BLOCK_SIZE_M",
        "BLOCK_SIZE_N",
        "BLOCK_SIZE_K",
        "GROUP_SIZE_M",
        "NUM_KSPLIT",
        "SPLITK_BLOCK_SIZE",
        "EVEN_K",
        "GRID_MN",
        "cache_modifier",
        "activation",
        "use_activation",
        "ADD_BIAS",
        "SKIP_REDUCE",
    ],
)


_gemm_a16w16_reduce_repr = make_kernel_repr(
    "_gemm_a16w16_reduce_kernel",
    [
        "BLOCK_SIZE_M",
        "BLOCK_SIZE_N",
        "ACTUAL_KSPLIT",
        "MAX_KSPLIT",
        "activation",
        "use_activation",
        "ADD_BIAS",
    ],
)


@triton.heuristics(
    {
        "EVEN_K": lambda args: (args["K"] % (args["SPLITK_BLOCK_SIZE"]) == 0)
        and (args["SPLITK_BLOCK_SIZE"] % args["BLOCK_SIZE_K"] == 0),
        "GRID_MN": lambda args: triton.cdiv(args["M"], args["BLOCK_SIZE_M"])
        * triton.cdiv(args["N"], args["BLOCK_SIZE_N"]),
    }
)
@triton.jit(repr=_gemm_a16w16_repr)
def _gemm_a16_w16_kernel(
    a_ptr,
    b_ptr,
    bias_ptr,
    c_ptr,
    M,
    N,
    K,
    stride_am,
    stride_ak,
    stride_bk,
    stride_bn,
    stride_ck,
    stride_cm,
    stride_cn,
    # Meta-parameters
    BLOCK_SIZE_M: tl.constexpr,
    BLOCK_SIZE_N: tl.constexpr,
    BLOCK_SIZE_K: tl.constexpr,
    GROUP_SIZE_M: tl.constexpr,
    NUM_KSPLIT: tl.constexpr,
    SPLITK_BLOCK_SIZE: tl.constexpr,
    EVEN_K: tl.constexpr,
    GRID_MN: tl.constexpr,
    cache_modifier: tl.constexpr,
    activation: tl.constexpr,
    use_activation: tl.constexpr,
    ADD_BIAS: tl.constexpr,
    SKIP_REDUCE: tl.constexpr,
):
    """Kernel for computing the matmul C = A x B.
    A has shape (M, K), B has shape (K, N) and C has shape (M, N)
    """

    tl.assume(stride_am > 0)
    tl.assume(stride_ak > 0)
    tl.assume(stride_bk > 0)
    tl.assume(stride_bn > 0)
    tl.assume(stride_ck > 0)
    tl.assume(stride_cm > 0)
    tl.assume(stride_cn > 0)

    # -----------------------------------------------------------
    # Map program ids `pid` to the block of C it should compute.
    # This is done in a grouped ordering to promote L2 data reuse.
    pid_unified = tl.program_id(axis=0)
    pid_unified = remap_xcd(pid_unified, GRID_MN * NUM_KSPLIT, NUM_XCDS=8)
    pid_k = pid_unified % NUM_KSPLIT
    pid = pid_unified // NUM_KSPLIT
    num_pid_m = tl.cdiv(M, BLOCK_SIZE_M)
    num_pid_n = tl.cdiv(N, BLOCK_SIZE_N)

    if NUM_KSPLIT == 1:
        pid_m, pid_n = pid_grid(pid, num_pid_m, num_pid_n, GROUP_SIZE_M=GROUP_SIZE_M)
    else:
        pid_m = pid // num_pid_n
        pid_n = pid % num_pid_n

    tl.assume(pid_m >= 0)
    tl.assume(pid_n >= 0)
    tl.assume(pid_k >= 0)

    split_k_start = pid_k * SPLITK_BLOCK_SIZE
    if split_k_start < K:
        # Create pointers for first block of A and B input matrices
        offs_k = tl.arange(0, BLOCK_SIZE_K)
        offs_k_split = split_k_start + offs_k
        offs_am = (pid_m * BLOCK_SIZE_M + tl.arange(0, BLOCK_SIZE_M)) % M
        offs_bn = (pid_n * BLOCK_SIZE_N + tl.arange(0, BLOCK_SIZE_N)) % N

        a_ptrs = a_ptr + (
            offs_am[:, None] * stride_am + offs_k_split[None, :] * stride_ak
        )
        b_ptrs = b_ptr + (
            offs_k_split[:, None] * stride_bk + offs_bn[None, :] * stride_bn
        )

        acc_dtype = tl.float32 if c_ptr.type.element_ty != tl.int8 else tl.int32
        if ADD_BIAS:
            if NUM_KSPLIT == 1 or (SKIP_REDUCE and pid_k == 0):
                accumulator = tl.load(bias_ptr + offs_bn).to(dtype=acc_dtype)
                accumulator = tl.broadcast_to(
                    accumulator[None, :], (BLOCK_SIZE_M, BLOCK_SIZE_N)
                )
            else:
                accumulator = tl.zeros((BLOCK_SIZE_M, BLOCK_SIZE_N), dtype=acc_dtype)
        else:
            accumulator = tl.zeros((BLOCK_SIZE_M, BLOCK_SIZE_N), dtype=acc_dtype)

        split_k_end = tl.minimum(split_k_start + SPLITK_BLOCK_SIZE, K)
        k_span = split_k_end - split_k_start
        num_k_iter = tl.cdiv(k_span, BLOCK_SIZE_K)

        for k in range(num_k_iter):
            # Load the next block of A and B, generate a mask by checking the K dimension.
            # If it is out of bounds, set it to 0.
            if EVEN_K:
                a = tl.load(a_ptrs)
                b = tl.load(b_ptrs, cache_modifier=cache_modifier)
            else:
                a = tl.load(
                    a_ptrs, mask=offs_k[None, :] < k_span - k * BLOCK_SIZE_K, other=0.0
                )
                b = tl.load(
                    b_ptrs,
                    mask=offs_k[:, None] < k_span - k * BLOCK_SIZE_K,
                    other=0.0,
                    cache_modifier=cache_modifier,
                )
            accumulator += tl.dot(a, b, input_precision="ieee")
            # Advance the ptrs to the next K block.
            a_ptrs += BLOCK_SIZE_K * stride_ak
            b_ptrs += BLOCK_SIZE_K * stride_bk

        if use_activation and NUM_KSPLIT == 1:
            accumulator = activation(accumulator)

        # Write back the block of the output matrix C with masks.
        c = accumulator.to(c_ptr.type.element_ty)
        offs_cm = pid_m.to(tl.int64) * BLOCK_SIZE_M + tl.arange(0, BLOCK_SIZE_M)
        offs_cn = pid_n.to(tl.int64) * BLOCK_SIZE_N + tl.arange(0, BLOCK_SIZE_N)
        c_ptrs = (
            c_ptr
            + stride_cm * offs_cm[:, None]
            + stride_cn * offs_cn[None, :]
            + pid_k * stride_ck
        )
        c_mask = (offs_cm[:, None] < M) & (offs_cn[None, :] < N)
        tl.store(c_ptrs, c, mask=c_mask)


@triton.jit(repr=_gemm_a16w16_reduce_repr)
def _gemm_a16w16_reduce_kernel(
    bias_ptr,
    c_in_ptr,
    c_out_ptr,
    M,
    N,
    stride_c_in_k,
    stride_c_in_m,
    stride_c_in_n,
    stride_c_out_m,
    stride_c_out_n,
    BLOCK_SIZE_M: tl.constexpr,
    BLOCK_SIZE_N: tl.constexpr,
    ACTUAL_KSPLIT: tl.constexpr,
    MAX_KSPLIT: tl.constexpr,
    activation: tl.constexpr,
    use_activation: tl.constexpr,
    ADD_BIAS: tl.constexpr,
):

    tl.assume(stride_c_in_k > 0)
    tl.assume(stride_c_in_m > 0)
    tl.assume(stride_c_in_n > 0)
    tl.assume(stride_c_out_m > 0)
    tl.assume(stride_c_out_n > 0)

    pid_m = tl.program_id(axis=0)
    pid_n = tl.program_id(axis=1)

    tl.assume(pid_m > 0)
    tl.assume(pid_n > 0)

    offs_m = (pid_m * BLOCK_SIZE_M + tl.arange(0, BLOCK_SIZE_M)) % M
    offs_n = (pid_n * BLOCK_SIZE_N + tl.arange(0, BLOCK_SIZE_N)) % N
    offs_k = tl.arange(0, MAX_KSPLIT)
    c_in_ptrs = (
        c_in_ptr
        + (offs_k[:, None, None] * stride_c_in_k)
        + (offs_m[None, :, None] * stride_c_in_m)
        + (offs_n[None, None, :] * stride_c_in_n)
    )

    if ACTUAL_KSPLIT == MAX_KSPLIT:
        c = tl.load(c_in_ptrs)
    else:
        c = tl.load(c_in_ptrs, mask=offs_k[:, None, None] < ACTUAL_KSPLIT, other=0.0)
    c = tl.sum(c, axis=0)
    acc_dtype = tl.float32 if c_in_ptr.type.element_ty != tl.int8 else tl.int32
    if ADD_BIAS:
        bias = tl.load(bias_ptr + offs_n).to(dtype=acc_dtype)
        bias = tl.broadcast_to(bias[None, :], (BLOCK_SIZE_M, BLOCK_SIZE_N))
        c += bias

    if use_activation:
        c = activation(c)
    c = c.to(c_out_ptr.type.element_ty)

    c_out_ptrs = (
        c_out_ptr
        + (offs_m[:, None] * stride_c_out_m)
        + (offs_n[None, :] * stride_c_out_n)
    )

    tl.store(c_out_ptrs, c)


def _get_config(
    M: int,
    N: int,
    K: int,
):
<<<<<<< HEAD
    if not hasattr(_get_config, "_config_dict"):
        dev = arch_info.get_device()
        _get_config._config_dict = {}
        fpath = f"{AITER_TRITON_CONFIGS_PATH}/gemm/{dev}-GEMM-A16W16.json"
        _LOGGER.info(f"Loading default GEMM config from: {fpath}")
        with open(fpath, "r") as file:
            config = json.load(file)
        _get_config._config_dict["default"] = config

    key = f"{N}_{K}"
    if key not in _get_config._config_dict.keys():
        dev = arch_info.get_device()
        fpath = f"{AITER_TRITON_CONFIGS_PATH}/gemm/{dev}-GEMM-A16W16-N={N}-K={K}.json"
        if os.path.exists(fpath):
            _LOGGER.info(f"Loading specific GEMM config from: {fpath}")
            print('config path', fpath)
            with open(fpath, "r") as file:
                config = json.load(file)
                _get_config._config_dict[key] = config
        else:
            key = "default"  # fall back to default config
            _LOGGER.info(f"Specific config not found, using default config for N={N}, K={K}")

    bounds = [4, 8, 16, 32, 64, 128, 256, 512, 1024, 2048, 4096, 8192]
    for bound in bounds:
        if M <= bound and f"M_LEQ_{bound}" in _get_config._config_dict[key]:
            temp_config = _get_config._config_dict[key][f"M_LEQ_{bound}"]
            _LOGGER.info(f"Using config for M <= {bound} with N={N}, K={K}")
            break
    else:
        temp_config = _get_config._config_dict[key]["any"]
        _LOGGER.info(f"Using 'any' config for M={M}, N={N}, K={K}")

    # Copy to avoid mutating the cached config
    chosen_config = dict(temp_config)

    if "NUM_KSPLIT" not in chosen_config:
        chosen_config["NUM_KSPLIT"] = 1

    chosen_config["SPLITK_BLOCK_SIZE"] = triton.cdiv(K, chosen_config["NUM_KSPLIT"])

    if chosen_config["BLOCK_SIZE_K"] > chosen_config["SPLITK_BLOCK_SIZE"]:
        chosen_config["BLOCK_SIZE_K"] = triton.next_power_of_2(
            chosen_config["SPLITK_BLOCK_SIZE"]
        )
        if chosen_config["BLOCK_SIZE_K"] > chosen_config["SPLITK_BLOCK_SIZE"]:
            chosen_config["BLOCK_SIZE_K"] = chosen_config["BLOCK_SIZE_K"] // 4
    chosen_config["BLOCK_SIZE_K"] = max(chosen_config["BLOCK_SIZE_K"], 16)

    return chosen_config
=======
    config = get_gemm_config("GEMM-A16W16", M, N, K)
    return compute_splitk_params(config, K)
>>>>>>> f174268f
<|MERGE_RESOLUTION|>--- conflicted
+++ resolved
@@ -2,13 +2,7 @@
 import triton.language as tl
 from ..utils._triton.pid_preprocessing import pid_grid, remap_xcd
 from ..utils._triton.kernel_repr import make_kernel_repr
-<<<<<<< HEAD
-from ..utils.logger import AiterTritonLogger
-
-_LOGGER = AiterTritonLogger()
-=======
 from ..utils.gemm_config_utils import get_gemm_config, compute_splitk_params
->>>>>>> f174268f
 
 
 _gemm_a16w16_repr = make_kernel_repr(
@@ -257,58 +251,5 @@
     N: int,
     K: int,
 ):
-<<<<<<< HEAD
-    if not hasattr(_get_config, "_config_dict"):
-        dev = arch_info.get_device()
-        _get_config._config_dict = {}
-        fpath = f"{AITER_TRITON_CONFIGS_PATH}/gemm/{dev}-GEMM-A16W16.json"
-        _LOGGER.info(f"Loading default GEMM config from: {fpath}")
-        with open(fpath, "r") as file:
-            config = json.load(file)
-        _get_config._config_dict["default"] = config
-
-    key = f"{N}_{K}"
-    if key not in _get_config._config_dict.keys():
-        dev = arch_info.get_device()
-        fpath = f"{AITER_TRITON_CONFIGS_PATH}/gemm/{dev}-GEMM-A16W16-N={N}-K={K}.json"
-        if os.path.exists(fpath):
-            _LOGGER.info(f"Loading specific GEMM config from: {fpath}")
-            print('config path', fpath)
-            with open(fpath, "r") as file:
-                config = json.load(file)
-                _get_config._config_dict[key] = config
-        else:
-            key = "default"  # fall back to default config
-            _LOGGER.info(f"Specific config not found, using default config for N={N}, K={K}")
-
-    bounds = [4, 8, 16, 32, 64, 128, 256, 512, 1024, 2048, 4096, 8192]
-    for bound in bounds:
-        if M <= bound and f"M_LEQ_{bound}" in _get_config._config_dict[key]:
-            temp_config = _get_config._config_dict[key][f"M_LEQ_{bound}"]
-            _LOGGER.info(f"Using config for M <= {bound} with N={N}, K={K}")
-            break
-    else:
-        temp_config = _get_config._config_dict[key]["any"]
-        _LOGGER.info(f"Using 'any' config for M={M}, N={N}, K={K}")
-
-    # Copy to avoid mutating the cached config
-    chosen_config = dict(temp_config)
-
-    if "NUM_KSPLIT" not in chosen_config:
-        chosen_config["NUM_KSPLIT"] = 1
-
-    chosen_config["SPLITK_BLOCK_SIZE"] = triton.cdiv(K, chosen_config["NUM_KSPLIT"])
-
-    if chosen_config["BLOCK_SIZE_K"] > chosen_config["SPLITK_BLOCK_SIZE"]:
-        chosen_config["BLOCK_SIZE_K"] = triton.next_power_of_2(
-            chosen_config["SPLITK_BLOCK_SIZE"]
-        )
-        if chosen_config["BLOCK_SIZE_K"] > chosen_config["SPLITK_BLOCK_SIZE"]:
-            chosen_config["BLOCK_SIZE_K"] = chosen_config["BLOCK_SIZE_K"] // 4
-    chosen_config["BLOCK_SIZE_K"] = max(chosen_config["BLOCK_SIZE_K"], 16)
-
-    return chosen_config
-=======
     config = get_gemm_config("GEMM-A16W16", M, N, K)
-    return compute_splitk_params(config, K)
->>>>>>> f174268f
+    return compute_splitk_params(config, K)