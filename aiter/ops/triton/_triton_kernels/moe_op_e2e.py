# SPDX-License-Identifier: MIT
# Copyright (C) 2024-2025, Advanced Micro Devices, Inc. All rights reserved.

import triton
import triton.language as tl
from .activation import _silu_exp2

from ..utils._triton.pid_preprocessing import pid_grid, remap_xcd


@triton.jit
def group_broadcast(
    x,
    xM: tl.constexpr,
    xN: tl.constexpr,
    group_size: tl.constexpr,
    broadcast_dim: tl.constexpr,
):
    """
    Broadcasts the input tensor `x` along the specified dimension `broadcast_dim`
    in groups of size `group_size`.

    Parameters:
    - x: Input tensor to be broadcasted.
    - group_size: Size of each group for broadcasting.
    - broadcast_dim: Dimension along which to perform the broadcasting.

    Returns:
    - A tensor with the same shape as `x`, but with values broadcasted
      in groups along the specified dimension.
    """
    if broadcast_dim == 0:
        assert xM > 0, "broadcast_dim must be specified"
        if xM > 1:
            x = x.reshape(xM, 1, xN)
            x = tl.broadcast_to(x, (xM, group_size, xN))
            x = x.reshape(xM * group_size, xN)
        # else: singleton dimension, no need to broadcast
    else:
        assert xN > 0, "broadcast_dim must be specified"
        if xN > 1:
            x = x.reshape(xM, xN, 1)
            x = tl.broadcast_to(x, (xM, xN, group_size))
            x = x.reshape(xM, xN * group_size)

    return x


# Source:
# MoE Kernel adapted from VLLM
@triton.heuristics(
    {
        "GRID_MN": lambda args: triton.cdiv(args["EM"], args["BLOCK_SIZE_M"])
        * triton.cdiv(args["N"], args["BLOCK_SIZE_N"])
    }
)
@triton.jit
def e2e_moe_kernel(
    A,
    W1,
    W2,
    Out,
    Intermediate,
    A_scale,
    W1_scale,
    W2_scale,
    stride_am,
    stride_ak,
    stride_w1e,
    stride_w1n,
    stride_w1k,
    stride_w2e,
    stride_w2n,
    stride_w2k,
    stride_om,
    stride_ok,
    stride_im,
    stride_asm,
    stride_ask,
    stride_w1se,
    stride_w1sn,
    stride_w1sk,
    stride_w2se,
    stride_w2sk,
    stride_w2sn,
    top_k: tl.constexpr,
    topk_weights_ptr,
    sorted_token_ids_ptr,
    expert_ids_ptr,
    num_tokens_post_padded_ptr,
    num_valid_tokens,
    group_n: tl.constexpr,
    group_k: tl.constexpr,
    EM: tl.constexpr,
    N: tl.constexpr,
    K: tl.constexpr,
    EVEN_K: tl.constexpr,
    MUL_ROUTED_WEIGHT: tl.constexpr,
    use_fp8_w8a8: tl.constexpr,
    BLOCK_SIZE_M: tl.constexpr,
    BLOCK_SIZE_N: tl.constexpr,
    BLOCK_SIZE_K1: tl.constexpr,
    BLOCK_SIZE_K2: tl.constexpr,
    GROUP_SIZE_M: tl.constexpr,
    GRID_MN: tl.constexpr,
    NUM_XCDS: tl.constexpr,
    SKINNY: tl.constexpr,
    dtype: tl.constexpr,
    out_dtype: tl.constexpr,
    return_intermediate: tl.constexpr = False,
):
    """
    Implements the fused computation for a Mixture of Experts (MOE) using
    token and expert matrices.

    Key Parameters:
    - A: The input tensor representing tokens with shape (M, K).
    - W1: The first layer weight tensor with shape (E, N, K).
    - W2: The second layer weight tensor with shape (E, K, N // 2). 
        N // 2 represents the size of the intermediate token after the gated activation.
    - Out: The output tensor with shape (M, topk, K).
    - sorted_token_ids: a tensor with shape (max_num_tokens_padded). Contains ids for the top k repeated tokens + delimiter tokens + padding tokens. 
        Delimiter tokens are for aligning to BLOCK_SIZE_M loading, and padding tokens to pad to static size 
        max_num_tokens_padded=topk * M + E * (BLOCK_SIZE_M – 1). Static size needed for cuda graph.
        It assumes the worst case where each expert will occupy multiple full rows
        and exactly one row that only has one non-padding value. 
    - expert_ids: a tensor containing the indices of the expert for each
        block. It determines which expert matrix from B should be used for
        each block in a. length is ceiling division of max_num_tokens_padded and BLOCK_SIZE_M.

    Sizes:
    - M: number of tokens
    - E: number of experts
    - K: hidden size
    - N: moe intermediate size
    - topk: number of experts the token is routed to
    """
    tl.assume(stride_am > 0)
    tl.assume(stride_ak > 0)
    tl.assume(stride_w1e > 0)
    tl.assume(stride_w1n > 0)
    tl.assume(stride_w1k > 0)
    tl.assume(stride_w2e > 0)
    tl.assume(stride_w2n > 0)
    tl.assume(stride_w2k > 0)
    tl.assume(stride_om > 0)
    if use_fp8_w8a8:
        tl.assume(stride_w1se > 0)
        tl.assume(stride_w1sn > 0)
        tl.assume(stride_w1sk > 0)
        tl.assume(stride_w2se > 0)
        tl.assume(stride_w2sk > 0)
        tl.assume(stride_w2sn > 0)
        tl.assume(stride_asm > 0)
        tl.assume(stride_ask > 0)

    pid = tl.program_id(axis=0)
    num_tokens_post_padded = tl.load(num_tokens_post_padded_ptr)

    num_pid_m = tl.cdiv(num_tokens_post_padded, BLOCK_SIZE_M)
    num_pid_n = tl.cdiv(N, BLOCK_SIZE_N)

    GRID_MN = num_pid_n * num_pid_m
    if pid < GRID_MN:
        pid = remap_xcd(pid, GRID_MN, NUM_XCDS)
    else:
        return
    pid_m, pid_n = pid_grid(pid, num_pid_m, num_pid_n, GROUP_SIZE_M)

    offs_token_id = pid_m * BLOCK_SIZE_M + tl.arange(0, BLOCK_SIZE_M).to(tl.int64)
    offs_token = tl.load(sorted_token_ids_ptr + offs_token_id)
    token_mask = offs_token < num_valid_tokens

    off_experts = tl.load(expert_ids_ptr + pid_m).to(tl.int64)

    offs_k1 = tl.arange(0, BLOCK_SIZE_K1)
    offs_k2 = tl.arange(0, BLOCK_SIZE_K2)

    BLOCK_SIZE_HALF: tl.constexpr = BLOCK_SIZE_N // 2

    # how many scaling factors along block dimensions. Needed for broadcasting
    if use_fp8_w8a8:
        num_scales_along_n: tl.constexpr = (BLOCK_SIZE_HALF + group_n - 1) // group_n
        num_scales_along_k2: tl.constexpr = (BLOCK_SIZE_K2 + group_k - 1) // group_k
        num_scales_along_k1: tl.constexpr = (BLOCK_SIZE_K1 + group_k - 1) // group_k
        tl.static_assert(num_scales_along_k1 == 1, "BLOCK_SIZE_K1 must be <= group_k")

    offs_i0 = tl.arange(0, BLOCK_SIZE_HALF).to(tl.int64)
    offs_i1 = (tl.arange(0, BLOCK_SIZE_HALF) + N // 2).to(tl.int64)
    # offset for silu_acc
    i0 = pid_n * BLOCK_SIZE_HALF + offs_i0
    # offset for mul_acc
    i1 = pid_n * BLOCK_SIZE_HALF + offs_i1
    # TODO: add EVEN_N and pid_n is not last pid_n so no need for masking conditions
    # same mask applicable to both silu and mul acc
    mask_w1n = i0 < (N // 2)

    a_ptrs = A + (
        offs_token[:, None] // top_k * stride_am + offs_k1[None, :] * stride_ak
    )
    w1_ptrs_i0 = (
        W1
        + off_experts * stride_w1e
        + (offs_k1[:, None] * stride_w1k + i0[None, :] * stride_w1n)
    )

    w1_ptrs_i1 = (
        W1
        + off_experts * stride_w1e
        + (offs_k1[:, None] * stride_w1k + i1[None, :] * stride_w1n)
    )

    silu_acc = tl.zeros((BLOCK_SIZE_M, BLOCK_SIZE_HALF), dtype=tl.float32)
    mul_acc = tl.zeros((BLOCK_SIZE_M, BLOCK_SIZE_HALF), dtype=tl.float32)

    if use_fp8_w8a8:
        a_scale_ptrs = A_scale + (offs_token[:, None] // top_k * stride_asm)
        i0s = pid_n * (BLOCK_SIZE_HALF // group_n) + tl.arange(0, num_scales_along_n)
        i1s = i0s + ((N // 2) // group_n)
        w1_i0_scale_ptrs = (
            W1_scale + off_experts * stride_w1se + i0s[None, :] * stride_w1sn
        )
        w1_i1_scale_ptrs = (
            W1_scale + off_experts * stride_w1se + i1s[None, :] * stride_w1sn
        )

    num_k1 = tl.cdiv(K, BLOCK_SIZE_K1)
    for k1 in tl.range(0, num_k1):
        # Masking ensures we don't load from invalid tokens or indices
        if EVEN_K:
            a = tl.load(a_ptrs, mask=(token_mask[:, None]), other=0.0)
            w1_i0 = tl.load(w1_ptrs_i0, mask=mask_w1n[None, :], other=0.0)
            w1_i1 = tl.load(w1_ptrs_i1, mask=mask_w1n[None, :], other=0.0)
        else:
            a = tl.load(
                a_ptrs,
                mask=(
                    token_mask[:, None] & (offs_k1[None, :] < K - k1 * BLOCK_SIZE_K1)
                ),
                other=0.0,
            )
            w1_i0 = tl.load(
                w1_ptrs_i0,
                mask=(offs_k1[:, None] < K - k1 * BLOCK_SIZE_K1) & mask_w1n[None, :],
                other=0.0,
            )
            w1_i1 = tl.load(
                w1_ptrs_i1,
                mask=(offs_k1[:, None] < K - k1 * BLOCK_SIZE_K1) & mask_w1n[None, :],
                other=0.0,
            )

        if use_fp8_w8a8:
            start_k = (k1 * BLOCK_SIZE_K1) // group_k
            mask_w1sn = i0s < ((N // 2) // group_n)
            w1_i0_scale = tl.load(
                w1_i0_scale_ptrs + start_k * stride_w1sk,
                mask=mask_w1sn[None, :],
                other=0.0,
            )
            w1_i1_scale = tl.load(
                w1_i1_scale_ptrs + start_k * stride_w1sk,
                mask=mask_w1sn[None, :],
                other=0.0,
            )

            # if num_scales_along_n > 1: # singleton dimension get automatic broadcast
            w1_i0_scale = group_broadcast(
                w1_i0_scale, 1, num_scales_along_n, group_n, 1
            )
            w1_i1_scale = group_broadcast(
                w1_i1_scale, 1, num_scales_along_n, group_n, 1
            )

            a_scale = tl.load(
                a_scale_ptrs + start_k * stride_ask, mask=token_mask[:, None], other=0.0
            )

            silu_acc += tl.dot(a, w1_i0, out_dtype=tl.float32) * a_scale * w1_i0_scale
            mul_acc += tl.dot(a, w1_i1, out_dtype=tl.float32) * a_scale * w1_i1_scale
        else:
            silu_acc = tl.dot(a, w1_i0, acc=silu_acc)
            mul_acc = tl.dot(a, w1_i1, acc=mul_acc)

        a_ptrs += BLOCK_SIZE_K1 * stride_ak
        w1_ptrs_i0 += BLOCK_SIZE_K1 * stride_w1k
        w1_ptrs_i1 += BLOCK_SIZE_K1 * stride_w1k

    # gated activation
    silu_acc = _silu_exp2(silu_acc)
    acc = (silu_acc * mul_acc)
    
    if return_intermediate:
        offs_in = pid_n * BLOCK_SIZE_N + tl.arange(0, BLOCK_SIZE_HALF)
        i_ptrs = Intermediate + stride_im * offs_token[:, None] + offs_in[None, :]
        i_mask = token_mask[:, None] & (offs_in[None, :] < N // 2)
        tl.store(i_ptrs, acc.to(out_dtype), mask=i_mask)
    
    if use_fp8_w8a8:
        acc = acc.to(tl.bfloat16)
    else:
        acc = acc.to(dtype)

    offs_w2n = tl.arange(0, BLOCK_SIZE_HALF) + pid_n * (BLOCK_SIZE_HALF)

    w2_ptrs = (
        W2
        + off_experts * stride_w2e
        + (offs_k2[None, :] * stride_w2k + offs_w2n[:, None] * stride_w2n)
    )

    if use_fp8_w8a8:
        # offs_w2_sn = offs_w2n // group_n
        # instead load only the unique scaling factors and broadcast.
        offs_w2_sn = (pid_n * BLOCK_SIZE_HALF) // group_n + tl.arange(
            0, num_scales_along_n
        )
<<<<<<< HEAD
        mask_w2_sn = offs_w2_sn < ((N // 2) // group_n)
=======
        w2_scale_nmask = offs_w2_sn < (N // 2 // group_n)
>>>>>>> 4f52c2bc
        # ... + tl.arange(0, num_scales_along_n) * group_n // group_n = ... + tl.arange(0, num_scales_along_n)
        w2_scale_ptrs = (
            W2_scale + off_experts * stride_w2se + offs_w2_sn[:, None] * stride_w2sn
        )
        w2_scale_ptrs += (tl.arange(0, num_scales_along_k2)[None, :]) * stride_w2sk
        # w2_scale_ptrs: (num_scales_along_n, num_scales_along_k2)

    out_ptrs = Out + stride_om * offs_token[:, None] + offs_k2[None, :] * stride_ok

    num_k2 = tl.cdiv(K, BLOCK_SIZE_K2)
    for k2 in tl.range(0, num_k2, num_stages=1):
        if EVEN_K:
            w2 = tl.load(
                w2_ptrs + k2 * BLOCK_SIZE_K2 * stride_w2k,
                mask=(offs_w2n[:, None] < N // 2),
                other=0.0,
            )
        else:
            w2 = tl.load(
                w2_ptrs + k2 * BLOCK_SIZE_K2 * stride_w2k,
                mask=(
                    (offs_w2n[:, None] < N // 2)
                    & ((offs_k2 + k2 * BLOCK_SIZE_K2)[None, :] < K)
                ),
                other=0.0,
            )

        if use_fp8_w8a8:
            w2_scale_kmask = tl.arange(0, num_scales_along_k2) < (
                (K // group_k) - (k2 * BLOCK_SIZE_K2) // group_k
            )
            w2_scale_mask = w2_scale_nmask[:, None] & w2_scale_kmask[None, :]
            w2_scale = tl.load(
                w2_scale_ptrs + (k2 * BLOCK_SIZE_K2) // group_k * stride_w2sk,
                mask=w2_scale_mask,
                other=0.0,
            )  # (num_scales_along_n, num_scales_along_k2)
            w2_scale = group_broadcast(
                w2_scale, num_scales_along_n, num_scales_along_k2, group_n, 0
            )
            # broadcasted shape along n depends on if num_scales_along_n > 1 or not as singleton dimension not get broadcasted.
            if num_scales_along_n > 1:
                w2_scale = group_broadcast(
                    w2_scale,
                    num_scales_along_n * group_n,
                    num_scales_along_k2,
                    group_k,
                    1,
                )
            else:
                w2_scale = group_broadcast(w2_scale, 1, num_scales_along_k2, group_k, 1)

            w2 = (w2.to(tl.float32) * w2_scale.to(tl.float32)).to(tl.bfloat16)
            out = tl.dot(acc, w2)
        else:
            out = tl.dot(acc, w2)

        if MUL_ROUTED_WEIGHT:
            moe_weight = tl.load(
                topk_weights_ptr + offs_token, mask=token_mask, other=0
            )
            out = out * moe_weight[:, None]

        if EVEN_K:
            out_mask = token_mask[:, None]
        else:
            out_mask = token_mask[:, None] & (offs_k2[None, :] <  (K - k2 * BLOCK_SIZE_K2 * stride_ok) )

        if SKINNY:
            # Skinny means that there is only one pid along N (i.e. BLOCK_SIZE_N >= N).
            # Thus we don't need atomics, as there is only workgroup updating a output location.
            out = out.to(out_dtype)
            tl.store(out_ptrs + k2 * BLOCK_SIZE_K2 * stride_ok, out, mask=out_mask)
        else:
            out = out.to(tl.float32)  # atomics need to be done in fp32
            tl.atomic_add(
                out_ptrs + k2 * BLOCK_SIZE_K2 * stride_ok,
                out,
                mask=out_mask,
                sem="relaxed",
                scope="cta",
            )<|MERGE_RESOLUTION|>--- conflicted
+++ resolved
@@ -315,11 +315,7 @@
         offs_w2_sn = (pid_n * BLOCK_SIZE_HALF) // group_n + tl.arange(
             0, num_scales_along_n
         )
-<<<<<<< HEAD
-        mask_w2_sn = offs_w2_sn < ((N // 2) // group_n)
-=======
-        w2_scale_nmask = offs_w2_sn < (N // 2 // group_n)
->>>>>>> 4f52c2bc
+        w2_scale_nmask = offs_w2_sn < ((N // 2) // group_n)
         # ... + tl.arange(0, num_scales_along_n) * group_n // group_n = ... + tl.arange(0, num_scales_along_n)
         w2_scale_ptrs = (
             W2_scale + off_experts * stride_w2se + offs_w2_sn[:, None] * stride_w2sn
