# SPDX-License-Identifier: MIT
# Copyright (C) 2024-2025, Advanced Micro Devices, Inc. All rights reserved.

import functools
import json
import os
import triton
import triton.language as tl
from ..utils._triton.pid_preprocessing import pid_grid, remap_xcd
from ..utils._triton import arch_info
from ..utils.core import AITER_TRITON_CONFIGS_PATH


@triton.heuristics(
    {
        "EVEN_K": lambda args: (args["K"] % (args["BLOCK_SIZE_K"] // 2) == 0)
        and (args["SPLITK_BLOCK_SIZE"] % args["BLOCK_SIZE_K"] == 0)
        and (args["K"] % (args["SPLITK_BLOCK_SIZE"] // 2) == 0),
    }
)
@triton.jit
def _gemm_afp4_wfp4_kernel(
    a_ptr,
    b_ptr,
    c_ptr,
    a_scales_ptr,
    b_scales_ptr,
    M,
    N,
    K,
    stride_am,
    stride_ak,
    stride_bk,
    stride_bn,
    stride_ck,
    stride_cm,
    stride_cn,
    stride_asm,
    stride_ask,
    stride_bsn,
    stride_bsk,
    # Meta-parameters
    BLOCK_SIZE_M: tl.constexpr,
    BLOCK_SIZE_N: tl.constexpr,
    BLOCK_SIZE_K: tl.constexpr,
    GROUP_SIZE_M: tl.constexpr,
    NUM_KSPLIT: tl.constexpr,
    SPLITK_BLOCK_SIZE: tl.constexpr,
    EVEN_K: tl.constexpr,
    cache_modifier: tl.constexpr,
):
    """Kernel for computing the matmul C = A x B.
    A and B inputs are in the microscale fp4 (mxfp4) format.
    A_scales and B_scales are in e8m0 format.
    A has shape (M, K), B has shape (K, N) and C has shape (M, N)
    """

    tl.assume(stride_am > 0)
    tl.assume(stride_ak > 0)
    tl.assume(stride_bk > 0)
    tl.assume(stride_bn > 0)
    tl.assume(stride_cm > 0)
    tl.assume(stride_cn > 0)
    tl.assume(stride_asm > 0)
    tl.assume(stride_ask > 0)
    tl.assume(stride_bsk > 0)
    tl.assume(stride_bsn > 0)

    GRID_MN = tl.cdiv(M, BLOCK_SIZE_M) * tl.cdiv(N, BLOCK_SIZE_N)

    # -----------------------------------------------------------
    # Map program ids `pid` to the block of C it should compute.
    # This is done in a grouped ordering to promote L2 data reuse.
    pid_unified = tl.program_id(axis=0)
    # remap so that XCDs get continous chunks of pids (of CHUNK_SIZE).
    pid_unified = remap_xcd(pid_unified, GRID_MN * NUM_KSPLIT, NUM_XCDS=8)

    pid_k = pid_unified % NUM_KSPLIT
    pid = pid_unified // NUM_KSPLIT
    num_pid_m = tl.cdiv(M, BLOCK_SIZE_M)
    num_pid_n = tl.cdiv(N, BLOCK_SIZE_N)

    if NUM_KSPLIT == 1:
        pid_m, pid_n = pid_grid(pid, num_pid_m, num_pid_n, GROUP_SIZE_M=GROUP_SIZE_M)
    else:
        pid_m = pid // num_pid_n
        pid_n = pid % num_pid_n

    tl.assume(pid_m >= 0)
    tl.assume(pid_n >= 0)
    # We assume 32 elements along K share the same scale.
    SCALE_GROUP_SIZE: tl.constexpr = 32

    if (pid_k * SPLITK_BLOCK_SIZE // 2) < K:

        num_k_iter = tl.cdiv(SPLITK_BLOCK_SIZE // 2, BLOCK_SIZE_K // 2)

        # Create pointers for first block of A and B input matrices
        # The BLOCK sizes are of the elements and in fp4 we pack 2 per uint8 container.
        offs_k = tl.arange(0, BLOCK_SIZE_K // 2)
        offs_k_split = pid_k * (SPLITK_BLOCK_SIZE // 2) + offs_k
        offs_am = (pid_m * BLOCK_SIZE_M + tl.arange(0, BLOCK_SIZE_M)) % M
        offs_bn = (pid_n * BLOCK_SIZE_N + tl.arange(0, BLOCK_SIZE_N)) % N
        a_ptrs = a_ptr + (
            offs_am[:, None] * stride_am + offs_k_split[None, :] * stride_ak
        )
        b_ptrs = b_ptr + (
            offs_k_split[:, None] * stride_bk + offs_bn[None, :] * stride_bn
        )
        # Create pointers for the first block of A and B scales
        offs_ks = (pid_k * (SPLITK_BLOCK_SIZE // SCALE_GROUP_SIZE)) + tl.arange(
            0, BLOCK_SIZE_K // SCALE_GROUP_SIZE
        )
        a_scale_ptrs = (
            a_scales_ptr + offs_am[:, None] * stride_asm + offs_ks[None, :] * stride_ask
        )
        # B scales are N x K even though B operand is K x N.
        b_scale_ptrs = (
            b_scales_ptr + offs_bn[:, None] * stride_bsn + offs_ks[None, :] * stride_bsk
        )

        accumulator = tl.zeros((BLOCK_SIZE_M, BLOCK_SIZE_N), dtype=tl.float32)

        for k in range(pid_k * num_k_iter, (pid_k + 1) * num_k_iter):
            a_scales = tl.load(a_scale_ptrs)
            b_scales = tl.load(b_scale_ptrs, cache_modifier=cache_modifier)

            # Load the next block of A and B, generate a mask by checking the K dimension.
            # If it is out of bounds, set it to 0.
            if EVEN_K:
                a = tl.load(a_ptrs)
                b = tl.load(b_ptrs, cache_modifier=cache_modifier)
            else:
                a = tl.load(
                    a_ptrs, mask=offs_k[None, :] < K - k * (BLOCK_SIZE_K // 2), other=0
                )
                b = tl.load(
                    b_ptrs,
                    mask=offs_k[:, None] < K - k * (BLOCK_SIZE_K // 2),
                    other=0,
                    cache_modifier=cache_modifier,
                )

            accumulator = tl.dot_scaled(
                a, a_scales, "e2m1", b, b_scales, "e2m1", accumulator
            )

            # Advance the ptrs to the next K block.
            a_ptrs += (BLOCK_SIZE_K // 2) * stride_ak
            b_ptrs += (BLOCK_SIZE_K // 2) * stride_bk
            a_scale_ptrs += (BLOCK_SIZE_K // SCALE_GROUP_SIZE) * stride_ask
            b_scale_ptrs += (BLOCK_SIZE_K // SCALE_GROUP_SIZE) * stride_bsk

        c = accumulator.to(c_ptr.type.element_ty)

        # Write back the block of the output matrix C with masks.
        offs_cm = pid_m * BLOCK_SIZE_M + tl.arange(0, BLOCK_SIZE_M).to(tl.int64)
        offs_cn = pid_n * BLOCK_SIZE_N + tl.arange(0, BLOCK_SIZE_N).to(tl.int64)
        c_ptrs = (
            c_ptr
            + stride_cm * offs_cm[:, None]
            + stride_cn * offs_cn[None, :]
            + pid_k * stride_ck
        )
        c_mask = (offs_cm[:, None] < M) & (offs_cn[None, :] < N)
        tl.store(c_ptrs, c, mask=c_mask)


@triton.heuristics(
    {
        "EVEN_K": lambda args: (args["K"] % (args["BLOCK_SIZE_K"] // 2) == 0)
        and (args["SPLITK_BLOCK_SIZE"] % args["BLOCK_SIZE_K"] == 0)
        and (args["K"] % (args["SPLITK_BLOCK_SIZE"] // 2) == 0),
    }
)
@triton.jit
def _gemm_afp4_wfp4_kernel_preshuffled_scales(
    a_ptr,
    b_ptr,
    c_ptr,
    a_scales_ptr,
    b_scales_ptr,
    M,
    N,
    K,
    stride_am,
    stride_ak,
    stride_bk,
    stride_bn,
    stride_ck,
    stride_cm,
    stride_cn,
    stride_asm,
    stride_ask,
    stride_bsn,
    stride_bsk,
    # Meta-parameters
    BLOCK_SIZE_M: tl.constexpr,
    BLOCK_SIZE_N: tl.constexpr,
    BLOCK_SIZE_K: tl.constexpr,
    GROUP_SIZE_M: tl.constexpr,
    NUM_KSPLIT: tl.constexpr,
    SPLITK_BLOCK_SIZE: tl.constexpr,
    EVEN_K: tl.constexpr,
    cache_modifier: tl.constexpr,
):
    """Kernel for computing the matmul C = A x B.
    A and B inputs are in the microscale fp4 (mxfp4) format.
    A_scales and B_scales are in e8m0 format.
    A has shape (M, K), B has shape (K, N) and C has shape (M, N)
    """

    tl.assume(stride_am > 0)
    tl.assume(stride_ak > 0)
    tl.assume(stride_bk > 0)
    tl.assume(stride_bn > 0)
    tl.assume(stride_cm > 0)
    tl.assume(stride_cn > 0)
    tl.assume(stride_asm > 0)
    tl.assume(stride_ask > 0)
    tl.assume(stride_bsk > 0)
    tl.assume(stride_bsn > 0)

    GRID_MN = tl.cdiv(M, BLOCK_SIZE_M) * tl.cdiv(N, BLOCK_SIZE_N)

    # -----------------------------------------------------------
    # Map program ids `pid` to the block of C it should compute.
    # This is done in a grouped ordering to promote L2 data reuse.
    pid_unified = tl.program_id(axis=0)
    pid_unified = remap_xcd(pid_unified, GRID_MN * NUM_KSPLIT, NUM_XCDS=8)
    pid_k = pid_unified % NUM_KSPLIT
    pid = pid_unified // NUM_KSPLIT
    num_pid_m = tl.cdiv(M, BLOCK_SIZE_M)
    num_pid_n = tl.cdiv(N, BLOCK_SIZE_N)

    if NUM_KSPLIT == 1:
        pid_m, pid_n = pid_grid(pid, num_pid_m, num_pid_n, GROUP_SIZE_M=GROUP_SIZE_M)
    else:
        pid_m = pid // num_pid_n
        pid_n = pid % num_pid_n

    tl.assume(pid_m >= 0)
    tl.assume(pid_n >= 0)
    # We assume 32 elements along K share the same scale.
    SCALE_GROUP_SIZE: tl.constexpr = 32

    if (pid_k * SPLITK_BLOCK_SIZE // 2) < K:

        num_k_iter = tl.cdiv(SPLITK_BLOCK_SIZE // 2, BLOCK_SIZE_K // 2)

        # Create pointers for first block of A and B input matrices
        # The BLOCK sizes are of the elements and in fp4 we pack 2 per uint8 container.
        offs_k = tl.arange(0, BLOCK_SIZE_K // 2)
        offs_k_split = pid_k * (SPLITK_BLOCK_SIZE // 2) + offs_k
        offs_am = (pid_m * BLOCK_SIZE_M + tl.arange(0, BLOCK_SIZE_M)) % M
        offs_bn = (pid_n * BLOCK_SIZE_N + tl.arange(0, BLOCK_SIZE_N)) % N
        a_ptrs = a_ptr + (
            offs_am[:, None] * stride_am + offs_k_split[None, :] * stride_ak
        )
        b_ptrs = b_ptr + (
            offs_k_split[:, None] * stride_bk + offs_bn[None, :] * stride_bn
        )
        # Create pointers for the first block of A and B scales

        offs_asn = (
            pid_n * (BLOCK_SIZE_N // 32) + tl.arange(0, (BLOCK_SIZE_N // 32))
        ) % N
        offs_ks = (pid_k * (SPLITK_BLOCK_SIZE // SCALE_GROUP_SIZE) * 32) + tl.arange(
            0, BLOCK_SIZE_K // SCALE_GROUP_SIZE * 32
        )
        # B scales are N x K even though B operand is K x N.
        b_scale_ptrs = (
            b_scales_ptr
            + offs_asn[:, None] * stride_bsn
            + offs_ks[None, :] * stride_bsk
        )

        if BLOCK_SIZE_M < 32:
            offs_ks_non_shufl = (
                pid_k * (SPLITK_BLOCK_SIZE // SCALE_GROUP_SIZE)
            ) + tl.arange(0, BLOCK_SIZE_K // SCALE_GROUP_SIZE)
            a_scale_ptrs = (
                a_scales_ptr
                + offs_am[:, None] * stride_asm
                + offs_ks_non_shufl[None, :] * stride_ask
            )
        else:
            offs_asm = (
                pid_m * (BLOCK_SIZE_M // 32) + tl.arange(0, (BLOCK_SIZE_M // 32))
            ) % M
            a_scale_ptrs = (
                a_scales_ptr
                + offs_asm[:, None] * stride_asm
                + offs_ks[None, :] * stride_ask
            )

        accumulator = tl.zeros((BLOCK_SIZE_M, BLOCK_SIZE_N), dtype=tl.float32)

        for k in range(pid_k * num_k_iter, (pid_k + 1) * num_k_iter):
            if BLOCK_SIZE_M < 32:
                a_scales = tl.load(a_scale_ptrs)
            else:
                a_scales = (
                    tl.load(a_scale_ptrs)
                    .reshape(
                        BLOCK_SIZE_M // 32,
                        BLOCK_SIZE_K // SCALE_GROUP_SIZE // 8,
                        4,
                        16,
                        2,
                        2,
                        1,
                    )
                    .permute(0, 5, 3, 1, 4, 2, 6)
                    .reshape(BLOCK_SIZE_M, BLOCK_SIZE_K // SCALE_GROUP_SIZE)
<<<<<<< HEAD
                )
            b_scales = (
                tl.load(b_scale_ptrs, cache_modifier=cache_modifier)
                .reshape(
                    BLOCK_SIZE_N // 32,
                    BLOCK_SIZE_K // SCALE_GROUP_SIZE // 8,
                    4,
                    16,
                    2,
                    2,
                    1,
                )
=======
                )
            b_scales = (
                tl.load(b_scale_ptrs, cache_modifier=cache_modifier)
                .reshape(
                    BLOCK_SIZE_N // 32,
                    BLOCK_SIZE_K // SCALE_GROUP_SIZE // 8,
                    4,
                    16,
                    2,
                    2,
                    1,
                )
>>>>>>> afdfdf4b
                .permute(0, 5, 3, 1, 4, 2, 6)
                .reshape(BLOCK_SIZE_N, BLOCK_SIZE_K // SCALE_GROUP_SIZE)
            )

            # Load the next block of A and B, generate a mask by checking the K dimension.
            # If it is out of bounds, set it to 0.
            if EVEN_K:
                a = tl.load(a_ptrs)
                b = tl.load(b_ptrs, cache_modifier=cache_modifier)
            else:
                a = tl.load(
                    a_ptrs, mask=offs_k[None, :] < K - k * (BLOCK_SIZE_K // 2), other=0
                )
                b = tl.load(
                    b_ptrs, mask=offs_k[:, None] < K - k * (BLOCK_SIZE_K // 2), other=0
                )

            accumulator = tl.dot_scaled(
                a, a_scales, "e2m1", b, b_scales, "e2m1", accumulator
            )

            # Advance the ptrs to the next K block.
            a_ptrs += (BLOCK_SIZE_K // 2) * stride_ak
            b_ptrs += (BLOCK_SIZE_K // 2) * stride_bk
            if BLOCK_SIZE_M < 32:
                a_scale_ptrs += (BLOCK_SIZE_K // SCALE_GROUP_SIZE) * stride_ask
            else:
                a_scale_ptrs += BLOCK_SIZE_K * stride_ask
            b_scale_ptrs += BLOCK_SIZE_K * stride_bsk

        c = accumulator.to(c_ptr.type.element_ty)

        # Write back the block of the output matrix C with masks.
        offs_cm = pid_m * BLOCK_SIZE_M + tl.arange(0, BLOCK_SIZE_M).to(tl.int64)
        offs_cn = pid_n * BLOCK_SIZE_N + tl.arange(0, BLOCK_SIZE_N).to(tl.int64)
        c_ptrs = (
            c_ptr
            + stride_cm * offs_cm[:, None]
            + stride_cn * offs_cn[None, :]
            + pid_k * stride_ck
        )
        c_mask = (offs_cm[:, None] < M) & (offs_cn[None, :] < N)
        tl.store(c_ptrs, c, mask=c_mask, cache_modifier=".wt")


@triton.heuristics(
    {
        "EVEN_K": lambda args: (args["K"] % (args["BLOCK_SIZE_K"] // 2) == 0)
        and (args["SPLITK_BLOCK_SIZE"] % args["BLOCK_SIZE_K"] == 0)
        and (args["K"] % (args["SPLITK_BLOCK_SIZE"] // 2) == 0),
    }
)
@triton.jit
def _gemm_afp4_wfp4_kernel_preshuffled_weight_scales(
    a_ptr,
    b_ptr,
    c_ptr,
    a_scales_ptr,
    b_scales_ptr,
    M,
    N,
    K,
    stride_am,
    stride_ak,
    stride_bn,
    stride_bk,
    stride_ck,
    stride_cm,
    stride_cn,
    stride_asm,
    stride_ask,
    stride_bsn,
    stride_bsk,
    # Meta-parameters
    BLOCK_SIZE_M: tl.constexpr,
    BLOCK_SIZE_N: tl.constexpr,
    BLOCK_SIZE_K: tl.constexpr,
    GROUP_SIZE_M: tl.constexpr,
    NUM_KSPLIT: tl.constexpr,
    SPLITK_BLOCK_SIZE: tl.constexpr,
    EVEN_K: tl.constexpr,
    cache_modifier: tl.constexpr,
):
    """Kernel for computing the matmul C = A x B.
    A and B inputs are in the microscale fp4 (mxfp4) format.
    A_scales and B_scales are in e8m0 format.
    A has shape (M, K), B has shape (K, N) and C has shape (M, N)
    """

    tl.assume(stride_am > 0)
    tl.assume(stride_ak > 0)
    tl.assume(stride_bk > 0)
    tl.assume(stride_bn > 0)
    tl.assume(stride_cm > 0)
    tl.assume(stride_cn > 0)
    tl.assume(stride_asm > 0)
    tl.assume(stride_ask > 0)
    tl.assume(stride_bsk > 0)
    tl.assume(stride_bsn > 0)

    GRID_MN = tl.cdiv(M, BLOCK_SIZE_M) * tl.cdiv(N, BLOCK_SIZE_N)

    # -----------------------------------------------------------
    # Map program ids `pid` to the block of C it should compute.
    # This is done in a grouped ordering to promote L2 data reuse.
    pid_unified = tl.program_id(axis=0)
    pid_unified = remap_xcd(pid_unified, GRID_MN * NUM_KSPLIT, NUM_XCDS=8)
    pid_k = pid_unified % NUM_KSPLIT
    pid = pid_unified // NUM_KSPLIT
    num_pid_m = tl.cdiv(M, BLOCK_SIZE_M)
    num_pid_n = tl.cdiv(N, BLOCK_SIZE_N)

    if NUM_KSPLIT == 1:
        pid_m, pid_n = pid_grid(pid, num_pid_m, num_pid_n, GROUP_SIZE_M=GROUP_SIZE_M)
    else:
        pid_m = pid // num_pid_n
        pid_n = pid % num_pid_n

    tl.assume(pid_m >= 0)
    tl.assume(pid_n >= 0)
    # We assume 32 elements along K share the same scale.
    SCALE_GROUP_SIZE: tl.constexpr = 32

    if (pid_k * SPLITK_BLOCK_SIZE // 2) < K:

        num_k_iter = tl.cdiv(SPLITK_BLOCK_SIZE // 2, BLOCK_SIZE_K // 2)

        # Create pointers for first block of A and B input matrices
        # The BLOCK sizes are of the elements and in fp4 we pack 2 per uint8 container.
        offs_k = tl.arange(0, BLOCK_SIZE_K // 2)
        offs_k_shuffle_arr = tl.arange(0, (BLOCK_SIZE_K // 2) * 16)
        offs_k_split = pid_k * (SPLITK_BLOCK_SIZE // 2) + offs_k
        offs_k_shuffle = pid_k * (SPLITK_BLOCK_SIZE // 2) * 16 + offs_k_shuffle_arr

        offs_am = (pid_m * BLOCK_SIZE_M + tl.arange(0, BLOCK_SIZE_M)) % M
        offs_bn = (pid_n * (BLOCK_SIZE_N // 16) + tl.arange(0, BLOCK_SIZE_N // 16)) % N
        a_ptrs = a_ptr + (
            offs_am[:, None] * stride_am + offs_k_split[None, :] * stride_ak
        )
        b_ptrs = b_ptr + (
            # offs_k_split[:, None] * stride_bk + offs_bn[None, :] * stride_bn
            offs_bn[:, None] * stride_bn
            + offs_k_shuffle[None, :] * stride_bk
        )
        # Create pointers for the first block of A and B scales

        offs_asn = (
            pid_n * (BLOCK_SIZE_N // 32) + tl.arange(0, (BLOCK_SIZE_N // 32))
        ) % N
        offs_ks = (pid_k * (SPLITK_BLOCK_SIZE // SCALE_GROUP_SIZE) * 32) + tl.arange(
            0, BLOCK_SIZE_K // SCALE_GROUP_SIZE * 32
        )
        # B scales are N x K even though B operand is K x N.
        b_scale_ptrs = (
            b_scales_ptr
            + offs_asn[:, None] * stride_bsn
            + offs_ks[None, :] * stride_bsk
        )

        if BLOCK_SIZE_M < 32:
            offs_ks_non_shufl = (
                pid_k * (SPLITK_BLOCK_SIZE // SCALE_GROUP_SIZE)
            ) + tl.arange(0, BLOCK_SIZE_K // SCALE_GROUP_SIZE)
            a_scale_ptrs = (
                a_scales_ptr
                + offs_am[:, None] * stride_asm
                + offs_ks_non_shufl[None, :] * stride_ask
            )
        else:
            offs_asm = (
                pid_m * (BLOCK_SIZE_M // 32) + tl.arange(0, (BLOCK_SIZE_M // 32))
            ) % M
            a_scale_ptrs = (
                a_scales_ptr
                + offs_asm[:, None] * stride_asm
                + offs_ks[None, :] * stride_ask
            )

        accumulator = tl.zeros((BLOCK_SIZE_M, BLOCK_SIZE_N), dtype=tl.float32)

        for k in range(pid_k * num_k_iter, (pid_k + 1) * num_k_iter):
            if BLOCK_SIZE_M < 32:
                a_scales = tl.load(a_scale_ptrs)
            else:
                a_scales = (
                    tl.load(a_scale_ptrs)
                    .reshape(
                        BLOCK_SIZE_M // 32,
                        BLOCK_SIZE_K // SCALE_GROUP_SIZE // 8,
                        4,
                        16,
                        2,
                        2,
                        1,
                    )
                    .permute(0, 5, 3, 1, 4, 2, 6)
                    .reshape(BLOCK_SIZE_M, BLOCK_SIZE_K // SCALE_GROUP_SIZE)
                )

            b_scales = (
                tl.load(b_scale_ptrs, cache_modifier=cache_modifier)
                .reshape(
                    BLOCK_SIZE_N // 32,
                    BLOCK_SIZE_K // SCALE_GROUP_SIZE // 8,
                    4,
                    16,
                    2,
                    2,
                    1,
                )
                .permute(0, 5, 3, 1, 4, 2, 6)
                .reshape(BLOCK_SIZE_N, BLOCK_SIZE_K // SCALE_GROUP_SIZE)
            )

            # Load the next block of A and B, generate a mask by checking the K dimension.
            # If it is out of bounds, set it to 0.
            if EVEN_K:
                a = tl.load(a_ptrs)
                b = tl.load(b_ptrs, cache_modifier=cache_modifier)

            b = (
                b.reshape(
                    1,
                    BLOCK_SIZE_N // 16,
                    BLOCK_SIZE_K // 64,
                    2,
                    16,
                    16,
                )
                .permute(0, 1, 4, 2, 3, 5)
                .reshape(BLOCK_SIZE_N, BLOCK_SIZE_K // 2)
                .trans(1, 0)
            )

            accumulator += tl.dot_scaled(a, a_scales, "e2m1", b, b_scales, "e2m1")

            # Advance the ptrs to the next K block.
            a_ptrs += (BLOCK_SIZE_K // 2) * stride_ak
            b_ptrs += (BLOCK_SIZE_K // 2) * 16 * stride_bk
            if BLOCK_SIZE_M < 32:
                a_scale_ptrs += (BLOCK_SIZE_K // SCALE_GROUP_SIZE) * stride_ask
            else:
                a_scale_ptrs += BLOCK_SIZE_K * stride_ask
            b_scale_ptrs += BLOCK_SIZE_K * stride_bsk

        c = accumulator.to(c_ptr.type.element_ty)

        # Write back the block of the output matrix C with masks.
        offs_cm = pid_m * BLOCK_SIZE_M + tl.arange(0, BLOCK_SIZE_M).to(tl.int64)
        offs_cn = pid_n * BLOCK_SIZE_N + tl.arange(0, BLOCK_SIZE_N).to(tl.int64)
        c_ptrs = (
            c_ptr
            + stride_cm * offs_cm[:, None]
            + stride_cn * offs_cn[None, :]
            + pid_k * stride_ck
        )
        c_mask = (offs_cm[:, None] < M) & (offs_cn[None, :] < N)
        tl.store(c_ptrs, c, mask=c_mask, cache_modifier=".wt")


@triton.jit
def _gemm_afp4_wfp4_reduce_kernel(
    c_in_ptr,
    c_out_ptr,
    M,
    N,
    stride_c_in_k,
    stride_c_in_m,
    stride_c_in_n,
    stride_c_out_m,
    stride_c_out_n,
    BLOCK_SIZE_M: tl.constexpr,
    BLOCK_SIZE_N: tl.constexpr,
    ACTUAL_KSPLIT: tl.constexpr,
    MAX_KSPLIT: tl.constexpr,
):

    pid_m = tl.program_id(axis=0)
    pid_n = tl.program_id(axis=1)

    offs_m = (pid_m * BLOCK_SIZE_M + tl.arange(0, BLOCK_SIZE_M)) % M
    offs_n = (pid_n * BLOCK_SIZE_N + tl.arange(0, BLOCK_SIZE_N)) % N
    offs_k = tl.arange(0, MAX_KSPLIT)
    c_in_ptrs = (
        c_in_ptr
        + (offs_k[:, None, None] * stride_c_in_k)
        + (offs_m[None, :, None] * stride_c_in_m)
        + (offs_n[None, None, :] * stride_c_in_n)
    )

    if ACTUAL_KSPLIT == MAX_KSPLIT:
        c = tl.load(c_in_ptrs)
    else:
        c = tl.load(c_in_ptrs, mask=offs_k[:, None, None] < ACTUAL_KSPLIT)
    c = tl.sum(c, axis=0)

    c = c.to(c_out_ptr.type.element_ty)

    c_out_ptrs = (
        c_out_ptr
        + (offs_m[:, None] * stride_c_out_m)
        + (offs_n[None, :] * stride_c_out_n)
    )

    tl.store(c_out_ptrs, c)


@functools.lru_cache(maxsize=1024)
def _get_config(
    M: int,
    N: int,
    K: int,
    shuffle: bool = False,
):
    shuffle_filename_suffix = "" if not shuffle else "_PRESHUFFLED"
    if not hasattr(_get_config, "_config_dict") or not hasattr(
        _get_config._config_dict, f"default{shuffle_filename_suffix}"
    ):
        dev = arch_info.get_device()
        _get_config._config_dict = {}
        fpath = f"{AITER_TRITON_CONFIGS_PATH}/gemm/{dev}-GEMM-AFP4WFP4{shuffle_filename_suffix}.json"
        with open(fpath, "r") as file:
            config = json.load(file)
        _get_config._config_dict[f"default{shuffle_filename_suffix}"] = config

    key = f"{N}_{K}{shuffle_filename_suffix}"
    if key not in _get_config._config_dict.keys():
        dev = arch_info.get_device()
        fpath = f"{AITER_TRITON_CONFIGS_PATH}/gemm/{dev}-GEMM-AFP4WFP4{shuffle_filename_suffix}-N={N}-K={2*K}.json"
        if os.path.exists(fpath):
            with open(fpath, "r") as file:
                config = json.load(file)
                _get_config._config_dict[key] = config
        else:
            key = f"default{shuffle_filename_suffix}"  # fall back to default config

    if M < 32:
        BLK_M = triton.next_power_of_2(M)
        if BLK_M >= 16 and "small_M16" in _get_config._config_dict[key]:
            return _get_config._config_dict[key]["small_M16"]
        return _get_config._config_dict[key]["small"]
    elif M <= 128:
        BLK_M = triton.next_power_of_2(M)
        if BLK_M == 32:
            return _get_config._config_dict[key]["medium_M32"]
        elif BLK_M == 64:
            return _get_config._config_dict[key]["medium_M64"]
        elif BLK_M == 128:
            return _get_config._config_dict[key]["medium_M128"]
    elif M <= 256:
        return _get_config._config_dict[key]["large"]
    else:
        BLK_M = triton.next_power_of_2(M)
        if f"xlarge_M{BLK_M}" in _get_config._config_dict[key]:
            return _get_config._config_dict[key][f"xlarge_M{BLK_M}"]
        return _get_config._config_dict[key]["xlarge"]<|MERGE_RESOLUTION|>--- conflicted
+++ resolved
@@ -313,7 +313,6 @@
                     )
                     .permute(0, 5, 3, 1, 4, 2, 6)
                     .reshape(BLOCK_SIZE_M, BLOCK_SIZE_K // SCALE_GROUP_SIZE)
-<<<<<<< HEAD
                 )
             b_scales = (
                 tl.load(b_scale_ptrs, cache_modifier=cache_modifier)
@@ -326,20 +325,6 @@
                     2,
                     1,
                 )
-=======
-                )
-            b_scales = (
-                tl.load(b_scale_ptrs, cache_modifier=cache_modifier)
-                .reshape(
-                    BLOCK_SIZE_N // 32,
-                    BLOCK_SIZE_K // SCALE_GROUP_SIZE // 8,
-                    4,
-                    16,
-                    2,
-                    2,
-                    1,
-                )
->>>>>>> afdfdf4b
                 .permute(0, 5, 3, 1, 4, 2, 6)
                 .reshape(BLOCK_SIZE_N, BLOCK_SIZE_K // SCALE_GROUP_SIZE)
             )
