import os
import warnings
import torch
import triton
import triton.language as tl
from typing import Literal, Optional
from .utils import (
    DEBUG,
    AUTOTUNE,
    FP8_AUTO_DESCALE,
    compute_alibi_block,
    get_arch,
    map_dims,
)
from aiter.ops.triton.utils._triton.pid_preprocessing import pid_grid_3d

# 0 for per block quantization, 1 for per channel quantization
V_QUANT_SCHEME = int(os.environ.get("V_QUANT_SCHEME", "1"))


def get_fwd_configs(autotune: bool):
    assert not autotune, "Autotuning is not supported."
    return {
        "BLOCK_M": 256,
        "BLOCK_N": 128,
        "waves_per_eu": 2,
        "PRE_LOAD_V": True,
        "num_stages": 1,
        "num_warps": 8,
    }

    configs = []
    keys = [
        "IS_CAUSAL",
        "dropout_p",
        "MAX_SEQLENS_Q",
        "MAX_SEQLENS_K",
        "ACTUAL_BLOCK_DMODEL_QK",
        "ACTUAL_BLOCK_DMODEL_V",
        "IS_VARLEN",
        "HQ",
        "HK",
    ]

    # get best config for the architecture
    if not autotune:
        arch = get_arch()
        if arch == "gfx950":
            configs.append(
                triton.Config(
                    {
                        "BLOCK_M": 128,
                        "BLOCK_N": 128,
                        "waves_per_eu": 2,
                        "PRE_LOAD_V": False,
                    },
                    num_stages=1,
                    num_warps=4,
                )
            )
        elif arch == "gfx942":
            configs.append(
                triton.Config(
                    {
                        "BLOCK_M": 128,
                        "BLOCK_N": 64,
                        "waves_per_eu": 2,
                        "PRE_LOAD_V": True,
                    },
                    num_warps=4,
                    num_stages=1,
                )
            )
            # if get_cu_count() < 304:
            #    configs.extend(
            #        [
            #            # best fp8 config
            #            triton.Config(
            #                {
            #                    "BLOCK_M": 128,
            #                    "BLOCK_N": 64,
            #                    "waves_per_eu": 2,
            #                    "PRE_LOAD_V": False,
            #                },
            #                num_stages=1,
            #                num_warps=4,
            #            ),
            #            ## best f16 config
            #            #triton.Config(
            #            #    {
            #            #        "BLOCK_M": 128,
            #            #        "BLOCK_N": 32,
            #            #        "waves_per_eu": 2,
            #            #        "PRE_LOAD_V": False,
            #            #    },
            #            #    num_stages=2,
            #            #    num_warps=4,
            #            #),
            #        ]
            #    )
            # else:
            #    configs.append(
            #        triton.Config(
            #            {
            #                "BLOCK_M": 128,
            #                "BLOCK_N": 64,
            #                "waves_per_eu": 2,
            #                "PRE_LOAD_V": False,
            #            },
            #            num_stages=1,
            #            num_warps=4,
            #        )
            #    )
        elif arch in (
            "gfx1030",
            "gfx1100",
            "gfx1101",
            "gfx1102",
            "gfx1200",
            "gfx1201",
        ):  # RDNA architectures
            configs.append(
                triton.Config(
                    {
                        "BLOCK_M": 32,
                        "BLOCK_N": 32,
                        "waves_per_eu": 2,
                        "PRE_LOAD_V": False,
                    },
                    num_stages=1,
                    num_warps=2,
                )
            )
        else:
            configs.append(
                triton.Config(
                    {
                        "BLOCK_M": 64,
                        "BLOCK_N": 64,
                        "waves_per_eu": 2,
                        "PRE_LOAD_V": False,
                    },
                    num_stages=1,
                    num_warps=4,
                )
            )

        return configs, keys

    # ===================== Autotune Sweep =====================
    BLOCK_M_OPTIONS = [128, 64, 32]
    BLOCK_N_OPTIONS = [128, 64, 32]
    NUM_WARPS_OPTIONS = [2, 4, 8]
    NUM_STAGES_OPTIONS = [1, 2]
    WAVES_PER_EU_OPTIONS = [4, 2, 1]
    PRE_LOAD_V_OPTIONS = [False]
    for bm in BLOCK_M_OPTIONS:
        for bn in BLOCK_N_OPTIONS:
            for waves in WAVES_PER_EU_OPTIONS:
                for nw in NUM_WARPS_OPTIONS:
                    for ns in NUM_STAGES_OPTIONS:
                        for preload_v in PRE_LOAD_V_OPTIONS:
                            configs.append(
                                triton.Config(
                                    {
                                        "BLOCK_M": bm,
                                        "BLOCK_N": bn,
                                        "waves_per_eu": waves,
                                        "PRE_LOAD_V": preload_v,
                                    },
                                    num_stages=ns,
                                    num_warps=nw,
                                )
                            )

    return configs, keys


# fwd_prefill_autotune_configs, fwd_prefill_autotune_keys = get_fwd_configs(AUTOTUNE)


@triton.jit
def _attn_fwd_no_mask(
    acc,
    l_i,
    m_i,
    q,
    k_base_ptrs,
    v_base_ptrs,
    bias_base_ptrs,
    stride_kn,
    stride_vk,
    stride_bn,
    stride_sn,
    stride_sm,
    start_m,
    seqlen_k,
    seqlen_q,
    dropout_p,
    philox_seed,
    philox_offset_base,
    sd_mask,
    stride_sz,
    stride_sh,
    off_z,
    off_h_q,
    offs_m,
    offs_n,
    offs_d_qk,
    offs_d_v,
    block_min,
    block_max,
    alibi_slope,
    q_descale,
    k_descale_base_ptr,
    v_descale_base_ptr,
    FP8_MAX,
    stride_k_descale_blk,
    BLOCK_M: tl.constexpr,
    BLOCK_N: tl.constexpr,
    PRE_LOAD_V: tl.constexpr,
    ENABLE_DROPOUT: tl.constexpr,
    PADDED_HEAD_QK: tl.constexpr,
    PADDED_HEAD_V: tl.constexpr,
    ACTUAL_BLOCK_DMODEL_QK: tl.constexpr,
    ACTUAL_BLOCK_DMODEL_V: tl.constexpr,
    USE_ALIBI: tl.constexpr,
    USE_EXP2: tl.constexpr,
    RETURN_SCORES: tl.constexpr,
    V_QUANT_SCHEME: tl.constexpr,
    ACCUMULATOR_TYPE,
):
    if USE_EXP2:
        RCP_LN2: tl.constexpr = 1.4426950408889634

    k_descale_ptr = k_descale_base_ptr
    if V_QUANT_SCHEME == 0:
        v_descale_ptr = v_descale_base_ptr

    # loop over k, v, and update accumulator
    for start_n in range(block_min, block_max, BLOCK_N):
        # get ptrs
        k_ptrs = k_base_ptrs + start_n * stride_kn
        v_ptrs = v_base_ptrs + start_n * stride_vk

        kv_offs_n = start_n + tl.arange(0, BLOCK_N)
        # Load K
        if PADDED_HEAD_QK:
            k_mask = offs_d_qk[:, None] < ACTUAL_BLOCK_DMODEL_QK
            k = tl.load(k_ptrs, mask=k_mask, other=0.0)
        else:
            k = tl.load(k_ptrs)

        k_descale = tl.load(k_descale_ptr)
        k_descale_ptr += stride_k_descale_blk
        if V_QUANT_SCHEME == 0:
            v_descale = tl.load(v_descale_ptr)
            v_descale_ptr += stride_k_descale_blk

        # Optionally preload V
        if PRE_LOAD_V:
            if PADDED_HEAD_V:
                v_mask = offs_d_v[None, :] < ACTUAL_BLOCK_DMODEL_V
                v = tl.load(v_ptrs, mask=v_mask, other=0.0)
            else:
                v = tl.load(v_ptrs)

        # setup qk accumlator
        qk = tl.zeros([BLOCK_M, BLOCK_N], dtype=ACCUMULATOR_TYPE)

        # -- compute qk ----
        qk += tl.dot(q, k) * (q_descale * k_descale)
        # qk_scaled = qk * SM_SCALE
        qk_scaled = qk
        if USE_ALIBI:
            # compute the global position of each token within the sequence
            q_offs_m = start_m * BLOCK_M + tl.arange(0, BLOCK_M)
            alibi_block = compute_alibi_block(
                alibi_slope, seqlen_q, seqlen_k, q_offs_m, kv_offs_n
            )
            qk_scaled += alibi_block

        # compute qk mask
        qk_mask = (offs_m[:, None] < seqlen_q) & (kv_offs_n[None, :] < seqlen_k)

        # compute bias
        if bias_base_ptrs is not None:
            bias_ptrs = bias_base_ptrs + start_n * stride_bn
            bias = tl.load(bias_ptrs, mask=qk_mask, other=0.0)
            qk_scaled += bias

        # get max scores so far
        m_ij = tl.maximum(m_i, tl.max(qk_scaled, 1))

        # scale and subtract max
        q_shifted = tl.where(
            m_ij[:, None] == float("-inf"), float("-inf"), qk_scaled - m_ij[:, None]
        )

        # Compute scaled QK and softmax probabilities
        if USE_EXP2:
            # p = tl.math.exp2(q_shifted * RCP_LN2)
            p = tl.math.exp2(q_shifted)
        else:
            p = tl.math.exp(q_shifted)

        # CAVEAT: Must update l_ij before applying dropout
        l_ij = tl.sum(p, 1)
        if ENABLE_DROPOUT:
            # Compute pointers for this block
            philox_base = philox_offset_base + off_z * stride_sz + off_h_q * stride_sh
            philox_ptrs = (
                philox_base
                + offs_m[:, None] * stride_sm
                + kv_offs_n[None, :] * stride_sn
            )

            # compute dropout mask
            rng_output = tl.rand(philox_seed, philox_ptrs)
            dropout_mask = rng_output > dropout_p

            # return scores with negative values for dropped vals (only if RETURN_SCORES is True)
            if RETURN_SCORES:
                sd_mask_value = tl.where(dropout_mask, p, -p)
                sd_mask_base = sd_mask + off_z * stride_sz + off_h_q * stride_sh
                sd_mask_ptrs = (
                    sd_mask_base
                    + offs_m[:, None] * stride_sm
                    + kv_offs_n[None, :] * stride_sn
                )

                # Compute mask for sd_mask storage
                sd_store_mask = (offs_m[:, None] < seqlen_q) & (
                    kv_offs_n[None, :] < seqlen_k
                )
                tl.store(sd_mask_ptrs, sd_mask_value, mask=sd_store_mask)

            # apply dropout mask in place
            p = tl.where(dropout_mask, p, 0.0)
        elif RETURN_SCORES:
            # NOTE: the returned score is not the same as the reference because we need to adjust as we find new maxes per block. We are not doing that
            sd_mask_base = sd_mask + off_z * stride_sz + off_h_q * stride_sh
            sd_mask_ptrs = (
                sd_mask_base
                + offs_m[:, None] * stride_sm
                + kv_offs_n[None, :] * stride_sn
            )

            # Compute mask for sd_mask storage
            sd_store_mask = (offs_m[:, None] < seqlen_q) & (
                kv_offs_n[None, :] < seqlen_k
            )
            tl.store(sd_mask_ptrs, p, mask=sd_store_mask)

        # -- update output accumulator --
        # alpha is an adjustment factor for acc and li as we loop and find new maxes
        # store the diff in maxes to adjust acc and li as we discover new maxes
        m_diff = tl.where(m_ij == float("-inf"), float("-inf"), m_i - m_ij)
        if USE_EXP2:
            # alpha = tl.math.exp2(m_diff * RCP_LN2)
            alpha = tl.math.exp2(m_diff)
        else:
            alpha = tl.math.exp(m_diff)
        acc = acc * alpha[:, None]
        if not PRE_LOAD_V:
            if PADDED_HEAD_V:
                v_mask = offs_d_v[None, :] < ACTUAL_BLOCK_DMODEL_V
                v = tl.load(v_ptrs, mask=v_mask, other=0.0)
            else:
                v = tl.load(v_ptrs)

        # -- update m_i and l_i
        l_i = l_i * alpha + l_ij
        m_i = m_ij

        if V_QUANT_SCHEME == 0:
            acc += (
                tl.dot((p * FP8_MAX).to(v.type.element_ty), v, out_dtype=tl.float32)
                * v_descale
            )
        else:
            acc += tl.dot((p * FP8_MAX).to(v.type.element_ty), v, out_dtype=tl.float32)

    return acc, l_i, m_i


@triton.jit
def _attn_fwd_mask(
    acc,
    l_i,
    m_i,
    q,
    k_base_ptrs,
    v_base_ptrs,
    bias_base_ptrs,
    stride_kn,
    stride_vk,
    stride_bn,
    stride_sn,
    stride_sm,
    start_m,
    seqlen_k,
    seqlen_q,
    dropout_p,
    philox_seed,
    philox_offset_base,
    sd_mask,
    stride_sz,
    stride_sh,
    off_z,
    off_h_q,
    offs_m,
    offs_n,
    offs_d_qk,
    offs_d_v,
    block_min,
    block_max,
    n_extra_tokens,
    alibi_slope,
    q_descale,
    k_descale_base_ptr,
    v_descale_base_ptr,
    FP8_MAX,
    stride_k_descale_blk,
    IS_CAUSAL: tl.constexpr,
    BLOCK_M: tl.constexpr,
    BLOCK_N: tl.constexpr,
    PRE_LOAD_V: tl.constexpr,
    ENABLE_DROPOUT: tl.constexpr,
    PADDED_HEAD_QK: tl.constexpr,
    PADDED_HEAD_V: tl.constexpr,
    ACTUAL_BLOCK_DMODEL_QK: tl.constexpr,
    ACTUAL_BLOCK_DMODEL_V: tl.constexpr,
    USE_ALIBI: tl.constexpr,
    USE_EXP2: tl.constexpr,
    RETURN_SCORES: tl.constexpr,
    USE_SLIDING_WINDOW: tl.constexpr,
    WINDOW_SIZE_LEFT: tl.constexpr,
    WINDOW_SIZE_RIGHT: tl.constexpr,
    V_QUANT_SCHEME: tl.constexpr,
    ACCUMULATOR_TYPE,
):
    if USE_EXP2:
        RCP_LN2: tl.constexpr = 1.4426950408889634

    # seqlen diff
    seqlen_delta_qk = seqlen_k - seqlen_q

    k_descale_ptr = k_descale_base_ptr
    if V_QUANT_SCHEME == 0:
        v_descale_ptr = v_descale_base_ptr

    # loop over k, v, and update accumulator
    for start_n in range(block_min, block_max, BLOCK_N):
        # get ptrs
        k_ptrs = k_base_ptrs + start_n * stride_kn
        v_ptrs = v_base_ptrs + start_n * stride_vk

        # For padded blocks, we will overrun the tensor size if
        # we load all BLOCK_N. For others, the blocks are all within range.
        kv_offs_n = start_n + tl.arange(0, BLOCK_N)
        k_mask = kv_offs_n[None, :] < seqlen_k
        v_mask = kv_offs_n[:, None] < seqlen_k
        if PADDED_HEAD_QK:
            k_mask = k_mask & (offs_d_qk[:, None] < ACTUAL_BLOCK_DMODEL_QK)
        if PADDED_HEAD_V:
            v_mask = v_mask & (offs_d_v[None, :] < ACTUAL_BLOCK_DMODEL_V)

        # load k and if preload_v then v
        k = tl.load(k_ptrs, mask=k_mask, other=0.0)
        k_descale = tl.load(k_descale_ptr)
        k_descale_ptr += stride_k_descale_blk
        if V_QUANT_SCHEME == 0:
            v_descale = tl.load(v_descale_ptr)
            v_descale_ptr += stride_k_descale_blk

        if PRE_LOAD_V:
            v = tl.load(v_ptrs, mask=v_mask, other=0.0)

        # setup qk accumlator
        qk = tl.zeros([BLOCK_M, BLOCK_N], dtype=ACCUMULATOR_TYPE)

        # We start from end of seqlen_k so only the first iteration would need
        # to be checked for padding if it is not a multiple of block_n
        # TODO: This can be optimized to only be true for the padded block.
        # If this is the last block / iteration, we want to
        # mask if the sequence length is not a multiple of block size
        # a solution is to always do BLOCK_M // BLOCK_N + 1 steps if not is_modulo_mn.
        # last step might get wasted but that is okay. check if this masking works For
        # that case.
        if (n_extra_tokens != 0) and (start_n + BLOCK_N == block_max):
            boundary_m = tl.full([BLOCK_M], seqlen_k, dtype=tl.int32)
            size_n = start_n + offs_n[None, :]
            mask = size_n < boundary_m[:, None]
            qk = tl.where(mask, qk, float("-inf"))

        # -- compute qk ----
        qk += tl.dot(q, k) * (q_descale * k_descale)
        # qk_scaled = qk * SM_SCALE
        qk_scaled = qk

        if USE_ALIBI:
            # compute the global position of each token within the sequence
            q_offs_m = start_m * BLOCK_M + tl.arange(0, BLOCK_M)
            alibi_block = compute_alibi_block(
                alibi_slope, seqlen_q, seqlen_k, q_offs_m, kv_offs_n
            )
            qk_scaled += alibi_block

        if USE_SLIDING_WINDOW:
            if IS_CAUSAL:
                # ========== CAUSAL SLIDING WINDOW MASKING ==========
                # For causal sliding window, we need to apply both constraints:
                # 1. Causal: col_idx <= row_idx + (seqlen_k - seqlen_q)
                # 2. Sliding window: row_idx - window_left <= col_idx <= row_idx + window_right

                # Get positions
                row_idx = offs_m  # Query positions
                col_idx = kv_offs_n  # Key positions

                # Expand for broadcasting
                row_idx_expanded = row_idx[:, None]  # [BLOCK_M, 1]
                col_idx_expanded = col_idx[None, :]  # [1, BLOCK_N]

                # Apply causal constraint: can only attend to positions before or at the diagonal
                causal_offset = seqlen_k - seqlen_q
                causal_mask = col_idx_expanded > (row_idx_expanded + causal_offset)

                # Apply sliding window constraint
                if WINDOW_SIZE_LEFT < 0:
                    # Only right window constraint
                    window_mask = col_idx_expanded > (
                        row_idx_expanded + causal_offset + WINDOW_SIZE_RIGHT
                    )
                else:
                    # Both left and right window constraints
                    # Adjust window bounds by causal offset
                    left_bound = row_idx_expanded + causal_offset - WINDOW_SIZE_LEFT
                    right_bound = row_idx_expanded + causal_offset + WINDOW_SIZE_RIGHT

                    # Can't attend to positions outside the window
                    window_mask = (col_idx_expanded < left_bound) | (
                        col_idx_expanded > right_bound
                    )

                # Final mask is the union of both constraints (True = cannot attend)
                mask = causal_mask | window_mask

                # Apply mask
                qk_scaled = tl.where(mask, float("-inf"), qk_scaled)
            else:
                # ========== NON-CAUSAL SLIDING WINDOW MASKING ==========
                # Exactly matching reference construct_local_mask:
                # row_idx = query positions, col_idx = key positions
                # sk = seqlen_k, sq = seqlen_q

                # Get positions
                row_idx = offs_m  # Query positions
                col_idx = kv_offs_n  # Key positions

                # sk and sq from reference (no padding masks in this test)
                sk = seqlen_k
                sq = seqlen_q

                # Expand for broadcasting
                row_idx_expanded = row_idx[:, None]  # [BLOCK_M, 1]
                col_idx_expanded = col_idx[None, :]  # [1, BLOCK_N]

                # Reference logic for mask computation
                if WINDOW_SIZE_LEFT < 0:
                    # Reference: return col_idx > row_idx + sk - sq + window_size[1]
                    mask = col_idx_expanded > (
                        row_idx_expanded + sk - sq + WINDOW_SIZE_RIGHT
                    )
                else:
                    # Reference:
                    # sk = torch.full_like(col_idx, seqlen_k) if key_padding_mask is None else sk
                    # return torch.logical_or(
                    #     col_idx > torch.minimum(row_idx + sk - sq + window_size[1], sk),
                    #     col_idx < row_idx + sk - sq - window_size[0],
                    # )
                    # Create sk tensor with proper shape for broadcasting
                    # sk represents the key sequence length, which should be compared per column
                    sk_full = tl.full((1, BLOCK_N), sk, dtype=tl.int32)

                    # Compute boundaries
                    right_bound_val = row_idx_expanded + sk - sq + WINDOW_SIZE_RIGHT
                    right_bound = tl.minimum(right_bound_val, sk_full)
                    left_bound = row_idx_expanded + sk - sq - WINDOW_SIZE_LEFT

                    # Mask where True = cannot attend (matching reference)
                    mask = (col_idx_expanded > right_bound) | (
                        col_idx_expanded < left_bound
                    )

                # Apply mask (set to -inf where mask is True)
                qk_scaled = tl.where(mask, float("-inf"), qk_scaled)
        else:
            if IS_CAUSAL:
                causal_boundary = start_n + offs_n - seqlen_delta_qk
                causal_mask = offs_m[:, None] >= causal_boundary[None, :]
                qk_scaled = tl.where(causal_mask, qk_scaled, float("-inf"))

        # compute qk mask
        qk_mask = (offs_m[:, None] < seqlen_q) & (kv_offs_n[None, :] < seqlen_k)

        # compute bias
        if bias_base_ptrs is not None:
            bias_ptrs = bias_base_ptrs + start_n * stride_bn
            bias = tl.load(bias_ptrs, mask=qk_mask, other=0.0)
            qk_scaled += bias

        # get max scores so far
        m_ij = tl.maximum(m_i, tl.max(qk_scaled, 1))

        # scale and subtract max
        # IMPORTANT: Handle the case where all values are -inf
        # When m_ij = -inf and qk_scaled = -inf, subtraction gives NaN
        # We need to handle this explicitly
        if USE_SLIDING_WINDOW:
            # Check if this block has any valid values (m_ij != -inf)
            # For rows where everything is -inf, set q_shifted to -inf (not NaN)
            q_shifted = tl.where(
                m_ij[:, None] == float("-inf"), float("-inf"), qk_scaled - m_ij[:, None]
            )
        else:
            q_shifted = qk_scaled - m_ij[:, None]

        # Compute scaled QK and softmax probabilities
        if USE_EXP2:
            # p = tl.math.exp2(q_shifted * RCP_LN2)
            p = tl.math.exp2(q_shifted)
        else:
            p = tl.math.exp(q_shifted)

        # CAVEAT: Must update l_ij before applying dropout
        l_ij = tl.sum(p, 1)
        if ENABLE_DROPOUT:
            # Compute pointers for this block
            philox_base = philox_offset_base + off_z * stride_sz + off_h_q * stride_sh
            philox_ptrs = (
                philox_base
                + offs_m[:, None] * stride_sm
                + kv_offs_n[None, :] * stride_sn
            )

            # compute dropout mask
            rng_output = tl.rand(philox_seed, philox_ptrs)
            dropout_mask = rng_output > dropout_p

            # return scores with negative values for dropped vals (only if RETURN_SCORES is True)
            if RETURN_SCORES:
                sd_mask_value = tl.where(dropout_mask, p, -p)
                sd_mask_base = sd_mask + off_z * stride_sz + off_h_q * stride_sh
                sd_mask_ptrs = (
                    sd_mask_base
                    + offs_m[:, None] * stride_sm
                    + kv_offs_n[None, :] * stride_sn
                )

                # Compute mask for sd_mask storage - include bounds check
                sd_store_mask = (offs_m[:, None] < seqlen_q) & (
                    kv_offs_n[None, :] < seqlen_k
                )

                # Add causal mask if applicable to prevent writing to invalid positions
                if IS_CAUSAL:
                    seqlen_delta_qk = seqlen_k - seqlen_q
                    causal_constraint = kv_offs_n[None, :] <= (
                        offs_m[:, None] + seqlen_delta_qk
                    )
                    sd_store_mask = sd_store_mask & causal_constraint

                # Add sliding window mask if applicable
                if USE_SLIDING_WINDOW:
                    seqlen_delta_qk = seqlen_k - seqlen_q
                    if WINDOW_SIZE_LEFT < 0:
                        # Only right window constraint
                        window_constraint = kv_offs_n[None, :] <= (
                            offs_m[:, None] + seqlen_delta_qk + WINDOW_SIZE_RIGHT
                        )
                    else:
                        # Both left and right window constraints
                        left_bound = (
                            offs_m[:, None] + seqlen_delta_qk - WINDOW_SIZE_LEFT
                        )
                        right_bound = (
                            offs_m[:, None] + seqlen_delta_qk + WINDOW_SIZE_RIGHT
                        )
                        window_constraint = (kv_offs_n[None, :] >= left_bound) & (
                            kv_offs_n[None, :] <= right_bound
                        )
                    sd_store_mask = sd_store_mask & window_constraint

                tl.store(sd_mask_ptrs, sd_mask_value, mask=sd_store_mask)

            # apply dropout mask in place
            p = tl.where(dropout_mask, p, 0.0)
        elif RETURN_SCORES:
            # NOTE: the returned score is not the same as the reference because we need to adjust as we find new maxes per block. We are not doing that
            sd_mask_base = sd_mask + off_z * stride_sz + off_h_q * stride_sh
            sd_mask_ptrs = (
                sd_mask_base
                + offs_m[:, None] * stride_sm
                + kv_offs_n[None, :] * stride_sn
            )

            # Compute mask for sd_mask storage - include bounds check
            sd_store_mask = (offs_m[:, None] < seqlen_q) & (
                kv_offs_n[None, :] < seqlen_k
            )

            # Add causal mask if applicable
            if IS_CAUSAL:
                seqlen_delta_qk = seqlen_k - seqlen_q
                causal_constraint = kv_offs_n[None, :] <= (
                    offs_m[:, None] + seqlen_delta_qk
                )
                sd_store_mask = sd_store_mask & causal_constraint

            # Add sliding window mask if applicable
            if USE_SLIDING_WINDOW:
                seqlen_delta_qk = seqlen_k - seqlen_q
                if WINDOW_SIZE_LEFT < 0:
                    # Only right window constraint
                    window_constraint = kv_offs_n[None, :] <= (
                        offs_m[:, None] + seqlen_delta_qk + WINDOW_SIZE_RIGHT
                    )
                else:
                    # Both left and right window constraints
                    left_bound = offs_m[:, None] + seqlen_delta_qk - WINDOW_SIZE_LEFT
                    right_bound = offs_m[:, None] + seqlen_delta_qk + WINDOW_SIZE_RIGHT
                    window_constraint = (kv_offs_n[None, :] >= left_bound) & (
                        kv_offs_n[None, :] <= right_bound
                    )
                sd_store_mask = sd_store_mask & window_constraint

            tl.store(sd_mask_ptrs, p, mask=sd_store_mask)

        # -- update output accumulator --
        # alpha is an adjustment factor for acc and li as we loop and find new maxes
        # store the diff in maxes to adjust acc and li as we discover new maxes
        m_diff = tl.where(m_ij == float("-inf"), float("-inf"), m_i - m_ij)
        if USE_EXP2:
            # alpha = tl.math.exp2(m_diff * RCP_LN2)
            alpha = tl.math.exp2(m_diff)
        else:
            alpha = tl.math.exp(m_diff)
        acc = acc * alpha[:, None]
        if not PRE_LOAD_V:
            v = tl.load(v_ptrs, mask=v_mask, other=0.0)

        # -- update m_i and l_i
        l_i = l_i * alpha + l_ij
        m_i = m_ij
        if V_QUANT_SCHEME == 0:
            acc += (
                tl.dot((p * FP8_MAX).to(v.type.element_ty), v, out_dtype=tl.float32)
                * v_descale
            )
        else:
            acc += tl.dot((p * FP8_MAX).to(v.type.element_ty), v, out_dtype=tl.float32)

    return acc, l_i, m_i


@triton.jit
def compute_window_bounds(
    q_start,
    q_end,
    diag,
    seqlen_k,
    WINDOW_SIZE_LEFT: tl.constexpr,
    WINDOW_SIZE_RIGHT: tl.constexpr,
    IS_CAUSAL: tl.constexpr,
):
    """Calculate the window boundaries for a query block."""
    # Left boundary
    if WINDOW_SIZE_LEFT < 0:
        left_min = 0
        left_max = 0
    else:
        left_min = tl.maximum(0, q_start + diag - WINDOW_SIZE_LEFT)
        left_max = tl.maximum(0, q_end + diag - WINDOW_SIZE_LEFT)

    # Right boundary
    if IS_CAUSAL:
        # Causal cap: col ≤ row + diag
        right_min = tl.minimum(seqlen_k - 1, q_start + diag)
        right_max = tl.minimum(seqlen_k - 1, q_end + diag)
    else:
        if WINDOW_SIZE_RIGHT < 0:
            right_min = tl.minimum(seqlen_k - 1, q_start + diag + WINDOW_SIZE_RIGHT)
            right_max = tl.minimum(seqlen_k - 1, q_end + diag + WINDOW_SIZE_RIGHT)
        else:
            # Non-causal doesn't have the diagonal constraint
            right_min = tl.minimum(seqlen_k - 1, q_start + diag + WINDOW_SIZE_RIGHT)
            right_max = tl.minimum(seqlen_k - 1, q_end + diag + WINDOW_SIZE_RIGHT)

    return left_min, left_max, right_min, right_max


@triton.jit
def classify_window_blocks(
    left_min, left_max, right_min, right_max, BLOCK_N: tl.constexpr
):
    """Classify blocks based on window boundaries."""
    # First and last blocks that have ANY overlap with window
    first_block = left_min // BLOCK_N
    last_block = right_max // BLOCK_N

    # First block that is FULLY visible for all rows in Q block
    full_left_block = left_max // BLOCK_N + (left_max % BLOCK_N != 0)
    clipped_left = tl.minimum(full_left_block, last_block + 1)

    # Last block that is FULLY visible for all rows in Q block
    last_full_block_candidate = right_min // BLOCK_N
    if (last_full_block_candidate + 1) * BLOCK_N - 1 > right_min:
        last_full_block_candidate -= 1
    full_right_block = tl.maximum(last_full_block_candidate, clipped_left - 1)

    # Calculate counts
    n_front_skip_blocks = first_block
    n_front_masked_blocks = tl.maximum(0, clipped_left - first_block)
    n_full_blocks = tl.maximum(0, full_right_block - clipped_left + 1)
    n_back_masked_blocks = tl.maximum(0, last_block - full_right_block)

    return (
        n_front_skip_blocks,
        n_front_masked_blocks,
        n_full_blocks,
        n_back_masked_blocks,
        clipped_left,
    )  # Return clipped_left for padded block handling


@triton.jit
def handle_padded_last_block(
    n_extra_tokens,
    last_block,
    total_k_blocks,
    clipped_left,
    n_front_masked_blocks,
    n_full_blocks,
    n_back_masked_blocks,
):
    """Ensure a padded last K-block is never classified as 'full'.

    We move the padded last block (if visible) into the back-masked bucket.
    If it's already back-masked, we do nothing.  If it was counted in the
    front-masked range, we decrement front-masked; if it was counted as full,
    we decrement full.  Then we increment back-masked.
    """
    padded_last_k = (n_extra_tokens != 0) & (last_block == total_k_blocks - 1)

    if padded_last_k:
        # current 'full' range right edge
        full_right_block = clipped_left + n_full_blocks - 1

        # If last_block is already beyond full_right_block, it's already in back-masked → nothing to do
        last_already_back_masked = last_block > full_right_block
        if not last_already_back_masked:
            # If the window starts past last_block, it was counted in front-masked
            if clipped_left > last_block:
                n_front_masked_blocks = tl.maximum(0, n_front_masked_blocks - 1)
            else:
                # Otherwise it was counted 'full' → move it out of full
                n_full_blocks = tl.maximum(0, n_full_blocks - 1)
            # In both cases we need one more back-masked block
            n_back_masked_blocks = n_back_masked_blocks + 1

    return n_front_masked_blocks, n_full_blocks, n_back_masked_blocks


@triton.jit
def compute_padding_info(seqlen_k, BLOCK_N: tl.constexpr):
    """Calculate padding information for the last K block."""
    # check if we will need to do masking due either BLOCK_N being bigger than seqlen_k or seqlen_k not being a factor of BLOCK_N
    # n_extra_tokens = 10 % 4 = 2
    # This means the last K block has 2 valid tokens and 2 padding positions
    # K blocks visualization:
    #         Block 0         Block 1         Block 2 (last)
    #         K0 K1 K2 K3    K4 K5 K6 K7     K8 K9 ?? ??
    #         ↑---------↑    ↑---------↑     ↑---↑ ↑---↑
    #         full block     full block      valid  pad
    if seqlen_k < BLOCK_N:
        n_extra_tokens = BLOCK_N - seqlen_k
    elif seqlen_k % BLOCK_N:
        n_extra_tokens = seqlen_k % BLOCK_N
    else:
        n_extra_tokens = 0
    return n_extra_tokens


@triton.jit
def compute_block_masking(
    seqlen_k,
    seqlen_q,
    start_m,
    IS_CAUSAL: tl.constexpr,
    USE_SLIDING_WINDOW: tl.constexpr,
    WINDOW_SIZE_LEFT: tl.constexpr,
    WINDOW_SIZE_RIGHT: tl.constexpr,
    BLOCK_M: tl.constexpr,
    BLOCK_N: tl.constexpr,
):
    """
    Classify K blocks for attention computation with sliding window support.

    Returns:
        - n_front_skip_blocks: Blocks completely before the window
        - n_front_masked_blocks: Blocks partially overlapping window front
        - n_full_blocks: Blocks completely inside the window
        - n_back_masked_blocks: Blocks partially overlapping window back
        - n_extra_tokens: Padding tokens in last K block
    """

    # common
    q_start = start_m * BLOCK_M
    q_end = tl.minimum((start_m + 1) * BLOCK_M - 1, seqlen_q - 1)
    diag = seqlen_k - seqlen_q
    total_k_blocks = tl.cdiv(seqlen_k, BLOCK_N)
    n_extra_tokens = compute_padding_info(seqlen_k, BLOCK_N)

    if USE_SLIDING_WINDOW:
        # get window bounds
        left_min, left_max, right_min, right_max = compute_window_bounds(
            q_start,
            q_end,
            diag,
            seqlen_k,
            WINDOW_SIZE_LEFT,
            WINDOW_SIZE_RIGHT,
            IS_CAUSAL,
        )

        # window vanishes → early exit
        if right_max < left_min:
            return 0, 0, 0, 0, n_extra_tokens

        # classify blocks
        (
            n_front_skip_blocks,
            n_front_masked_blocks,
            n_full_blocks,
            n_back_masked_blocks,
            clipped_left,
        ) = classify_window_blocks(left_min, left_max, right_min, right_max, BLOCK_N)

        # handle padded last block if needed
        if n_extra_tokens != 0:
            last_block = right_max // BLOCK_N
            n_front_masked_blocks, n_full_blocks, n_back_masked_blocks = (
                handle_padded_last_block(
                    n_extra_tokens,
                    last_block,
                    total_k_blocks,
                    clipped_left,
                    n_front_masked_blocks,
                    n_full_blocks,
                    n_back_masked_blocks,
                )
            )
        return (
            n_front_skip_blocks,
            n_front_masked_blocks,
            n_full_blocks,
            n_back_masked_blocks,
            n_extra_tokens,
        )
    else:
        if IS_CAUSAL:
            # ========== CAUSAL MODE: Classify K Blocks ==========
            # Calculate causal boundary for this Q block
            #          [K0 K1 K2 K3] [K4 K5 K6 K7] [K8 K9 ?? ??]
            # Q0-Q3:   [ 1  0  0  0] [ 0  0  0  0] [ 0  0 -- --]  ← Q0
            #          [ 1  1  0  0] [ 0  0  0  0] [ 0  0 -- --]  ← Q1
            #          [ 1  1  1  0] [ 0  0  0  0] [ 0  0 -- --]  ← Q2
            #          [ 1  1  1  1] [ 1  1  0  0] [ 0  0 -- --]  ← Q3
            #                            ↑ can see up to K5
            #
            # Q4-Q7:   [ 1  1  1  1] [ 1  1  1  0] [ 0  0 -- --]  ← Q4
            #          [ 1  1  1  1] [ 1  1  1  1] [ 0  0 -- --]  ← Q5
            #          [ 1  1  1  1] [ 1  1  1  1] [ 1  0 -- --]  ← Q6
            #          [ 1  1  1  1] [ 1  1  1  1] [ 1  1 -- --]  ← Q7

            # ------------------------------------------------------------
            # 1. figure out, in tokens, the right-most K position
            #    this Q-block may attend to
            # ------------------------------------------------------------
            k_max_token = q_end + diag  # last visible K index

            # this Q-block is entirely above the diagonal ⇒ nothing to do
            if k_max_token < 0:
                return 0, 0, 0, 0, n_extra_tokens

            k_max_token = tl.minimum(k_max_token, seqlen_k - 1)

            # ------------------------------------------------------------
            # 2. translate token indices into K-block indices
            # ------------------------------------------------------------
            last_visible_k_block = k_max_token // BLOCK_N
            n_visible_k_blocks = tl.minimum(last_visible_k_block + 1, total_k_blocks)

            # ------------------------------------------------------------
            # 3. classify those visible blocks
            #    – we *never* skip or mask blocks in front, because causal
            #      attention always starts at K0
            #    – the back side can require several masked blocks:
            #         • intersection of the causal diagonal with K-grid
            #           (at most  ⌈BLOCK_M / BLOCK_N⌉ blocks)
            #         • plus one extra block if this Q-block stops in the
            #           middle of a K-block or the last K-block is padded
            # ------------------------------------------------------------
            padded_last_k = n_extra_tokens != 0
            is_modulo_mn = (not padded_last_k) & (seqlen_q % BLOCK_M == 0)

            n_back_masked_blocks = BLOCK_M // BLOCK_N + tl.where(is_modulo_mn, 0, 1)
            n_back_masked_blocks = tl.minimum(n_back_masked_blocks, n_visible_k_blocks)

            n_front_skip_blocks = 0  # causal never skips the left side
            n_front_masked_blocks = 0  # ditto
            n_full_blocks = n_visible_k_blocks - n_back_masked_blocks
        else:
            # ========== NON-CAUSAL MODE ==========
            # Without causal mask, all positions can attend to all positions
            # Only need to handle the padding in the last block
            #          [K0 K1 K2 K3] [K4 K5 K6 K7] [K8 K9 ?? ??]
            # Q0-Q3:   [ 1  1  1  1] [ 1  1  1  1] [ 1  1 -∞ -∞]
            #          [ 1  1  1  1] [ 1  1  1  1] [ 1  1 -∞ -∞]
            #          [ 1  1  1  1] [ 1  1  1  1] [ 1  1 -∞ -∞]
            #          [ 1  1  1  1] [ 1  1  1  1] [ 1  1 -∞ -∞]
            #
            # Q4-Q7:   [ 1  1  1  1] [ 1  1  1  1] [ 1  1 -∞ -∞]
            #          [ 1  1  1  1] [ 1  1  1  1] [ 1  1 -∞ -∞]
            #          [ 1  1  1  1] [ 1  1  1  1] [ 1  1 -∞ -∞]
            #          [ 1  1  1  1] [ 1  1  1  1] [ 1  1 -∞ -∞]

            n_front_skip_blocks = 0  # never skips the left side
            n_front_masked_blocks = 0  # ditto
            if n_extra_tokens != 0:
                n_back_masked_blocks = 1  # Last block needs padding mask
                n_full_blocks = total_k_blocks - 1
            else:
                n_back_masked_blocks = 0  # All blocks are aligned
                n_full_blocks = total_k_blocks

        return (
            n_front_skip_blocks,
            n_front_masked_blocks,
            n_full_blocks,
            n_back_masked_blocks,
            n_extra_tokens,
        )


# @triton.autotune(
#     configs=fwd_prefill_autotune_configs,
#     key=fwd_prefill_autotune_keys,
#     use_cuda_graph=True,
# )
@triton.jit
def attn_fwd(
    Q,
    K,
    V,
    bias,
    Q_Descale,
    K_Descale,
    V_Descale,
    FP8_MAX,
    V_Mean,
    stride_q_descale_z,
    stride_q_descale_h,
    stride_q_descale_blk,
    stride_k_descale_z,
    stride_k_descale_h,
    stride_k_descale_blk,
    stride_v_descale_z,
    stride_v_descale_h,
    stride_v_mean_z,
    stride_v_mean_h,
    LSE,
    Out,
    SD_MASK,
    ALIBI_SLOPES,
    stride_qz,
    stride_qh,
    stride_qm,
    stride_qk,
    stride_kz,
    stride_kh,
    stride_kn,
    stride_kk,
    stride_vz,
    stride_vh,
    stride_vk,
    stride_vn,
    stride_oz,
    stride_oh,
    stride_om,
    stride_on,
    stride_bz,
    stride_bh,
    stride_bm,
    stride_bn,
    stride_az,
    stride_ah,
    stride_sz,
    stride_sh,
    stride_sm,
    stride_sn,
    stride_lse_z,
    stride_lse_h,
    stride_lse_m,
    cu_seqlens_q,
    cu_seqlens_k,
    seqused_q,
    seqused_k,  # Add seqused parameters
    dropout_p,
    philox_seed,
    philox_offset_base,
    RETURN_LSE: tl.constexpr,
    HQ: tl.constexpr,
    HK: tl.constexpr,
    ACTUAL_BLOCK_DMODEL_QK: tl.constexpr,
    ACTUAL_BLOCK_DMODEL_V: tl.constexpr,
    MAX_SEQLENS_Q: tl.constexpr,
    MAX_SEQLENS_K: tl.constexpr,
    IS_VARLEN: tl.constexpr,
    SM_SCALE: tl.constexpr,
    IS_CAUSAL: tl.constexpr,
    USE_SLIDING_WINDOW: tl.constexpr,
    WINDOW_SIZE_LEFT: tl.constexpr,
    WINDOW_SIZE_RIGHT: tl.constexpr,
    BLOCK_M: tl.constexpr,
    BLOCK_DMODEL_QK: tl.constexpr,
    BLOCK_DMODEL_V: tl.constexpr,
    BLOCK_N: tl.constexpr,
    PRE_LOAD_V: tl.constexpr,
    USE_BIAS: tl.constexpr,
    ENABLE_DROPOUT: tl.constexpr,
    RETURN_SCORES: tl.constexpr,
    USE_ALIBI: tl.constexpr,
    USE_EXP2: tl.constexpr,
    USE_SEQUSED: tl.constexpr,
    V_QUANT_SCHEME: tl.constexpr,
):
    # set params
    ACCUMULATOR_TYPE = tl.float32  # for q*k product

    # compute offsets
    off_z = tl.program_id(0)
    off_h_q = tl.program_id(1)
    start_m = tl.program_id(2)
    # If MQA / GQA, set the K and V head offsets appropriately.
    GROUP_SIZE: tl.constexpr = HQ // HK
    if GROUP_SIZE != 1:
        off_h_k = off_h_q // GROUP_SIZE
    else:
        off_h_k = off_h_q
    # Determine if we need to mask the heads
    PADDED_HEAD_QK: tl.constexpr = ACTUAL_BLOCK_DMODEL_QK != BLOCK_DMODEL_QK
    PADDED_HEAD_V: tl.constexpr = ACTUAL_BLOCK_DMODEL_V != BLOCK_DMODEL_V

    offs_m = start_m * BLOCK_M + tl.arange(0, BLOCK_M)
    offs_n = tl.arange(0, BLOCK_N)
    offs_d_qk = tl.arange(0, BLOCK_DMODEL_QK)
    offs_d_v = tl.arange(0, BLOCK_DMODEL_V)

    # handle seqlen
    if IS_VARLEN:
        cu_seqlens_q_start = tl.load(cu_seqlens_q + off_z)
        cu_seqlens_q_end = tl.load(cu_seqlens_q + off_z + 1)

        # If seqused is provided, use it to limit the actual sequence length
        if USE_SEQUSED:
            actual_seqlen_q = (
                tl.load(seqused_q + off_z)
                if seqused_q is not None
                else cu_seqlens_q_end - cu_seqlens_q_start
            )
            seqlen_q = tl.minimum(
                actual_seqlen_q, cu_seqlens_q_end - cu_seqlens_q_start
            )
        else:
            seqlen_q = cu_seqlens_q_end - cu_seqlens_q_start

        # we have a one-size-fits-all grid in id(0). Some seqlens might be too small for all start_m so for those we return early.
        if start_m * BLOCK_M > seqlen_q:
            return
        cu_seqlens_k_start = tl.load(cu_seqlens_k + off_z)
        cu_seqlens_k_end = tl.load(cu_seqlens_k + off_z + 1)

        # If seqused is provided, use it to limit the actual sequence length for keys
        if USE_SEQUSED:
            actual_seqlen_k = (
                tl.load(seqused_k + off_z)
                if seqused_k is not None
                else cu_seqlens_k_end - cu_seqlens_k_start
            )
            seqlen_k = tl.minimum(
                actual_seqlen_k, cu_seqlens_k_end - cu_seqlens_k_start
            )
        else:
            seqlen_k = cu_seqlens_k_end - cu_seqlens_k_start
    else:
        cu_seqlens_q_start = 0
        cu_seqlens_k_start = 0
        seqlen_q = MAX_SEQLENS_Q
        seqlen_k = MAX_SEQLENS_K

    # Load scale factors
    # For MQA/GQA (GROUP_SIZE != 1), q_descale uses the same indexing as k/v (off_h_k)
    # For MHA (GROUP_SIZE == 1), q_descale uses off_h_q (same as off_h_k)
    # TODO: consider GROUP_SIZE != 1
    q_descale = tl.load(
        Q_Descale
        + off_z * stride_q_descale_z
        + off_h_q * stride_q_descale_h
        + start_m * stride_q_descale_blk
    )  # MHA: use q head index

    k_descale_offset = off_z * stride_k_descale_z + off_h_k * stride_k_descale_h
    if V_QUANT_SCHEME == 1:
        v_descale = tl.load(
            V_Descale
            + off_z * stride_v_descale_z
            + off_h_k * stride_v_descale_h
            + offs_d_v,
            mask=offs_d_v < ACTUAL_BLOCK_DMODEL_V,
            other=0.0,
        )

    # figure out masking pattern
    (
        n_front_skip_blocks,
        n_front_masked_blocks,
        n_full_blocks,
        n_back_masked_blocks,
        n_extra_tokens,
    ) = compute_block_masking(
        seqlen_k,
        seqlen_q,
        start_m,
        IS_CAUSAL,
        USE_SLIDING_WINDOW,
        WINDOW_SIZE_LEFT,
        WINDOW_SIZE_RIGHT,
        BLOCK_M,
        BLOCK_N,
    )

    # ============================================================
    #          PROGRAM EARLY EXIT (All K Blocks Skipped)
    # ============================================================
    total_visible_blocks = n_front_masked_blocks + n_full_blocks + n_back_masked_blocks
    if total_visible_blocks == 0:
        """
        No K blocks visible - write zeros and exit.
        """
        # Write zeros to output
        o_offset = (
            Out
            + off_z * stride_oz
            + off_h_q * stride_oh
            + cu_seqlens_q_start * stride_om
        )
        o_ptrs = o_offset + offs_m[:, None] * stride_om + offs_d_v[None, :] * stride_on
        o_mask = offs_m[:, None] < seqlen_q
        if PADDED_HEAD_V:
            o_mask = o_mask & (offs_d_v[None, :] < ACTUAL_BLOCK_DMODEL_V)
        tl.store(
            o_ptrs,
            tl.zeros([BLOCK_M, BLOCK_DMODEL_V], dtype=Out.type.element_ty),
            mask=o_mask,
        )

        # Write zeros to LSE
        if RETURN_LSE:
            l_ptrs = (
                LSE
                + off_z * stride_lse_z
                + off_h_q * stride_lse_h
                + cu_seqlens_q_start * stride_lse_m
                + offs_m * stride_lse_m
            )
            tl.store(
                l_ptrs, tl.zeros([BLOCK_M], dtype=tl.float32), mask=offs_m < seqlen_q
            )
        return

    # ============================================================
    #         NORMAL PROCESSING (Some K Blocks Visible)
    # ============================================================
    """
    This program has visible K blocks to process.
    We'll use two calls to handle different block types efficiently.
    """

    # Initialize for processing
    # Compute pointers for all the tensors used in this kernel.
    q_offset = (
        Q + off_z * stride_qz + off_h_q * stride_qh + cu_seqlens_q_start * stride_qm
    )
    q_ptrs = q_offset + offs_m[:, None] * stride_qm + offs_d_qk[None, :] * stride_qk
    k_offset = (
        K + off_z * stride_kz + off_h_k * stride_kh + cu_seqlens_k_start * stride_kn
    )
    k_ptrs = k_offset + offs_d_qk[:, None] * stride_kk + offs_n[None, :] * stride_kn
    v_offset = (
        V + off_z * stride_vz + off_h_k * stride_vh + cu_seqlens_k_start * stride_vk
    )
    v_ptrs = v_offset + offs_n[:, None] * stride_vk + offs_d_v[None, :] * stride_vn
    if USE_BIAS:
        # Note: this might get large enough to overflow on some configs
        bias_offset = off_h_q * stride_bh
        bias_ptrs = (
            bias
            + bias_offset
            + offs_m[:, None] * stride_bm
            + offs_n[None, :] * stride_bn
        )
    else:
        bias_ptrs = None

    if USE_ALIBI:
        a_offset = off_z * stride_az + off_h_q * stride_ah
        alibi_slope = tl.load(ALIBI_SLOPES + a_offset)
    else:
        alibi_slope = None

    # initialize pointer to m and l
    m_i = tl.full([BLOCK_M], float("-inf"), dtype=ACCUMULATOR_TYPE)
    l_i = tl.full([BLOCK_M], 1.0, dtype=ACCUMULATOR_TYPE)
    acc = tl.zeros([BLOCK_M, BLOCK_DMODEL_V], dtype=ACCUMULATOR_TYPE)

    # Q is loaded once at the beginning and shared by all N blocks.
    q_ptrs_mask = offs_m[:, None] < seqlen_q
    if PADDED_HEAD_QK:
        q_ptrs_mask = q_ptrs_mask & (offs_d_qk[None, :] < ACTUAL_BLOCK_DMODEL_QK)
    q = tl.load(q_ptrs, mask=q_ptrs_mask, other=0.0)

    # ========== Process MASKED K Blocks in the front ==========
    # NOTE: we use USE_SLIDING_WINDOW as guard because the compiler will crash other wise. front masking is only for sliding window so that is fine.
    if n_front_masked_blocks > 0 and USE_SLIDING_WINDOW:
        block_min = n_front_skip_blocks * BLOCK_N
        block_max = (n_front_skip_blocks + n_front_masked_blocks) * BLOCK_N

        k_descale_ptr = (
            K_Descale + k_descale_offset + n_front_skip_blocks * stride_k_descale_blk
        )
        v_descale_ptr = (
            V_Descale + k_descale_offset + n_front_skip_blocks * stride_k_descale_blk
        )

        acc, l_i, m_i = _attn_fwd_mask(
            acc,
            l_i,
            m_i,
            q,
            k_ptrs,
            v_ptrs,
            bias_ptrs,
            stride_kn,
            stride_vk,
            stride_bn,
            stride_sn,
            stride_sm,
            start_m,
            seqlen_k,
            seqlen_q,
            dropout_p,
            philox_seed,
            philox_offset_base,
            SD_MASK,
            stride_sz,
            stride_sh,
            off_z,
            off_h_q,
            offs_m,
            offs_n,
            offs_d_qk,
            offs_d_v,
            block_min,  # Start of front masked blocks
            block_max,  # End of front masked blocks
            0,  # n_extra_tokens (0 for front blocks, only relevant for last block)
            alibi_slope,
            q_descale,
            k_descale_ptr,
            v_descale_ptr if V_QUANT_SCHEME == 0 else None,
            FP8_MAX,
            stride_k_descale_blk,
            IS_CAUSAL,
            BLOCK_M,
            BLOCK_N,
            PRE_LOAD_V,
            ENABLE_DROPOUT,
            PADDED_HEAD_QK,
            PADDED_HEAD_V,
            ACTUAL_BLOCK_DMODEL_QK,
            ACTUAL_BLOCK_DMODEL_V,
            USE_ALIBI=USE_ALIBI,
            USE_EXP2=USE_EXP2,
            RETURN_SCORES=RETURN_SCORES,
            USE_SLIDING_WINDOW=USE_SLIDING_WINDOW,
            WINDOW_SIZE_LEFT=WINDOW_SIZE_LEFT,
            WINDOW_SIZE_RIGHT=WINDOW_SIZE_RIGHT,
            ACCUMULATOR_TYPE=ACCUMULATOR_TYPE,
            V_QUANT_SCHEME=V_QUANT_SCHEME,
        )

    # ========== Process FULL K Blocks (Fast Path) ==========
    if n_full_blocks > 0:
        block_min = (n_front_skip_blocks + n_front_masked_blocks) * BLOCK_N
        block_max = (
            n_front_skip_blocks + n_front_masked_blocks + n_full_blocks
        ) * BLOCK_N

        k_descale_ptr = (
            K_Descale
            + k_descale_offset
            + (n_front_skip_blocks + n_front_masked_blocks) * stride_k_descale_blk
        )
        v_descale_ptr = (
            V_Descale
            + k_descale_offset
            + (n_front_skip_blocks + n_front_masked_blocks) * stride_k_descale_blk
        )

        acc, l_i, m_i = _attn_fwd_no_mask(
            acc,
            l_i,
            m_i,
            q,
            k_ptrs,
            v_ptrs,
            bias_ptrs,
            stride_kn,
            stride_vk,
            stride_bn,
            stride_sn,
            stride_sm,
            start_m,
            seqlen_k,
            seqlen_q,
            dropout_p,
            philox_seed,
            philox_offset_base,
            SD_MASK,
            stride_sz,
            stride_sh,
            off_z,
            off_h_q,
            offs_m,
            offs_n,
            offs_d_qk,
            offs_d_v,
            block_min,  # Start of range: 0
            block_max,  # End of range: n_full_blocks * BLOCK_N
            alibi_slope,
            q_descale,
            k_descale_ptr,
            v_descale_ptr if V_QUANT_SCHEME == 0 else None,
            FP8_MAX,
            stride_k_descale_blk,
            BLOCK_M,
            BLOCK_N,
            PRE_LOAD_V,
            ENABLE_DROPOUT,
            PADDED_HEAD_QK,
            PADDED_HEAD_V,
            ACTUAL_BLOCK_DMODEL_QK,
            ACTUAL_BLOCK_DMODEL_V,
            USE_ALIBI=USE_ALIBI,
            USE_EXP2=USE_EXP2,
            RETURN_SCORES=RETURN_SCORES,
            ACCUMULATOR_TYPE=ACCUMULATOR_TYPE,
            V_QUANT_SCHEME=V_QUANT_SCHEME,
        )

    # ========== Process MASKED K Blocks in the back ==========
    if n_back_masked_blocks > 0:
        block_min = (
            n_front_skip_blocks + n_front_masked_blocks + n_full_blocks
        ) * BLOCK_N
        block_max = (
            n_front_skip_blocks
            + n_front_masked_blocks
            + n_full_blocks
            + n_back_masked_blocks
        ) * BLOCK_N

        k_descale_ptr = (
            K_Descale
            + k_descale_offset
            + (n_front_skip_blocks + n_front_masked_blocks + n_full_blocks)
            * stride_k_descale_blk
        )
        v_descale_ptr = (
            V_Descale
            + k_descale_offset
            + (n_front_skip_blocks + n_front_masked_blocks + n_full_blocks)
            * stride_k_descale_blk
        )

        acc, l_i, m_i = _attn_fwd_mask(
            acc,
            l_i,
            m_i,
            q,
            k_ptrs,
            v_ptrs,
            bias_ptrs,
            stride_kn,
            stride_vk,
            stride_bn,
            stride_sn,
            stride_sm,
            start_m,
            seqlen_k,
            seqlen_q,
            dropout_p,
            philox_seed,
            philox_offset_base,
            SD_MASK,
            stride_sz,
            stride_sh,
            off_z,
            off_h_q,
            offs_m,
            offs_n,
            offs_d_qk,
            offs_d_v,
            block_min,  # Start of range: n_full_blocks * BLOCK_N
            block_max,  # End of range: n_visible_k_blocks * BLOCK_N
            n_extra_tokens,  # Padding tokens in last block
            alibi_slope,
            q_descale,
            k_descale_ptr,
            v_descale_ptr if V_QUANT_SCHEME == 0 else None,
            FP8_MAX,
            stride_k_descale_blk,
            IS_CAUSAL,  # Use actual causal flag
            BLOCK_M,
            BLOCK_N,
            PRE_LOAD_V,
            ENABLE_DROPOUT,
            PADDED_HEAD_QK,
            PADDED_HEAD_V,
            ACTUAL_BLOCK_DMODEL_QK,
            ACTUAL_BLOCK_DMODEL_V,
            USE_ALIBI=USE_ALIBI,
            USE_EXP2=USE_EXP2,
            RETURN_SCORES=RETURN_SCORES,
            USE_SLIDING_WINDOW=USE_SLIDING_WINDOW,
            WINDOW_SIZE_LEFT=WINDOW_SIZE_LEFT,
            WINDOW_SIZE_RIGHT=WINDOW_SIZE_RIGHT,
            ACCUMULATOR_TYPE=ACCUMULATOR_TYPE,
            V_QUANT_SCHEME=V_QUANT_SCHEME,
        )

    # ============================================================
    #                        EPILOGUE
    # ============================================================
    # This helps the compiler do Newton Raphson on l_i vs on acc which is much larger.
    # Instead of directly computing 1/l_i which can be inf,
    # we check for the invalid case first
    if USE_SLIDING_WINDOW:
        # For rows where m_i is still -inf, no keys were valid
        # Set l_i to 1.0 to avoid division by zero (acc is already 0)
        invalid_mask = m_i == float("-inf")
        l_i_safe = tl.where(invalid_mask, 1.0, l_i)
        l_recip = 1 / l_i_safe[:, None]
    else:
        invalid_mask = None
        l_recip = 1 / l_i[:, None]

    if V_QUANT_SCHEME == 0:
        acc = (acc * l_recip) / FP8_MAX
    else:
        acc = (acc * l_recip * v_descale) / FP8_MAX

    if V_Mean is not None:
        v_mean_ptr = (
            V_Mean
            + off_z * stride_v_mean_z
            + off_h_k * stride_v_mean_h
        )
        v_mean = tl.load(
            v_mean_ptr + offs_d_v[None, :],
            mask=offs_d_v[None, :] < ACTUAL_BLOCK_DMODEL_V,
            other=0.0,
        )
        acc += v_mean

    if ENABLE_DROPOUT:
        dropout_scale = 1 / (1 - dropout_p)
        acc = acc * dropout_scale

    # compute log-sum-exp
    if RETURN_LSE:
        if USE_EXP2:
            # RCP_LN2: tl.constexpr = 1.4426950408889634
            LN2: tl.constexpr = 0.6931471824645996
            # compute log-sum-exp in base 2 units
            # mi_base2 = m_i * RCP_LN2
            mi_base2 = m_i
            # For invalid rows, log(l_i) would be -inf, but we want LSE to be -inf
            # So we handle this case explicitly
            if USE_SLIDING_WINDOW:
                log_l_i = tl.where(invalid_mask, 0.0, tl.math.log2(l_i))
                softmax_lse = mi_base2 + log_l_i
                # Ensure invalid rows have LSE = -inf
                softmax_lse = tl.where(invalid_mask, float("-inf"), softmax_lse)
            else:
                softmax_lse = mi_base2 + tl.math.log2(l_i)
            # convert back to natural units
            softmax_lse *= LN2
        else:
            if USE_SLIDING_WINDOW:
                log_l_i = tl.where(invalid_mask, 0.0, tl.math.log(l_i))
                softmax_lse = m_i + log_l_i
                softmax_lse = tl.where(invalid_mask, float("-inf"), softmax_lse)
            else:
                softmax_lse = m_i + tl.math.log(l_i)

    # handle masking edge cases
    if USE_SLIDING_WINDOW:
        if IS_CAUSAL:
            pass
        else:
            pass
    else:
        if IS_CAUSAL:
            # When seqlen_q > seqlen_k, some rows are completely above the causal diagonal
            # These rows have all -inf attention scores, resulting in NaN after softmax
            # e.g.
            # Q length: 6, K length: 4
            # Causal mask (X = can attend, . = cannot):
            #    K0 K1 K2 K3
            # Q0   .  .  .  .  <- All masked, would give NaN
            # Q1   .  .  .  .  <- All masked, would give NaN
            # Q2   X  .  .  .  <- First valid row
            # Q3   X  X  .  .
            # Q4   X  X  X  .
            # Q5   X  X  X  X
            causal_start_idx = seqlen_q - seqlen_k
            start_m_idx = start_m * BLOCK_M

            # Create mask for rows that need zeroing
            row_indices = start_m_idx + tl.arange(0, BLOCK_M)
            causal_mask = row_indices < causal_start_idx

            # Zero out both acc and LSE for these rows
            if causal_start_idx > start_m_idx:
                end_m_idx = (start_m + 1) * BLOCK_M
                if causal_start_idx < end_m_idx:
                    # This block contains the boundary - need to mask acc
                    out_mask_boundary = tl.full(
                        (BLOCK_DMODEL_V,), causal_start_idx, dtype=tl.int32
                    )
                    out_ptrs_mask = row_indices[:, None] >= out_mask_boundary[None, :]
                    z = 0.0
                    acc = tl.where(out_ptrs_mask, acc, z.to(acc.type.element_ty))

            # Zero out LSE for rows above diagonal
            if RETURN_LSE:
                softmax_lse = tl.where(causal_mask, 0.0, softmax_lse)

    # write back LSE(Log Sum Exponents), the log of the normalization constant
    if RETURN_LSE:
        l_offset = (
            LSE
            + off_z * stride_lse_z
            + off_h_q * stride_lse_h
            + cu_seqlens_q_start * stride_lse_m
        )
        l_ptrs = l_offset + offs_m * stride_lse_m

    # If seqlen_q not multiple of BLOCK_M, we need to mask out the last few rows.
    # This is only true for the last Q block. For others, overflow_size will be -ve
    end_m_idx = (start_m + 1) * BLOCK_M
    overflow_size = end_m_idx - seqlen_q
    if RETURN_LSE:
        if overflow_size > 0:
            boundary = tl.full((BLOCK_M,), BLOCK_M - overflow_size, dtype=tl.int32)
            l_ptrs_mask = tl.arange(0, BLOCK_M) < boundary
            tl.store(l_ptrs, softmax_lse, mask=l_ptrs_mask)
        else:
            tl.store(l_ptrs, softmax_lse)

    # write back O
    o_offset = (
        Out + off_z * stride_oz + off_h_q * stride_oh + cu_seqlens_q_start * stride_om
    )
    o_ptrs = o_offset + offs_m[:, None] * stride_om + offs_d_v[None, :] * stride_on
    o_ptrs_mask = tl.full([BLOCK_M, BLOCK_DMODEL_V], 1, dtype=tl.int1)
    if overflow_size > 0:
        o_ptrs_mask = o_ptrs_mask & (offs_m[:, None] < seqlen_q)
    if PADDED_HEAD_V:
        o_ptrs_mask = o_ptrs_mask & (offs_d_v[None, :] < ACTUAL_BLOCK_DMODEL_V)

    tl.store(o_ptrs, acc.to(Out.dtype.element_ty), mask=o_ptrs_mask)


def fav3_sage_triton_impl(
    q: torch.Tensor,
    k: torch.Tensor,
    v: torch.Tensor,
    o: torch.Tensor,
    softmax_lse: Optional[torch.Tensor],
    sd_mask: Optional[torch.Tensor],
    sm_scale: float,
    alibi_slopes: Optional[torch.Tensor],
    causal: bool,
    window_size_left: int,
    window_size_right: int,
    bias: Optional[torch.Tensor],
    layout: Literal["bshd", "bhsd", "thd"],
    # varlen
    cu_seqlens_q: Optional[torch.Tensor],
    cu_seqlens_k: Optional[torch.Tensor],
    max_seqlens_q: int,
    max_seqlens_k: int,
    # dropout
    dropout_p: float,
    philox_seed: Optional[int],
    philox_offset: Optional[int],
    # misc
    return_scores: bool,
    use_exp2: bool,
    # fp8
    q_descale: Optional[torch.Tensor],
    k_descale: Optional[torch.Tensor],
    v_descale: Optional[torch.Tensor],
    FP8_MAX: float,
    v_mean: Optional[torch.Tensor] = None,
    # seqused for FA v3
    seqused_q: Optional[torch.Tensor] = None,
    seqused_k: Optional[torch.Tensor] = None,
    # rotary (optional)
    rotary_cos: Optional[torch.Tensor] = None,
    rotary_sin: Optional[torch.Tensor] = None,
    rotary_interleaved: bool = False,
    seqlens_rotary: Optional[torch.Tensor] = None,
):
    # get params, strides and shape
    IS_VARLEN = layout == "thd"

    # common assertions
    assert (
        0.0 <= dropout_p <= 1.0
    ), f"dropout_p must be between 0 and 1, got {dropout_p}"
    assert (
        q.device == k.device == v.device == o.device
    ), f"All tensors must be on the same device. Got: q={q.device}, k={k.device}, v={v.device}, o={o.device}"
    assert (
        q.dtype == k.dtype == torch.int8
    ), f"q, k must have the dtype torch.int8. Got {q.dtype} for q and {k.dtype} for k"
    current_device = torch.cuda.current_device()
    assert (
        q.is_cuda and q.device.index == current_device
    ), f"Device mismatch: Kernel will launch on cuda:{current_device}, but tensors are on {q.device}"

    # get shapes and strides
    if IS_VARLEN:
        # shape
        total_seqlen_q, nheads_q, head_size_q = q.shape
        total_seqlen_k, nheads_k, head_size_k = k.shape
        total_seqlen_v, nheads_v, head_size_v = v.shape

        # assert shapes
        assert (
            cu_seqlens_q is not None
        ), "cu_seqlens_q must be provided for varlen layout"
        assert (
            cu_seqlens_k is not None
        ), "cu_seqlens_k must be provided for varlen layout"
        assert (
            max_seqlens_q is not None and max_seqlens_q > 0
        ), "max_seqlens_q must be provided and positive for varlen layout"
        assert (
            max_seqlens_k is not None and max_seqlens_k > 0
        ), "max_seqlens_k must be provided and positive for varlen layout"

        # assert head dimensions
        assert (
            head_size_q == head_size_k
        ), f"head sizes must match: q={head_size_q}, k={head_size_k}"
        assert (
            nheads_k == nheads_v
        ), f"k and v must have same number of heads: k={nheads_k}, v={nheads_v}"
        assert (
            nheads_q % nheads_k == 0
        ), f"nheads_q {nheads_q} must be divisible by nheads_k {nheads_k} for GQA/MQA"

        # assert output shapes
        assert o.shape == (
            total_seqlen_q,
            nheads_q,
            head_size_v,
        ), f"o shape {o.shape} != expected {(total_seqlen_q, nheads_q, head_size_v)}"

        # assert cu_seqlens
        assert (
            cu_seqlens_q.dtype == torch.int32
        ), f"cu_seqlens_q must be int32, got {cu_seqlens_q.dtype}"
        assert (
            cu_seqlens_k.dtype == torch.int32
        ), f"cu_seqlens_k must be int32, got {cu_seqlens_k.dtype}"
        assert cu_seqlens_q[0] == 0, "cu_seqlens_q must start with 0"
        assert cu_seqlens_k[0] == 0, "cu_seqlens_k must start with 0"
        assert (
            cu_seqlens_q[-1] == total_seqlen_q
        ), f"cu_seqlens_q[-1] {cu_seqlens_q[-1]} != total_seqlen_q {total_seqlen_q}"
        assert (
            cu_seqlens_k[-1] == total_seqlen_k
        ), f"cu_seqlens_k[-1] {cu_seqlens_k[-1]} != total_seqlen_k {total_seqlen_k}"

        # set vars
        batch = len(cu_seqlens_q) - 1
        head_size_qk = head_size_q

        # Assert softmax_lse tensor is large enough
        if softmax_lse is not None:
            assert (
                softmax_lse.shape[0] >= nheads_q
            ), f"softmax_lse.shape[0]={softmax_lse.shape[0]} must be >= nheads_q={nheads_q}"
            assert (
                softmax_lse.shape[1] >= total_seqlen_q
            ), f"softmax_lse.shape[1]={softmax_lse.shape[1]} must be >= total_seqlen_q={total_seqlen_q}"
            assert (
                softmax_lse.dtype == torch.float32
            ), f"softmax_lse must be float32, got {softmax_lse.dtype}"
            assert (
                softmax_lse.device == q.device
            ), f"softmax_lse must be on same device as q"

        # strides
        stride_qb, stride_qh, stride_qm, stride_qd = (
            0,
            q.stride(1),
            q.stride(0),
            q.stride(2),
        )
        stride_kb, stride_kh, stride_kn, stride_kd = (
            0,
            k.stride(1),
            k.stride(0),
            k.stride(2),
        )
        stride_vb, stride_vh, stride_vn, stride_vd = (
            0,
            v.stride(1),
            v.stride(0),
            v.stride(2),
        )
        stride_ob, stride_oh, stride_om, stride_od = (
            0,
            o.stride(1),
            o.stride(0),
            o.stride(2),
        )
        stride_lse_z, stride_lse_h, stride_lse_m = (
            (
                0,
                softmax_lse.stride(0),
                softmax_lse.stride(1),
            )
            if softmax_lse is not None
            else (0, 0, 0)
        )
    else:
        bshd = [0, 1, 2, 3] if layout == "bshd" else [0, 2, 1, 3]
        # shapes
        batch_q, seqlen_q, nheads_q, head_size_q = map_dims(q.shape, bshd)
        batch_k, seqlen_k, nheads_k, head_size_k = map_dims(k.shape, bshd)
        batch_v, seqlen_v, nheads_v, head_size_v = map_dims(v.shape, bshd)

        # assert batch dimensions
        assert (
            batch_q == batch_k == batch_v
        ), f"batch sizes must match: q={batch_q}, k={batch_k}, v={batch_v}"

        # assert head dimensions
        assert (
            head_size_q == head_size_k
        ), f"head sizes must match: q={head_size_q}, k={head_size_k}"
        assert (
            nheads_k == nheads_v
        ), f"k and v must have same number of heads: k={nheads_k}, v={nheads_v}"
        assert (
            nheads_q % nheads_k == 0
        ), f"nheads_q {nheads_q} must be divisible by nheads_k {nheads_k} for GQA/MQA"

        # assert sequence lengths
        assert (
            seqlen_k == seqlen_v
        ), f"k and v sequence lengths must match: k={seqlen_k}, v={seqlen_v}"

        # assert output shapes
        assert o.shape == (
            q.shape[0],
            q.shape[1],
            q.shape[2],
            v.shape[-1],
        ), f"o shape {o.shape} != expected {(batch_q, seqlen_q, nheads_q, head_size_v)}"

        # set vars
        batch = batch_q
        head_size_qk = head_size_q
        max_seqlens_q = seqlen_q
        max_seqlens_k = seqlen_k

        # Assert softmax_lse tensor is large enough
        if softmax_lse is not None:
            assert (
                softmax_lse.shape[0] >= batch
            ), f"softmax_lse.shape[0]={softmax_lse.shape[0]} must be >= batch={batch}"
            assert (
                softmax_lse.shape[1] >= nheads_q
            ), f"softmax_lse.shape[1]={softmax_lse.shape[1]} must be >= nheads_q={nheads_q}"
            assert (
                softmax_lse.shape[2] >= seqlen_q
            ), f"softmax_lse.shape[2]={softmax_lse.shape[2]} must be >= seqlen_q={seqlen_q}"
            assert (
                softmax_lse.dtype == torch.float32
            ), f"softmax_lse must be float32, got {softmax_lse.dtype}"
            assert (
                softmax_lse.device == q.device
            ), f"softmax_lse must be on same device as q"

        # strides
        stride_qb, stride_qm, stride_qh, stride_qd = map_dims(q.stride(), bshd)
        stride_kb, stride_kn, stride_kh, stride_kd = map_dims(k.stride(), bshd)
        stride_vb, stride_vn, stride_vh, stride_vd = map_dims(v.stride(), bshd)
        stride_ob, stride_om, stride_oh, stride_od = map_dims(o.stride(), bshd)
        stride_lse_z, stride_lse_h, stride_lse_m = (
            softmax_lse.stride() if softmax_lse is not None else (0, 0, 0)
        )

    # apply rotary embeddings
    if rotary_cos is not None and rotary_sin is not None:
        raise NotImplementedError("Rotary embeddings prefill are not implemented yet.")
    else:
        assert o.dtype in [
            torch.float16,
            torch.bfloat16,
            torch.float32,
        ], f"Output tensor o must be fp16, bf16, or fp32 when using fp8, got {o.dtype}"

    stride_q_descale_z, stride_q_descale_h, stride_q_descale_blk = q_descale.stride()
    stride_k_descale_z, stride_k_descale_h, stride_k_descale_blk = k_descale.stride()

    if V_QUANT_SCHEME == 1:
        stride_v_descale_z, stride_v_descale_h, _ = v_descale.stride()
    else:
        stride_v_descale_z = stride_v_descale_h = 0

    # check features
    use_sliding_window = window_size_left != -1 or window_size_right != -1
    use_alibi, (stride_az, stride_ah) = (
        (True, alibi_slopes.stride()) if alibi_slopes is not None else (False, (0, 0))
    )
    # NOTE: a large bias tensor leads to overflow during pointer arithmetic
    if bias is not None:
        assert bias.numel() < 2**31

    # Get closest power of 2 over or equal to 32 for both QK and V dimensions
    padded_d_model_qk = 1 << (head_size_qk - 1).bit_length()
    padded_d_model_v = 1 << (head_size_v - 1).bit_length()
    # Smallest head_dim supported is 16. If smaller, the tile in the
    # kernel is padded - there is no padding in memory for any dims.
    padded_d_model_qk = max(padded_d_model_qk, 16)
    padded_d_model_v = max(padded_d_model_v, 16)

    # sd_mask assertions and strides
    if sd_mask is not None:
        assert dropout_p > 0.0 or return_scores, "sd_mask provided but not used"
        assert (
            sd_mask is not None
        ), "sd_mask must be provided when return_scores=True or dropout_p > 0"
        # Assert sd_mask tensor is large enough
        assert (
            sd_mask.shape[0] >= batch
        ), f"sd_mask.shape[0]={sd_mask.shape[0]} must be >= batch={batch}"
        assert (
            sd_mask.shape[1] >= nheads_q
        ), f"sd_mask.shape[1]={sd_mask.shape[1]} must be >= nheads_q={nheads_q}"
        assert (
            sd_mask.shape[2] >= max_seqlens_q
        ), f"sd_mask.shape[2]={sd_mask.shape[2]} must be >= max_seqlens_q={max_seqlens_q}"
        assert (
            sd_mask.shape[3] >= max_seqlens_k
        ), f"sd_mask.shape[3]={sd_mask.shape[3]} must be >= max_seqlens_k={max_seqlens_k}"
        assert sd_mask.device == q.device, f"sd_mask must be on same device as q"

        stride_sz, stride_sh, stride_sm, stride_sn = (
            sd_mask.stride(0),
            sd_mask.stride(1),
            sd_mask.stride(2),
            sd_mask.stride(3),
        )
    else:
        stride_sz, stride_sh, stride_sm, stride_sn = (0, 0, 0, 0)

    if bias is not None:
        stride_bz, stride_bh, stride_bm, stride_bn = (
            bias.stride(0),
            bias.stride(1),
            bias.stride(2),
            bias.stride(3),
        )
    else:
        stride_bz, stride_bh, stride_bm, stride_bn = (0, 0, 0, 0)

    return_lse = True if softmax_lse is not None else False

    # launch kernel
    grid = lambda META: (batch, nheads_q, triton.cdiv(max_seqlens_q, META["BLOCK_M"]))
    config = get_fwd_configs(False)
    # print v_mean
    attn_fwd[grid](
        q,
        k,
        v,
        bias,
        q_descale,
        k_descale,
        v_descale,
        FP8_MAX,
        v_mean,
        stride_q_descale_z,
        stride_q_descale_h,
        stride_q_descale_blk,
        stride_k_descale_z,
        stride_k_descale_h,
        stride_k_descale_blk,
        stride_v_descale_z,
        stride_v_descale_h,
        v_mean.stride(0) if v_mean is not None else 0,
        v_mean.stride(1) if v_mean is not None else 0,
        softmax_lse,
        o,
        sd_mask,
        alibi_slopes,
        stride_qb,
        stride_qh,
        stride_qm,
        stride_qd,
        stride_kb,
        stride_kh,
        stride_kn,
        stride_kd,
        stride_vb,
        stride_vh,
        stride_vn,
        stride_vd,
        stride_ob,
        stride_oh,
        stride_om,
        stride_od,
        stride_bz,
        stride_bh,
        stride_bm,
        stride_bn,
        stride_az,
        stride_ah,
        stride_sz,
        stride_sh,
        stride_sm,
        stride_sn,
        stride_lse_z,
        stride_lse_h,
        stride_lse_m,
        cu_seqlens_q,
        cu_seqlens_k,
        seqused_q,
        seqused_k,  # Pass seqused tensors
        V_QUANT_SCHEME=V_QUANT_SCHEME,
        dropout_p=dropout_p,
        philox_seed=philox_seed,
        philox_offset_base=philox_offset,
        RETURN_LSE=return_lse,
        HQ=nheads_q,
        HK=nheads_k,
        ACTUAL_BLOCK_DMODEL_QK=head_size_qk,
        ACTUAL_BLOCK_DMODEL_V=head_size_v,
        MAX_SEQLENS_Q=max_seqlens_q,
        MAX_SEQLENS_K=max_seqlens_k,
        SM_SCALE=sm_scale,
        IS_CAUSAL=causal,
        USE_SLIDING_WINDOW=use_sliding_window,
        WINDOW_SIZE_LEFT=window_size_left,
        WINDOW_SIZE_RIGHT=window_size_right,
        IS_VARLEN=IS_VARLEN,
        BLOCK_DMODEL_QK=padded_d_model_qk,
        BLOCK_DMODEL_V=padded_d_model_v,
        USE_BIAS=False if bias is None else True,
        USE_ALIBI=use_alibi,
        ENABLE_DROPOUT=dropout_p > 0.0,
        USE_EXP2=use_exp2,
        RETURN_SCORES=return_scores,
        USE_SEQUSED=(seqused_q is not None or seqused_k is not None),
        **config,
    )


def compute_k_smoothing_factors(
    k: torch.Tensor, tensor_layout: str = "NHD"
) -> torch.Tensor:
    """
    Compute per-channel smoothing factors for K tensor following SageAttention approach.

    This computes the mean across the sequence dimension for each channel (head_dim)
    to reduce outliers before quantization, improving INT8 accuracy.

    Args:
        k: Key tensor with shape (B, kv_len, H, head_dim) for NHD layout
           or (B, H, kv_len, head_dim) for HND layout
        tensor_layout: Either "NHD" or "HND"

    Returns:
        k_smooth: Smoothing factors with shape matching k, computed as per-channel mean
    """
    if tensor_layout == "NHD":
        # k shape: [B, kv_len, H, head_dim]
        # Compute mean across sequence dimension (dim=1), keep dims for broadcasting
        k_mean = k.mean(dim=1, keepdim=True)  # [B, 1, H, head_dim]
    elif tensor_layout == "HND":
        # k shape: [B, H, kv_len, head_dim]
        # Compute mean across sequence dimension (dim=2), keep dims for broadcasting
        k_mean = k.mean(dim=2, keepdim=True)  # [B, H, 1, head_dim]
    else:
        raise ValueError(f"Unknown tensor layout: {tensor_layout}")

    return k_mean


def sage_quant(
    q,
    k,
    v,
    FP8_TYPE,
    FP8_MAX,
    BLKQ=128,
    BLKK=64,
    sm_scale=None,
    tensor_layout="NHD",
    smooth_kv=True,
):
    """
    Quantize Q and K tensors to INT8 with per-block scaling.

    Args:
        q: Query tensor
        k: Key tensor
        BLKQ: Block size for Q quantization
        BLKK: Block size for K quantization
        sm_scale: Softmax scale factor (defaults to head_dim^-0.5)
        tensor_layout: Either "NHD" or "HND"
        smooth_kv: Whether to apply K tensor smoothing before quantization

    Returns:
        q_int8: Quantized Q tensor
        q_scale: Per-block scales for Q
        k_int8: Quantized K tensor
        k_scale: Per-block scales for K
        v_fp8: Quantized V tensor in FP8
        v_scale: Per-block scales for V
        v_mean: Mean of V tensor if smoothing applied, else None
    """
<<<<<<< HEAD
=======
    q_int8 = torch.empty_like(q, dtype=torch.int8, device=q.device)
    k_int8 = torch.empty_like(k, dtype=torch.int8, device=k.device)
    v_fp8 = torch.empty_like(v, dtype=FP8_TYPE, device=v.device)

    # Apply K tensor smoothing following SageAttention approach
    k_smooth = None
    if smooth_k:
        if km is None:
            # TOOD maybe we turn this into a kernel?
            km = compute_k_smoothing_factors(k, tensor_layout)
            k_smooth = km
        k = k - km
>>>>>>> b1168cc6

    if tensor_layout == "HND":
        b, h_qo, qo_len, head_dim = q.shape
        _, h_kv, kv_len, _ = k.shape

        stride_bz_q, stride_h_q, stride_seq_q = q.stride(0), q.stride(1), q.stride(2)
        stride_bz_k, stride_h_k, stride_seq_k = k.stride(0), k.stride(1), k.stride(2)

    elif tensor_layout == "NHD":
        b, qo_len, h_qo, head_dim = q.shape
        _, kv_len, h_kv, _ = k.shape

        stride_bz_q, stride_h_q, stride_seq_q = q.stride(0), q.stride(2), q.stride(1)
        stride_bz_k, stride_h_k, stride_seq_k = k.stride(0), k.stride(2), k.stride(1)
    else:
        raise ValueError(f"Unknown tensor layout: {tensor_layout}")

    # Apply K tensor smoothing following SageAttention approach
    v_mean = None
    if smooth_kv:
        # Allocate output tensors for smoothed K and V
        k_smoothed = torch.empty_like(k)
        v_smoothed = torch.empty_like(v)

        v_mean = torch.empty((b, h_kv, head_dim), device=v.device, dtype=torch.float32)

        # Launch kernel
        SEQLEN_K_PADDED = triton.next_power_of_2(kv_len)
        grid = (b * h_kv * head_dim,)

        kv_smooth_kernel[grid](
            k,
            v,
            v_smoothed,
            k_smoothed,
            v_mean,
            stride_bz_k,
            stride_h_k,
            v_mean.stride(0),
            v_mean.stride(1),
            stride_seq_k,
            b,
            h_kv,
            kv_len,
            SEQLEN_K_PADDED,
            head_dim,
        )

        k = k_smoothed
        v = v_smoothed

    q_int8 = torch.empty(q.shape, dtype=torch.int8, device=q.device)
    k_int8 = torch.empty(k.shape, dtype=torch.int8, device=k.device)
    v_fp8 = torch.empty(v.shape, dtype=FP8_TYPE, device=v.device)

    Q_NUM_BLKS = (qo_len + BLKQ - 1) // BLKQ
    K_NUM_BLKS = (kv_len + BLKK - 1) // BLKK

    q_scale = torch.empty((b, h_qo, Q_NUM_BLKS), device=q.device, dtype=torch.float32)
    k_scale = torch.empty((b, h_kv, K_NUM_BLKS), device=q.device, dtype=torch.float32)
    if V_QUANT_SCHEME == 0:
        v_scale = torch.empty(
            (b, h_kv, K_NUM_BLKS), device=v.device, dtype=torch.float32
        )
    else:
        v_scale = torch.empty((b, h_kv, head_dim), device=v.device, dtype=torch.float32)

    if sm_scale is None:
        sm_scale = head_dim**-0.5

    q_task_count = b * h_qo * Q_NUM_BLKS
    k_task_count = b * h_kv * K_NUM_BLKS
    if V_QUANT_SCHEME == 0:
        v_task_count = b * h_kv * K_NUM_BLKS
    else:
        v_task_count = b * h_kv * head_dim

    grid = (q_task_count + k_task_count + v_task_count,)

    # call sage_quant_kernel
    sage_quant_kernel[grid](
        q,
        q_int8,
        q_scale,
        k,
        k_int8,
        k_scale,
        v,
        v_fp8,
        v_scale,
        stride_bz_q,
        stride_h_q,
        stride_seq_q,
        stride_bz_k,
        stride_h_k,
        stride_seq_k,
        q_scale.stride(0),
        q_scale.stride(1),
        k_scale.stride(0),
        k_scale.stride(1),
        v_scale.stride(0),
        v_scale.stride(1),
        (sm_scale * 1.4426950408889634),
        q_task_count,
        k_task_count,
        b,
        h_qo,
        h_kv,
        Q_NUM_BLKS,
        K_NUM_BLKS,
        qo_len,
        kv_len,
        triton.next_power_of_2(kv_len),
        FP8_MAX=FP8_MAX,
        INT8_MAX=torch.iinfo(q_int8.dtype).max,
        D=head_dim,
        BLK_Q=BLKQ,
        BLK_K=BLKK,
        V_QUANT_SCHEME=V_QUANT_SCHEME,
    )

    return q_int8, q_scale, k_int8, k_scale, v_fp8, v_scale, v_mean


@triton.jit
def kv_smooth_kernel(
    K_ptrs,
    V_ptrs,
    V_smoothed_ptrs,
    K_smoothed_ptrs,
    V_mean_ptrs,
    stride_bz,
    stride_h,
    stride_mean_bz,
    stride_mean_h,
    stride_seq,
    B,
    H,
    SEQLEN,
    SEQLEN_PADDED: tl.constexpr,
    D: tl.constexpr,
):
    pid = tl.program_id(0)
    off_d, off_h, off_b = pid_grid_3d(pid, D, H, B)
    offs_k = tl.arange(0, SEQLEN_PADDED)
    k_offs = off_b * stride_bz + off_h * stride_h + offs_k * stride_seq + off_d
    k_ptrs = K_ptrs + k_offs
    v_ptrs = V_ptrs + k_offs

    k_vals = tl.load(k_ptrs, mask=offs_k < SEQLEN, other=0.0).to(tl.float32)
    k_mean = tl.sum(k_vals, axis=0) / SEQLEN
    k_smooth = k_vals - k_mean
    k_smoothed_ptrs = K_smoothed_ptrs + k_offs
    tl.store(k_smoothed_ptrs, k_smooth, mask=offs_k < SEQLEN)

    v_vals = tl.load(v_ptrs, mask=offs_k < SEQLEN, other=0.0).to(tl.float32)
    v_mean = tl.sum(v_vals, axis=0) / SEQLEN
    v_smooth = v_vals - v_mean
    v_smoothed_ptrs = V_smoothed_ptrs + k_offs
    tl.store(v_smoothed_ptrs, v_smooth, mask=offs_k < SEQLEN)

    v_mean_out_ptrs = V_mean_ptrs + off_b * stride_mean_bz + off_h * stride_mean_h + off_d
    tl.store(v_mean_out_ptrs, v_mean)


@triton.jit
def sage_quant_kernel(
    Q_Input,
    Q_Output,
    Q_Scale,
    K_Input,
    K_Output,
    K_Scale,
    V_Input,
    V_Output,
    V_Scale,
    stride_qz,
    stride_qh,
    stride_qn,
    stride_kz,
    stride_kh,
    stride_kn,
    stride_qsz,
    stride_qsh,
    stride_ksz,
    stride_ksh,
    stride_vsz,
    stride_vsh,
    sm_scale,
    q_task_count,
    k_task_count,
    BATCH,
    Q_HEAD,
    K_HEAD,
    Q_NUM_BLKS,
    K_NUM_BLKS,
    SEQLEN_Q,
    SEQLEN_K,
    SEQLEN_K_PADDED: tl.constexpr,
    FP8_MAX: tl.constexpr,
    INT8_MAX: tl.constexpr,
    D: tl.constexpr,
    BLK_Q: tl.constexpr,
    BLK_K: tl.constexpr,
    V_QUANT_SCHEME: tl.constexpr,
):
    pid = tl.program_id(0)

    offs_blk_q = tl.arange(0, BLK_Q)
    offs_blk_k = tl.arange(0, BLK_K)
    offs_d = tl.arange(0, D)

    if pid < q_task_count:
        # here we do Q
        off_blk, off_h, off_b = pid_grid_3d(pid, Q_NUM_BLKS, Q_HEAD, BATCH)
        offs_qn = off_blk * BLK_Q + offs_blk_q

        q_offs = (
            off_b * stride_qz
            + off_h * stride_qh
            + offs_qn[:, None] * stride_qn
            + offs_d[None, :]
        )

        q_input_ptrs = Q_Input + q_offs
        q_output_ptrs = Q_Output + q_offs
        q_scale_ptrs = Q_Scale + off_b * stride_qsz + off_h * stride_qsh + off_blk

        _general_quant_kernel(
            q_input_ptrs,
            q_output_ptrs,
            q_scale_ptrs,
            INT8_MAX,
            offs_qn[:, None] < SEQLEN_Q,
            sm_scale,
        )
    elif pid >= q_task_count and pid < q_task_count + k_task_count:
        # here we do K
        _pid = pid - q_task_count
        off_blk, off_h, off_b = pid_grid_3d(_pid, K_NUM_BLKS, K_HEAD, BATCH)

        offs_kn = off_blk * BLK_K + offs_blk_k

        k_offs = (
            off_b * stride_kz
            + off_h * stride_kh
            + offs_kn[:, None] * stride_kn
            + offs_d[None, :]
        )

        k_input_ptrs = K_Input + k_offs
        k_output_ptrs = K_Output + k_offs
        k_scale_ptrs = K_Scale + off_b * stride_ksz + off_h * stride_ksh + off_blk

        _general_quant_kernel(
            k_input_ptrs,
            k_output_ptrs,
            k_scale_ptrs,
            INT8_MAX,
            offs_kn[:, None] < SEQLEN_K,
        )
    else:
        # V
        _pid = pid - (q_task_count + k_task_count)
        if V_QUANT_SCHEME == 0:
            off_blk, off_h, off_b = pid_grid_3d(_pid, K_NUM_BLKS, K_HEAD, BATCH)
            offs_kn = off_blk * BLK_K + offs_blk_k

            v_offs = (
                off_b * stride_kz
                + off_h * stride_kh
                + offs_kn[:, None] * stride_kn
                + offs_d[None, :]
            )

            v_input_ptrs = V_Input + v_offs
            v_output_ptrs = V_Output + v_offs
            v_scale_ptrs = V_Scale + off_b * stride_vsz + off_h * stride_vsh + off_blk
            _general_quant_kernel(
                v_input_ptrs,
                v_output_ptrs,
                v_scale_ptrs,
                FP8_MAX,
                mask=None,
            )
        else:
            # TODO Blocked access for the SEQLEN_K_PADDED
            off_d, off_h, off_b = pid_grid_3d(_pid, D, K_HEAD, BATCH)
            offs_k = tl.arange(0, SEQLEN_K_PADDED)

            v_offs = off_b * stride_kz + off_h * stride_kh + offs_k * stride_kn + off_d

            v_input_ptrs = V_Input + v_offs
            v_output_ptrs = V_Output + v_offs

            v_scale_ptrs = V_Scale + off_b * stride_vsz + off_h * stride_vsh + off_d
            _general_quant_kernel(
                v_input_ptrs, v_output_ptrs, v_scale_ptrs, FP8_MAX, offs_k < SEQLEN_K
            )


@triton.jit
def _general_quant_kernel(
    input_ptrs, output_ptrs, scale_ptrs, DTYPE_MAX, mask, sm_scale=None
):
    if mask is not None:
        x = tl.load(input_ptrs, mask=mask, other=0.0)
    else:
        x = tl.load(input_ptrs)
    x = x.to(tl.float32)
    if sm_scale is not None:
        x *= sm_scale
    scale = tl.max(tl.abs(x)) / DTYPE_MAX
    x_quant = x / scale
    if output_ptrs.dtype.element_ty == tl.int8:
        x_quant += 0.5 * tl.where(x_quant >= 0, 1, -1)
    x_quant = x_quant.to(output_ptrs.dtype.element_ty)
    tl.store(output_ptrs, x_quant, mask=mask)
    tl.store(scale_ptrs, scale)<|MERGE_RESOLUTION|>--- conflicted
+++ resolved
@@ -2171,22 +2171,6 @@
         v_scale: Per-block scales for V
         v_mean: Mean of V tensor if smoothing applied, else None
     """
-<<<<<<< HEAD
-=======
-    q_int8 = torch.empty_like(q, dtype=torch.int8, device=q.device)
-    k_int8 = torch.empty_like(k, dtype=torch.int8, device=k.device)
-    v_fp8 = torch.empty_like(v, dtype=FP8_TYPE, device=v.device)
-
-    # Apply K tensor smoothing following SageAttention approach
-    k_smooth = None
-    if smooth_k:
-        if km is None:
-            # TOOD maybe we turn this into a kernel?
-            km = compute_k_smoothing_factors(k, tensor_layout)
-            k_smooth = km
-        k = k - km
->>>>>>> b1168cc6
-
     if tensor_layout == "HND":
         b, h_qo, qo_len, head_dim = q.shape
         _, h_kv, kv_len, _ = k.shape
@@ -2237,9 +2221,9 @@
         k = k_smoothed
         v = v_smoothed
 
-    q_int8 = torch.empty(q.shape, dtype=torch.int8, device=q.device)
-    k_int8 = torch.empty(k.shape, dtype=torch.int8, device=k.device)
-    v_fp8 = torch.empty(v.shape, dtype=FP8_TYPE, device=v.device)
+    q_int8 = torch.empty_like(q, dtype=torch.int8, device=q.device)
+    k_int8 = torch.empty_like(k, dtype=torch.int8, device=k.device)
+    v_fp8 = torch.empty_like(v, dtype=FP8_TYPE, device=v.device)
 
     Q_NUM_BLKS = (qo_len + BLKQ - 1) // BLKQ
     K_NUM_BLKS = (kv_len + BLKK - 1) // BLKK
