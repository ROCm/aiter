import os
import warnings
import torch
import triton
import triton.language as tl
from typing import Literal, Optional
from .utils import (
    DEBUG,
    AUTOTUNE,
    FP8_AUTO_DESCALE,
    compute_alibi_block,
    get_arch,
    map_dims,
)
from aiter.ops.triton.utils._triton.pid_preprocessing import pid_grid_3d

# 0 for per block quantization, 1 for per channel quantization
V_QUANT_SCHEME = int(os.environ.get("V_QUANT_SCHEME", "1"))


def get_fwd_configs(autotune: bool):
    assert not autotune, "Autotuning is not supported."
    return {
        "BLOCK_M": 256,
        "BLOCK_N": 128,
        "waves_per_eu": 2,
        "PRE_LOAD_V": True,
        "num_stages": 1,
        "num_warps": 8,
    }

    configs = []
    keys = [
        "IS_CAUSAL",
        "dropout_p",
        "MAX_SEQLENS_Q",
        "MAX_SEQLENS_K",
        "ACTUAL_BLOCK_DMODEL_QK",
        "ACTUAL_BLOCK_DMODEL_V",
        "IS_VARLEN",
        "HQ",
        "HK",
    ]

    # get best config for the architecture
    if not autotune:
        arch = get_arch()
        if arch == "gfx950":
            configs.append(
                triton.Config(
                    {
                        "BLOCK_M": 128,
                        "BLOCK_N": 128,
                        "waves_per_eu": 2,
                        "PRE_LOAD_V": False,
                    },
                    num_stages=1,
                    num_warps=4,
                )
            )
        elif arch == "gfx942":
            configs.append(
                triton.Config(
                    {
                        "BLOCK_M": 128,
                        "BLOCK_N": 64,
                        "waves_per_eu": 2,
                        "PRE_LOAD_V": True,
                    },
                    num_warps=4,
                    num_stages=1,
                )
            )
            # if get_cu_count() < 304:
            #    configs.extend(
            #        [
            #            # best fp8 config
            #            triton.Config(
            #                {
            #                    "BLOCK_M": 128,
            #                    "BLOCK_N": 64,
            #                    "waves_per_eu": 2,
            #                    "PRE_LOAD_V": False,
            #                },
            #                num_stages=1,
            #                num_warps=4,
            #            ),
            #            ## best f16 config
            #            #triton.Config(
            #            #    {
            #            #        "BLOCK_M": 128,
            #            #        "BLOCK_N": 32,
            #            #        "waves_per_eu": 2,
            #            #        "PRE_LOAD_V": False,
            #            #    },
            #            #    num_stages=2,
            #            #    num_warps=4,
            #            #),
            #        ]
            #    )
            # else:
            #    configs.append(
            #        triton.Config(
            #            {
            #                "BLOCK_M": 128,
            #                "BLOCK_N": 64,
            #                "waves_per_eu": 2,
            #                "PRE_LOAD_V": False,
            #            },
            #            num_stages=1,
            #            num_warps=4,
            #        )
            #    )
        elif arch in (
            "gfx1030",
            "gfx1100",
            "gfx1101",
            "gfx1102",
            "gfx1200",
            "gfx1201",
        ):  # RDNA architectures
            configs.append(
                triton.Config(
                    {
                        "BLOCK_M": 32,
                        "BLOCK_N": 32,
                        "waves_per_eu": 2,
                        "PRE_LOAD_V": False,
                    },
                    num_stages=1,
                    num_warps=2,
                )
            )
        else:
            configs.append(
                triton.Config(
                    {
                        "BLOCK_M": 64,
                        "BLOCK_N": 64,
                        "waves_per_eu": 2,
                        "PRE_LOAD_V": False,
                    },
                    num_stages=1,
                    num_warps=4,
                )
            )

        return configs, keys

    # ===================== Autotune Sweep =====================
    BLOCK_M_OPTIONS = [128, 64, 32]
    BLOCK_N_OPTIONS = [128, 64, 32]
    NUM_WARPS_OPTIONS = [2, 4, 8]
    NUM_STAGES_OPTIONS = [1, 2]
    WAVES_PER_EU_OPTIONS = [4, 2, 1]
    PRE_LOAD_V_OPTIONS = [False]
    for bm in BLOCK_M_OPTIONS:
        for bn in BLOCK_N_OPTIONS:
            for waves in WAVES_PER_EU_OPTIONS:
                for nw in NUM_WARPS_OPTIONS:
                    for ns in NUM_STAGES_OPTIONS:
                        for preload_v in PRE_LOAD_V_OPTIONS:
                            configs.append(
                                triton.Config(
                                    {
                                        "BLOCK_M": bm,
                                        "BLOCK_N": bn,
                                        "waves_per_eu": waves,
                                        "PRE_LOAD_V": preload_v,
                                    },
                                    num_stages=ns,
                                    num_warps=nw,
                                )
                            )

    return configs, keys


# fwd_prefill_autotune_configs, fwd_prefill_autotune_keys = get_fwd_configs(AUTOTUNE)


@triton.jit
def _attn_fwd_no_mask(
    acc,
    l_i,
    m_i,
    q,
    k_base_ptrs,
    v_base_ptrs,
    bias_base_ptrs,
    stride_kn,
    stride_vk,
    stride_bn,
    stride_sn,
    stride_sm,
    start_m,
    seqlen_k,
    seqlen_q,
    dropout_p,
    philox_seed,
    philox_offset_base,
    sd_mask,
    stride_sz,
    stride_sh,
    off_z,
    off_h_q,
    offs_m,
    offs_n,
    offs_d_qk,
    offs_d_v,
    block_min,
    block_max,
    alibi_slope,
    q_descale,
    k_descale_base_ptr,
    v_descale_base_ptr,
    FP8_MAX,
    stride_k_descale_blk,
    BLOCK_M: tl.constexpr,
    BLOCK_N: tl.constexpr,
    PRE_LOAD_V: tl.constexpr,
    ENABLE_DROPOUT: tl.constexpr,
    PADDED_HEAD_QK: tl.constexpr,
    PADDED_HEAD_V: tl.constexpr,
    ACTUAL_BLOCK_DMODEL_QK: tl.constexpr,
    ACTUAL_BLOCK_DMODEL_V: tl.constexpr,
    USE_ALIBI: tl.constexpr,
    USE_EXP2: tl.constexpr,
    RETURN_SCORES: tl.constexpr,
    V_QUANT_SCHEME: tl.constexpr,
    ACCUMULATOR_TYPE,
):
    if USE_EXP2:
        RCP_LN2: tl.constexpr = 1.4426950408889634

    k_descale_ptr = k_descale_base_ptr
    if V_QUANT_SCHEME == 0:
        v_descale_ptr = v_descale_base_ptr

    # loop over k, v, and update accumulator
    for start_n in range(block_min, block_max, BLOCK_N):
        # get ptrs
        k_ptrs = k_base_ptrs + start_n * stride_kn
        v_ptrs = v_base_ptrs + start_n * stride_vk

        kv_offs_n = start_n + tl.arange(0, BLOCK_N)
        # Load K
        if PADDED_HEAD_QK:
            k_mask = offs_d_qk[:, None] < ACTUAL_BLOCK_DMODEL_QK
            k = tl.load(k_ptrs, mask=k_mask, other=0.0)
        else:
            k = tl.load(k_ptrs)

        k_descale = tl.load(k_descale_ptr)
        k_descale_ptr += stride_k_descale_blk
        if V_QUANT_SCHEME == 0:
            v_descale = tl.load(v_descale_ptr)
            v_descale_ptr += stride_k_descale_blk

        # Optionally preload V
        if PRE_LOAD_V:
            if PADDED_HEAD_V:
                v_mask = offs_d_v[None, :] < ACTUAL_BLOCK_DMODEL_V
                v = tl.load(v_ptrs, mask=v_mask, other=0.0)
            else:
                v = tl.load(v_ptrs)

        # setup qk accumlator
        qk = tl.zeros([BLOCK_M, BLOCK_N], dtype=ACCUMULATOR_TYPE)

        # -- compute qk ----
        qk += tl.dot(q, k) * (q_descale * k_descale)
        # qk_scaled = qk * SM_SCALE
        qk_scaled = qk
        if USE_ALIBI:
            # compute the global position of each token within the sequence
            q_offs_m = start_m * BLOCK_M + tl.arange(0, BLOCK_M)
            alibi_block = compute_alibi_block(
                alibi_slope, seqlen_q, seqlen_k, q_offs_m, kv_offs_n
            )
            qk_scaled += alibi_block

        # compute qk mask
        qk_mask = (offs_m[:, None] < seqlen_q) & (kv_offs_n[None, :] < seqlen_k)

        # compute bias
        if bias_base_ptrs is not None:
            bias_ptrs = bias_base_ptrs + start_n * stride_bn
            bias = tl.load(bias_ptrs, mask=qk_mask, other=0.0)
            qk_scaled += bias

        # get max scores so far
        m_ij = tl.maximum(m_i, tl.max(qk_scaled, 1))

        # scale and subtract max
        q_shifted = tl.where(
            m_ij[:, None] == float("-inf"), float("-inf"), qk_scaled - m_ij[:, None]
        )

        # Compute scaled QK and softmax probabilities
        if USE_EXP2:
            # p = tl.math.exp2(q_shifted * RCP_LN2)
            p = tl.math.exp2(q_shifted)
        else:
            p = tl.math.exp(q_shifted)

        # CAVEAT: Must update l_ij before applying dropout
        l_ij = tl.sum(p, 1)
        if ENABLE_DROPOUT:
            # Compute pointers for this block
            philox_base = philox_offset_base + off_z * stride_sz + off_h_q * stride_sh
            philox_ptrs = (
                philox_base
                + offs_m[:, None] * stride_sm
                + kv_offs_n[None, :] * stride_sn
            )

            # compute dropout mask
            rng_output = tl.rand(philox_seed, philox_ptrs)
            dropout_mask = rng_output > dropout_p

            # return scores with negative values for dropped vals (only if RETURN_SCORES is True)
            if RETURN_SCORES:
                sd_mask_value = tl.where(dropout_mask, p, -p)
                sd_mask_base = sd_mask + off_z * stride_sz + off_h_q * stride_sh
                sd_mask_ptrs = (
                    sd_mask_base
                    + offs_m[:, None] * stride_sm
                    + kv_offs_n[None, :] * stride_sn
                )

                # Compute mask for sd_mask storage
                sd_store_mask = (offs_m[:, None] < seqlen_q) & (
                    kv_offs_n[None, :] < seqlen_k
                )
                tl.store(sd_mask_ptrs, sd_mask_value, mask=sd_store_mask)

            # apply dropout mask in place
            p = tl.where(dropout_mask, p, 0.0)
        elif RETURN_SCORES:
            # NOTE: the returned score is not the same as the reference because we need to adjust as we find new maxes per block. We are not doing that
            sd_mask_base = sd_mask + off_z * stride_sz + off_h_q * stride_sh
            sd_mask_ptrs = (
                sd_mask_base
                + offs_m[:, None] * stride_sm
                + kv_offs_n[None, :] * stride_sn
            )

            # Compute mask for sd_mask storage
            sd_store_mask = (offs_m[:, None] < seqlen_q) & (
                kv_offs_n[None, :] < seqlen_k
            )
            tl.store(sd_mask_ptrs, p, mask=sd_store_mask)

        # -- update output accumulator --
        # alpha is an adjustment factor for acc and li as we loop and find new maxes
        # store the diff in maxes to adjust acc and li as we discover new maxes
        m_diff = tl.where(m_ij == float("-inf"), float("-inf"), m_i - m_ij)
        if USE_EXP2:
            # alpha = tl.math.exp2(m_diff * RCP_LN2)
            alpha = tl.math.exp2(m_diff)
        else:
            alpha = tl.math.exp(m_diff)
        acc = acc * alpha[:, None]
        if not PRE_LOAD_V:
            if PADDED_HEAD_V:
                v_mask = offs_d_v[None, :] < ACTUAL_BLOCK_DMODEL_V
                v = tl.load(v_ptrs, mask=v_mask, other=0.0)
            else:
                v = tl.load(v_ptrs)

        # -- update m_i and l_i
        l_i = l_i * alpha + l_ij
        m_i = m_ij

        if V_QUANT_SCHEME == 0:
            acc += (
                tl.dot((p * FP8_MAX).to(v.type.element_ty), v, out_dtype=tl.float32)
                * v_descale
            )
        else:
            acc += tl.dot((p * FP8_MAX).to(v.type.element_ty), v, out_dtype=tl.float32)

    return acc, l_i, m_i


@triton.jit
def _attn_fwd_mask(
    acc,
    l_i,
    m_i,
    q,
    k_base_ptrs,
    v_base_ptrs,
    bias_base_ptrs,
    stride_kn,
    stride_vk,
    stride_bn,
    stride_sn,
    stride_sm,
    start_m,
    seqlen_k,
    seqlen_q,
    dropout_p,
    philox_seed,
    philox_offset_base,
    sd_mask,
    stride_sz,
    stride_sh,
    off_z,
    off_h_q,
    offs_m,
    offs_n,
    offs_d_qk,
    offs_d_v,
    block_min,
    block_max,
    n_extra_tokens,
    alibi_slope,
    q_descale,
    k_descale_base_ptr,
    v_descale_base_ptr,
    FP8_MAX,
    stride_k_descale_blk,
    IS_CAUSAL: tl.constexpr,
    BLOCK_M: tl.constexpr,
    BLOCK_N: tl.constexpr,
    PRE_LOAD_V: tl.constexpr,
    ENABLE_DROPOUT: tl.constexpr,
    PADDED_HEAD_QK: tl.constexpr,
    PADDED_HEAD_V: tl.constexpr,
    ACTUAL_BLOCK_DMODEL_QK: tl.constexpr,
    ACTUAL_BLOCK_DMODEL_V: tl.constexpr,
    USE_ALIBI: tl.constexpr,
    USE_EXP2: tl.constexpr,
    RETURN_SCORES: tl.constexpr,
    USE_SLIDING_WINDOW: tl.constexpr,
    WINDOW_SIZE_LEFT: tl.constexpr,
    WINDOW_SIZE_RIGHT: tl.constexpr,
    V_QUANT_SCHEME: tl.constexpr,
    ACCUMULATOR_TYPE,
):
    if USE_EXP2:
        RCP_LN2: tl.constexpr = 1.4426950408889634

    # seqlen diff
    seqlen_delta_qk = seqlen_k - seqlen_q

    k_descale_ptr = k_descale_base_ptr
    if V_QUANT_SCHEME == 0:
        v_descale_ptr = v_descale_base_ptr

    # loop over k, v, and update accumulator
    for start_n in range(block_min, block_max, BLOCK_N):
        # get ptrs
        k_ptrs = k_base_ptrs + start_n * stride_kn
        v_ptrs = v_base_ptrs + start_n * stride_vk

        # For padded blocks, we will overrun the tensor size if
        # we load all BLOCK_N. For others, the blocks are all within range.
        kv_offs_n = start_n + tl.arange(0, BLOCK_N)
        k_mask = kv_offs_n[None, :] < seqlen_k
        v_mask = kv_offs_n[:, None] < seqlen_k
        if PADDED_HEAD_QK:
            k_mask = k_mask & (offs_d_qk[:, None] < ACTUAL_BLOCK_DMODEL_QK)
        if PADDED_HEAD_V:
            v_mask = v_mask & (offs_d_v[None, :] < ACTUAL_BLOCK_DMODEL_V)

        # load k and if preload_v then v
        k = tl.load(k_ptrs, mask=k_mask, other=0.0)
        k_descale = tl.load(k_descale_ptr)
        k_descale_ptr += stride_k_descale_blk
        if V_QUANT_SCHEME == 0:
            v_descale = tl.load(v_descale_ptr)
            v_descale_ptr += stride_k_descale_blk

        if PRE_LOAD_V:
            v = tl.load(v_ptrs, mask=v_mask, other=0.0)

        # setup qk accumlator
        qk = tl.zeros([BLOCK_M, BLOCK_N], dtype=ACCUMULATOR_TYPE)

        # We start from end of seqlen_k so only the first iteration would need
        # to be checked for padding if it is not a multiple of block_n
        # TODO: This can be optimized to only be true for the padded block.
        # If this is the last block / iteration, we want to
        # mask if the sequence length is not a multiple of block size
        # a solution is to always do BLOCK_M // BLOCK_N + 1 steps if not is_modulo_mn.
        # last step might get wasted but that is okay. check if this masking works For
        # that case.
        if (n_extra_tokens != 0) and (start_n + BLOCK_N == block_max):
            boundary_m = tl.full([BLOCK_M], seqlen_k, dtype=tl.int32)
            size_n = start_n + offs_n[None, :]
            mask = size_n < boundary_m[:, None]
            qk = tl.where(mask, qk, float("-inf"))

        # -- compute qk ----
        qk += tl.dot(q, k) * (q_descale * k_descale)
        # qk_scaled = qk * SM_SCALE
        qk_scaled = qk

        if USE_ALIBI:
            # compute the global position of each token within the sequence
            q_offs_m = start_m * BLOCK_M + tl.arange(0, BLOCK_M)
            alibi_block = compute_alibi_block(
                alibi_slope, seqlen_q, seqlen_k, q_offs_m, kv_offs_n
            )
            qk_scaled += alibi_block

        if USE_SLIDING_WINDOW:
            if IS_CAUSAL:
                # ========== CAUSAL SLIDING WINDOW MASKING ==========
                # For causal sliding window, we need to apply both constraints:
                # 1. Causal: col_idx <= row_idx + (seqlen_k - seqlen_q)
                # 2. Sliding window: row_idx - window_left <= col_idx <= row_idx + window_right

                # Get positions
                row_idx = offs_m  # Query positions
                col_idx = kv_offs_n  # Key positions

                # Expand for broadcasting
                row_idx_expanded = row_idx[:, None]  # [BLOCK_M, 1]
                col_idx_expanded = col_idx[None, :]  # [1, BLOCK_N]

                # Apply causal constraint: can only attend to positions before or at the diagonal
                causal_offset = seqlen_k - seqlen_q
                causal_mask = col_idx_expanded > (row_idx_expanded + causal_offset)

                # Apply sliding window constraint
                if WINDOW_SIZE_LEFT < 0:
                    # Only right window constraint
                    window_mask = col_idx_expanded > (
                        row_idx_expanded + causal_offset + WINDOW_SIZE_RIGHT
                    )
                else:
                    # Both left and right window constraints
                    # Adjust window bounds by causal offset
                    left_bound = row_idx_expanded + causal_offset - WINDOW_SIZE_LEFT
                    right_bound = row_idx_expanded + causal_offset + WINDOW_SIZE_RIGHT

                    # Can't attend to positions outside the window
                    window_mask = (col_idx_expanded < left_bound) | (
                        col_idx_expanded > right_bound
                    )

                # Final mask is the union of both constraints (True = cannot attend)
                mask = causal_mask | window_mask

                # Apply mask
                qk_scaled = tl.where(mask, float("-inf"), qk_scaled)
            else:
                # ========== NON-CAUSAL SLIDING WINDOW MASKING ==========
                # Exactly matching reference construct_local_mask:
                # row_idx = query positions, col_idx = key positions
                # sk = seqlen_k, sq = seqlen_q

                # Get positions
                row_idx = offs_m  # Query positions
                col_idx = kv_offs_n  # Key positions

                # sk and sq from reference (no padding masks in this test)
                sk = seqlen_k
                sq = seqlen_q

                # Expand for broadcasting
                row_idx_expanded = row_idx[:, None]  # [BLOCK_M, 1]
                col_idx_expanded = col_idx[None, :]  # [1, BLOCK_N]

                # Reference logic for mask computation
                if WINDOW_SIZE_LEFT < 0:
                    # Reference: return col_idx > row_idx + sk - sq + window_size[1]
                    mask = col_idx_expanded > (
                        row_idx_expanded + sk - sq + WINDOW_SIZE_RIGHT
                    )
                else:
                    # Reference:
                    # sk = torch.full_like(col_idx, seqlen_k) if key_padding_mask is None else sk
                    # return torch.logical_or(
                    #     col_idx > torch.minimum(row_idx + sk - sq + window_size[1], sk),
                    #     col_idx < row_idx + sk - sq - window_size[0],
                    # )
                    # Create sk tensor with proper shape for broadcasting
                    # sk represents the key sequence length, which should be compared per column
                    sk_full = tl.full((1, BLOCK_N), sk, dtype=tl.int32)

                    # Compute boundaries
                    right_bound_val = row_idx_expanded + sk - sq + WINDOW_SIZE_RIGHT
                    right_bound = tl.minimum(right_bound_val, sk_full)
                    left_bound = row_idx_expanded + sk - sq - WINDOW_SIZE_LEFT

                    # Mask where True = cannot attend (matching reference)
                    mask = (col_idx_expanded > right_bound) | (
                        col_idx_expanded < left_bound
                    )

                # Apply mask (set to -inf where mask is True)
                qk_scaled = tl.where(mask, float("-inf"), qk_scaled)
        else:
            if IS_CAUSAL:
                causal_boundary = start_n + offs_n - seqlen_delta_qk
                causal_mask = offs_m[:, None] >= causal_boundary[None, :]
                qk_scaled = tl.where(causal_mask, qk_scaled, float("-inf"))

        # compute qk mask
        qk_mask = (offs_m[:, None] < seqlen_q) & (kv_offs_n[None, :] < seqlen_k)

        # compute bias
        if bias_base_ptrs is not None:
            bias_ptrs = bias_base_ptrs + start_n * stride_bn
            bias = tl.load(bias_ptrs, mask=qk_mask, other=0.0)
            qk_scaled += bias

        # get max scores so far
        m_ij = tl.maximum(m_i, tl.max(qk_scaled, 1))

        # scale and subtract max
        # IMPORTANT: Handle the case where all values are -inf
        # When m_ij = -inf and qk_scaled = -inf, subtraction gives NaN
        # We need to handle this explicitly
        if USE_SLIDING_WINDOW:
            # Check if this block has any valid values (m_ij != -inf)
            # For rows where everything is -inf, set q_shifted to -inf (not NaN)
            q_shifted = tl.where(
                m_ij[:, None] == float("-inf"), float("-inf"), qk_scaled - m_ij[:, None]
            )
        else:
            q_shifted = qk_scaled - m_ij[:, None]

        # Compute scaled QK and softmax probabilities
        if USE_EXP2:
            # p = tl.math.exp2(q_shifted * RCP_LN2)
            p = tl.math.exp2(q_shifted)
        else:
            p = tl.math.exp(q_shifted)

        # CAVEAT: Must update l_ij before applying dropout
        l_ij = tl.sum(p, 1)
        if ENABLE_DROPOUT:
            # Compute pointers for this block
            philox_base = philox_offset_base + off_z * stride_sz + off_h_q * stride_sh
            philox_ptrs = (
                philox_base
                + offs_m[:, None] * stride_sm
                + kv_offs_n[None, :] * stride_sn
            )

            # compute dropout mask
            rng_output = tl.rand(philox_seed, philox_ptrs)
            dropout_mask = rng_output > dropout_p

            # return scores with negative values for dropped vals (only if RETURN_SCORES is True)
            if RETURN_SCORES:
                sd_mask_value = tl.where(dropout_mask, p, -p)
                sd_mask_base = sd_mask + off_z * stride_sz + off_h_q * stride_sh
                sd_mask_ptrs = (
                    sd_mask_base
                    + offs_m[:, None] * stride_sm
                    + kv_offs_n[None, :] * stride_sn
                )

                # Compute mask for sd_mask storage - include bounds check
                sd_store_mask = (offs_m[:, None] < seqlen_q) & (
                    kv_offs_n[None, :] < seqlen_k
                )

                # Add causal mask if applicable to prevent writing to invalid positions
                if IS_CAUSAL:
                    seqlen_delta_qk = seqlen_k - seqlen_q
                    causal_constraint = kv_offs_n[None, :] <= (
                        offs_m[:, None] + seqlen_delta_qk
                    )
                    sd_store_mask = sd_store_mask & causal_constraint

                # Add sliding window mask if applicable
                if USE_SLIDING_WINDOW:
                    seqlen_delta_qk = seqlen_k - seqlen_q
                    if WINDOW_SIZE_LEFT < 0:
                        # Only right window constraint
                        window_constraint = kv_offs_n[None, :] <= (
                            offs_m[:, None] + seqlen_delta_qk + WINDOW_SIZE_RIGHT
                        )
                    else:
                        # Both left and right window constraints
                        left_bound = (
                            offs_m[:, None] + seqlen_delta_qk - WINDOW_SIZE_LEFT
                        )
                        right_bound = (
                            offs_m[:, None] + seqlen_delta_qk + WINDOW_SIZE_RIGHT
                        )
                        window_constraint = (kv_offs_n[None, :] >= left_bound) & (
                            kv_offs_n[None, :] <= right_bound
                        )
                    sd_store_mask = sd_store_mask & window_constraint

                tl.store(sd_mask_ptrs, sd_mask_value, mask=sd_store_mask)

            # apply dropout mask in place
            p = tl.where(dropout_mask, p, 0.0)
        elif RETURN_SCORES:
            # NOTE: the returned score is not the same as the reference because we need to adjust as we find new maxes per block. We are not doing that
            sd_mask_base = sd_mask + off_z * stride_sz + off_h_q * stride_sh
            sd_mask_ptrs = (
                sd_mask_base
                + offs_m[:, None] * stride_sm
                + kv_offs_n[None, :] * stride_sn
            )

            # Compute mask for sd_mask storage - include bounds check
            sd_store_mask = (offs_m[:, None] < seqlen_q) & (
                kv_offs_n[None, :] < seqlen_k
            )

            # Add causal mask if applicable
            if IS_CAUSAL:
                seqlen_delta_qk = seqlen_k - seqlen_q
                causal_constraint = kv_offs_n[None, :] <= (
                    offs_m[:, None] + seqlen_delta_qk
                )
                sd_store_mask = sd_store_mask & causal_constraint

            # Add sliding window mask if applicable
            if USE_SLIDING_WINDOW:
                seqlen_delta_qk = seqlen_k - seqlen_q
                if WINDOW_SIZE_LEFT < 0:
                    # Only right window constraint
                    window_constraint = kv_offs_n[None, :] <= (
                        offs_m[:, None] + seqlen_delta_qk + WINDOW_SIZE_RIGHT
                    )
                else:
                    # Both left and right window constraints
                    left_bound = offs_m[:, None] + seqlen_delta_qk - WINDOW_SIZE_LEFT
                    right_bound = offs_m[:, None] + seqlen_delta_qk + WINDOW_SIZE_RIGHT
                    window_constraint = (kv_offs_n[None, :] >= left_bound) & (
                        kv_offs_n[None, :] <= right_bound
                    )
                sd_store_mask = sd_store_mask & window_constraint

            tl.store(sd_mask_ptrs, p, mask=sd_store_mask)

        # -- update output accumulator --
        # alpha is an adjustment factor for acc and li as we loop and find new maxes
        # store the diff in maxes to adjust acc and li as we discover new maxes
        m_diff = tl.where(m_ij == float("-inf"), float("-inf"), m_i - m_ij)
        if USE_EXP2:
            # alpha = tl.math.exp2(m_diff * RCP_LN2)
            alpha = tl.math.exp2(m_diff)
        else:
            alpha = tl.math.exp(m_diff)
        acc = acc * alpha[:, None]
        if not PRE_LOAD_V:
            v = tl.load(v_ptrs, mask=v_mask, other=0.0)

        # -- update m_i and l_i
        l_i = l_i * alpha + l_ij
        m_i = m_ij
        if V_QUANT_SCHEME == 0:
            acc += (
                tl.dot((p * FP8_MAX).to(v.type.element_ty), v, out_dtype=tl.float32)
                * v_descale
            )
        else:
            acc += tl.dot((p * FP8_MAX).to(v.type.element_ty), v, out_dtype=tl.float32)

    return acc, l_i, m_i


@triton.jit
def compute_window_bounds(
    q_start,
    q_end,
    diag,
    seqlen_k,
    WINDOW_SIZE_LEFT: tl.constexpr,
    WINDOW_SIZE_RIGHT: tl.constexpr,
    IS_CAUSAL: tl.constexpr,
):
    """Calculate the window boundaries for a query block."""
    # Left boundary
    if WINDOW_SIZE_LEFT < 0:
        left_min = 0
        left_max = 0
    else:
        left_min = tl.maximum(0, q_start + diag - WINDOW_SIZE_LEFT)
        left_max = tl.maximum(0, q_end + diag - WINDOW_SIZE_LEFT)

    # Right boundary
    if IS_CAUSAL:
        # Causal cap: col ≤ row + diag
        right_min = tl.minimum(seqlen_k - 1, q_start + diag)
        right_max = tl.minimum(seqlen_k - 1, q_end + diag)
    else:
        if WINDOW_SIZE_RIGHT < 0:
            right_min = tl.minimum(seqlen_k - 1, q_start + diag + WINDOW_SIZE_RIGHT)
            right_max = tl.minimum(seqlen_k - 1, q_end + diag + WINDOW_SIZE_RIGHT)
        else:
            # Non-causal doesn't have the diagonal constraint
            right_min = tl.minimum(seqlen_k - 1, q_start + diag + WINDOW_SIZE_RIGHT)
            right_max = tl.minimum(seqlen_k - 1, q_end + diag + WINDOW_SIZE_RIGHT)

    return left_min, left_max, right_min, right_max


@triton.jit
def classify_window_blocks(
    left_min, left_max, right_min, right_max, BLOCK_N: tl.constexpr
):
    """Classify blocks based on window boundaries."""
    # First and last blocks that have ANY overlap with window
    first_block = left_min // BLOCK_N
    last_block = right_max // BLOCK_N

    # First block that is FULLY visible for all rows in Q block
    full_left_block = left_max // BLOCK_N + (left_max % BLOCK_N != 0)
    clipped_left = tl.minimum(full_left_block, last_block + 1)

    # Last block that is FULLY visible for all rows in Q block
    last_full_block_candidate = right_min // BLOCK_N
    if (last_full_block_candidate + 1) * BLOCK_N - 1 > right_min:
        last_full_block_candidate -= 1
    full_right_block = tl.maximum(last_full_block_candidate, clipped_left - 1)

    # Calculate counts
    n_front_skip_blocks = first_block
    n_front_masked_blocks = tl.maximum(0, clipped_left - first_block)
    n_full_blocks = tl.maximum(0, full_right_block - clipped_left + 1)
    n_back_masked_blocks = tl.maximum(0, last_block - full_right_block)

    return (
        n_front_skip_blocks,
        n_front_masked_blocks,
        n_full_blocks,
        n_back_masked_blocks,
        clipped_left,
    )  # Return clipped_left for padded block handling


@triton.jit
def handle_padded_last_block(
    n_extra_tokens,
    last_block,
    total_k_blocks,
    clipped_left,
    n_front_masked_blocks,
    n_full_blocks,
    n_back_masked_blocks,
):
    """Ensure a padded last K-block is never classified as 'full'.

    We move the padded last block (if visible) into the back-masked bucket.
    If it's already back-masked, we do nothing.  If it was counted in the
    front-masked range, we decrement front-masked; if it was counted as full,
    we decrement full.  Then we increment back-masked.
    """
    padded_last_k = (n_extra_tokens != 0) & (last_block == total_k_blocks - 1)

    if padded_last_k:
        # current 'full' range right edge
        full_right_block = clipped_left + n_full_blocks - 1

        # If last_block is already beyond full_right_block, it's already in back-masked → nothing to do
        last_already_back_masked = last_block > full_right_block
        if not last_already_back_masked:
            # If the window starts past last_block, it was counted in front-masked
            if clipped_left > last_block:
                n_front_masked_blocks = tl.maximum(0, n_front_masked_blocks - 1)
            else:
                # Otherwise it was counted 'full' → move it out of full
                n_full_blocks = tl.maximum(0, n_full_blocks - 1)
            # In both cases we need one more back-masked block
            n_back_masked_blocks = n_back_masked_blocks + 1

    return n_front_masked_blocks, n_full_blocks, n_back_masked_blocks


@triton.jit
def compute_padding_info(seqlen_k, BLOCK_N: tl.constexpr):
    """Calculate padding information for the last K block."""
    # check if we will need to do masking due either BLOCK_N being bigger than seqlen_k or seqlen_k not being a factor of BLOCK_N
    # n_extra_tokens = 10 % 4 = 2
    # This means the last K block has 2 valid tokens and 2 padding positions
    # K blocks visualization:
    #         Block 0         Block 1         Block 2 (last)
    #         K0 K1 K2 K3    K4 K5 K6 K7     K8 K9 ?? ??
    #         ↑---------↑    ↑---------↑     ↑---↑ ↑---↑
    #         full block     full block      valid  pad
    if seqlen_k < BLOCK_N:
        n_extra_tokens = BLOCK_N - seqlen_k
    elif seqlen_k % BLOCK_N:
        n_extra_tokens = seqlen_k % BLOCK_N
    else:
        n_extra_tokens = 0
    return n_extra_tokens


@triton.jit
def compute_block_masking(
    seqlen_k,
    seqlen_q,
    start_m,
    IS_CAUSAL: tl.constexpr,
    USE_SLIDING_WINDOW: tl.constexpr,
    WINDOW_SIZE_LEFT: tl.constexpr,
    WINDOW_SIZE_RIGHT: tl.constexpr,
    BLOCK_M: tl.constexpr,
    BLOCK_N: tl.constexpr,
):
    """
    Classify K blocks for attention computation with sliding window support.

    Returns:
        - n_front_skip_blocks: Blocks completely before the window
        - n_front_masked_blocks: Blocks partially overlapping window front
        - n_full_blocks: Blocks completely inside the window
        - n_back_masked_blocks: Blocks partially overlapping window back
        - n_extra_tokens: Padding tokens in last K block
    """

    # common
    q_start = start_m * BLOCK_M
    q_end = tl.minimum((start_m + 1) * BLOCK_M - 1, seqlen_q - 1)
    diag = seqlen_k - seqlen_q
    total_k_blocks = tl.cdiv(seqlen_k, BLOCK_N)
    n_extra_tokens = compute_padding_info(seqlen_k, BLOCK_N)

    if USE_SLIDING_WINDOW:
        # get window bounds
        left_min, left_max, right_min, right_max = compute_window_bounds(
            q_start,
            q_end,
            diag,
            seqlen_k,
            WINDOW_SIZE_LEFT,
            WINDOW_SIZE_RIGHT,
            IS_CAUSAL,
        )

        # window vanishes → early exit
        if right_max < left_min:
            return 0, 0, 0, 0, n_extra_tokens

        # classify blocks
        (
            n_front_skip_blocks,
            n_front_masked_blocks,
            n_full_blocks,
            n_back_masked_blocks,
            clipped_left,
        ) = classify_window_blocks(left_min, left_max, right_min, right_max, BLOCK_N)

        # handle padded last block if needed
        if n_extra_tokens != 0:
            last_block = right_max // BLOCK_N
            n_front_masked_blocks, n_full_blocks, n_back_masked_blocks = (
                handle_padded_last_block(
                    n_extra_tokens,
                    last_block,
                    total_k_blocks,
                    clipped_left,
                    n_front_masked_blocks,
                    n_full_blocks,
                    n_back_masked_blocks,
                )
            )
        return (
            n_front_skip_blocks,
            n_front_masked_blocks,
            n_full_blocks,
            n_back_masked_blocks,
            n_extra_tokens,
        )
    else:
        if IS_CAUSAL:
            # ========== CAUSAL MODE: Classify K Blocks ==========
            # Calculate causal boundary for this Q block
            #          [K0 K1 K2 K3] [K4 K5 K6 K7] [K8 K9 ?? ??]
            # Q0-Q3:   [ 1  0  0  0] [ 0  0  0  0] [ 0  0 -- --]  ← Q0
            #          [ 1  1  0  0] [ 0  0  0  0] [ 0  0 -- --]  ← Q1
            #          [ 1  1  1  0] [ 0  0  0  0] [ 0  0 -- --]  ← Q2
            #          [ 1  1  1  1] [ 1  1  0  0] [ 0  0 -- --]  ← Q3
            #                            ↑ can see up to K5
            #
            # Q4-Q7:   [ 1  1  1  1] [ 1  1  1  0] [ 0  0 -- --]  ← Q4
            #          [ 1  1  1  1] [ 1  1  1  1] [ 0  0 -- --]  ← Q5
            #          [ 1  1  1  1] [ 1  1  1  1] [ 1  0 -- --]  ← Q6
            #          [ 1  1  1  1] [ 1  1  1  1] [ 1  1 -- --]  ← Q7

            # ------------------------------------------------------------
            # 1. figure out, in tokens, the right-most K position
            #    this Q-block may attend to
            # ------------------------------------------------------------
            k_max_token = q_end + diag  # last visible K index

            # this Q-block is entirely above the diagonal ⇒ nothing to do
            if k_max_token < 0:
                return 0, 0, 0, 0, n_extra_tokens

            k_max_token = tl.minimum(k_max_token, seqlen_k - 1)

            # ------------------------------------------------------------
            # 2. translate token indices into K-block indices
            # ------------------------------------------------------------
            last_visible_k_block = k_max_token // BLOCK_N
            n_visible_k_blocks = tl.minimum(last_visible_k_block + 1, total_k_blocks)

            # ------------------------------------------------------------
            # 3. classify those visible blocks
            #    – we *never* skip or mask blocks in front, because causal
            #      attention always starts at K0
            #    – the back side can require several masked blocks:
            #         • intersection of the causal diagonal with K-grid
            #           (at most  ⌈BLOCK_M / BLOCK_N⌉ blocks)
            #         • plus one extra block if this Q-block stops in the
            #           middle of a K-block or the last K-block is padded
            # ------------------------------------------------------------
            padded_last_k = n_extra_tokens != 0
            is_modulo_mn = (not padded_last_k) & (seqlen_q % BLOCK_M == 0)

            n_back_masked_blocks = BLOCK_M // BLOCK_N + tl.where(is_modulo_mn, 0, 1)
            n_back_masked_blocks = tl.minimum(n_back_masked_blocks, n_visible_k_blocks)

            n_front_skip_blocks = 0  # causal never skips the left side
            n_front_masked_blocks = 0  # ditto
            n_full_blocks = n_visible_k_blocks - n_back_masked_blocks
        else:
            # ========== NON-CAUSAL MODE ==========
            # Without causal mask, all positions can attend to all positions
            # Only need to handle the padding in the last block
            #          [K0 K1 K2 K3] [K4 K5 K6 K7] [K8 K9 ?? ??]
            # Q0-Q3:   [ 1  1  1  1] [ 1  1  1  1] [ 1  1 -∞ -∞]
            #          [ 1  1  1  1] [ 1  1  1  1] [ 1  1 -∞ -∞]
            #          [ 1  1  1  1] [ 1  1  1  1] [ 1  1 -∞ -∞]
            #          [ 1  1  1  1] [ 1  1  1  1] [ 1  1 -∞ -∞]
            #
            # Q4-Q7:   [ 1  1  1  1] [ 1  1  1  1] [ 1  1 -∞ -∞]
            #          [ 1  1  1  1] [ 1  1  1  1] [ 1  1 -∞ -∞]
            #          [ 1  1  1  1] [ 1  1  1  1] [ 1  1 -∞ -∞]
            #          [ 1  1  1  1] [ 1  1  1  1] [ 1  1 -∞ -∞]

            n_front_skip_blocks = 0  # never skips the left side
            n_front_masked_blocks = 0  # ditto
            if n_extra_tokens != 0:
                n_back_masked_blocks = 1  # Last block needs padding mask
                n_full_blocks = total_k_blocks - 1
            else:
                n_back_masked_blocks = 0  # All blocks are aligned
                n_full_blocks = total_k_blocks

        return (
            n_front_skip_blocks,
            n_front_masked_blocks,
            n_full_blocks,
            n_back_masked_blocks,
            n_extra_tokens,
        )


# @triton.autotune(
#     configs=fwd_prefill_autotune_configs,
#     key=fwd_prefill_autotune_keys,
#     use_cuda_graph=True,
# )
@triton.jit
def attn_fwd(
    Q,
    K,
    V,
    bias,
    Q_Descale,
    K_Descale,
    V_Descale,
    FP8_MAX,
    V_Mean,
    stride_q_descale_z,
    stride_q_descale_h,
    stride_q_descale_blk,
    stride_k_descale_z,
    stride_k_descale_h,
    stride_k_descale_blk,
    stride_v_descale_z,
    stride_v_descale_h,
    stride_v_mean_z,
    stride_v_mean_h,
    LSE,
    Out,
    SD_MASK,
    ALIBI_SLOPES,
    stride_qz,
    stride_qh,
    stride_qm,
    stride_qk,
    stride_kz,
    stride_kh,
    stride_kn,
    stride_kk,
    stride_vz,
    stride_vh,
    stride_vk,
    stride_vn,
    stride_oz,
    stride_oh,
    stride_om,
    stride_on,
    stride_bz,
    stride_bh,
    stride_bm,
    stride_bn,
    stride_az,
    stride_ah,
    stride_sz,
    stride_sh,
    stride_sm,
    stride_sn,
    stride_lse_z,
    stride_lse_h,
    stride_lse_m,
    cu_seqlens_q,
    cu_seqlens_k,
    seqused_q,
    seqused_k,  # Add seqused parameters
    dropout_p,
    philox_seed,
    philox_offset_base,
    RETURN_LSE: tl.constexpr,
    HQ: tl.constexpr,
    HK: tl.constexpr,
    ACTUAL_BLOCK_DMODEL_QK: tl.constexpr,
    ACTUAL_BLOCK_DMODEL_V: tl.constexpr,
    MAX_SEQLENS_Q: tl.constexpr,
    MAX_SEQLENS_K: tl.constexpr,
    IS_VARLEN: tl.constexpr,
    SM_SCALE: tl.constexpr,
    IS_CAUSAL: tl.constexpr,
    USE_SLIDING_WINDOW: tl.constexpr,
    WINDOW_SIZE_LEFT: tl.constexpr,
    WINDOW_SIZE_RIGHT: tl.constexpr,
    BLOCK_M: tl.constexpr,
    BLOCK_DMODEL_QK: tl.constexpr,
    BLOCK_DMODEL_V: tl.constexpr,
    BLOCK_N: tl.constexpr,
    PRE_LOAD_V: tl.constexpr,
    USE_BIAS: tl.constexpr,
    ENABLE_DROPOUT: tl.constexpr,
    RETURN_SCORES: tl.constexpr,
    USE_ALIBI: tl.constexpr,
    USE_EXP2: tl.constexpr,
    USE_SEQUSED: tl.constexpr,
    V_QUANT_SCHEME: tl.constexpr,
):
    # set params
    ACCUMULATOR_TYPE = tl.float32  # for q*k product

    # compute offsets
    off_z = tl.program_id(0)
    off_h_q = tl.program_id(1)
    start_m = tl.program_id(2)
    # If MQA / GQA, set the K and V head offsets appropriately.
    GROUP_SIZE: tl.constexpr = HQ // HK
    if GROUP_SIZE != 1:
        off_h_k = off_h_q // GROUP_SIZE
    else:
        off_h_k = off_h_q
    # Determine if we need to mask the heads
    PADDED_HEAD_QK: tl.constexpr = ACTUAL_BLOCK_DMODEL_QK != BLOCK_DMODEL_QK
    PADDED_HEAD_V: tl.constexpr = ACTUAL_BLOCK_DMODEL_V != BLOCK_DMODEL_V

    offs_m = start_m * BLOCK_M + tl.arange(0, BLOCK_M)
    offs_n = tl.arange(0, BLOCK_N)
    offs_d_qk = tl.arange(0, BLOCK_DMODEL_QK)
    offs_d_v = tl.arange(0, BLOCK_DMODEL_V)

    # handle seqlen
    if IS_VARLEN:
        cu_seqlens_q_start = tl.load(cu_seqlens_q + off_z)
        cu_seqlens_q_end = tl.load(cu_seqlens_q + off_z + 1)

        # If seqused is provided, use it to limit the actual sequence length
        if USE_SEQUSED:
            actual_seqlen_q = (
                tl.load(seqused_q + off_z)
                if seqused_q is not None
                else cu_seqlens_q_end - cu_seqlens_q_start
            )
            seqlen_q = tl.minimum(
                actual_seqlen_q, cu_seqlens_q_end - cu_seqlens_q_start
            )
        else:
            seqlen_q = cu_seqlens_q_end - cu_seqlens_q_start

        # we have a one-size-fits-all grid in id(0). Some seqlens might be too small for all start_m so for those we return early.
        if start_m * BLOCK_M > seqlen_q:
            return
        cu_seqlens_k_start = tl.load(cu_seqlens_k + off_z)
        cu_seqlens_k_end = tl.load(cu_seqlens_k + off_z + 1)

        # If seqused is provided, use it to limit the actual sequence length for keys
        if USE_SEQUSED:
            actual_seqlen_k = (
                tl.load(seqused_k + off_z)
                if seqused_k is not None
                else cu_seqlens_k_end - cu_seqlens_k_start
            )
            seqlen_k = tl.minimum(
                actual_seqlen_k, cu_seqlens_k_end - cu_seqlens_k_start
            )
        else:
            seqlen_k = cu_seqlens_k_end - cu_seqlens_k_start
    else:
        cu_seqlens_q_start = 0
        cu_seqlens_k_start = 0
        seqlen_q = MAX_SEQLENS_Q
        seqlen_k = MAX_SEQLENS_K

    # Load scale factors
    # For MQA/GQA (GROUP_SIZE != 1), q_descale uses the same indexing as k/v (off_h_k)
    # For MHA (GROUP_SIZE == 1), q_descale uses off_h_q (same as off_h_k)
    # TODO: consider GROUP_SIZE != 1
    q_descale = tl.load(
        Q_Descale
        + off_z * stride_q_descale_z
        + off_h_q * stride_q_descale_h
        + start_m * stride_q_descale_blk
    )  # MHA: use q head index

    k_descale_offset = off_z * stride_k_descale_z + off_h_k * stride_k_descale_h
    if V_QUANT_SCHEME == 1:
        v_descale = tl.load(
            V_Descale
            + off_z * stride_v_descale_z
            + off_h_k * stride_v_descale_h
            + offs_d_v,
            mask=offs_d_v < ACTUAL_BLOCK_DMODEL_V,
            other=0.0,
        )

    # figure out masking pattern
    (
        n_front_skip_blocks,
        n_front_masked_blocks,
        n_full_blocks,
        n_back_masked_blocks,
        n_extra_tokens,
    ) = compute_block_masking(
        seqlen_k,
        seqlen_q,
        start_m,
        IS_CAUSAL,
        USE_SLIDING_WINDOW,
        WINDOW_SIZE_LEFT,
        WINDOW_SIZE_RIGHT,
        BLOCK_M,
        BLOCK_N,
    )

    # ============================================================
    #          PROGRAM EARLY EXIT (All K Blocks Skipped)
    # ============================================================
    total_visible_blocks = n_front_masked_blocks + n_full_blocks + n_back_masked_blocks
    if total_visible_blocks == 0:
        """
        No K blocks visible - write zeros and exit.
        """
        # Write zeros to output
        o_offset = (
            Out
            + off_z * stride_oz
            + off_h_q * stride_oh
            + cu_seqlens_q_start * stride_om
        )
        o_ptrs = o_offset + offs_m[:, None] * stride_om + offs_d_v[None, :] * stride_on
        o_mask = offs_m[:, None] < seqlen_q
        if PADDED_HEAD_V:
            o_mask = o_mask & (offs_d_v[None, :] < ACTUAL_BLOCK_DMODEL_V)
        tl.store(
            o_ptrs,
            tl.zeros([BLOCK_M, BLOCK_DMODEL_V], dtype=Out.type.element_ty),
            mask=o_mask,
        )

        # Write zeros to LSE
        if RETURN_LSE:
            l_ptrs = (
                LSE
                + off_z * stride_lse_z
                + off_h_q * stride_lse_h
                + cu_seqlens_q_start * stride_lse_m
                + offs_m * stride_lse_m
            )
            tl.store(
                l_ptrs, tl.zeros([BLOCK_M], dtype=tl.float32), mask=offs_m < seqlen_q
            )
        return

    # ============================================================
    #         NORMAL PROCESSING (Some K Blocks Visible)
    # ============================================================
    """
    This program has visible K blocks to process.
    We'll use two calls to handle different block types efficiently.
    """

    # Initialize for processing
    # Compute pointers for all the tensors used in this kernel.
    q_offset = (
        Q + off_z * stride_qz + off_h_q * stride_qh + cu_seqlens_q_start * stride_qm
    )
    q_ptrs = q_offset + offs_m[:, None] * stride_qm + offs_d_qk[None, :] * stride_qk
    k_offset = (
        K + off_z * stride_kz + off_h_k * stride_kh + cu_seqlens_k_start * stride_kn
    )
    k_ptrs = k_offset + offs_d_qk[:, None] * stride_kk + offs_n[None, :] * stride_kn
    v_offset = (
        V + off_z * stride_vz + off_h_k * stride_vh + cu_seqlens_k_start * stride_vk
    )
    v_ptrs = v_offset + offs_n[:, None] * stride_vk + offs_d_v[None, :] * stride_vn
    if USE_BIAS:
        # Note: this might get large enough to overflow on some configs
        bias_offset = off_h_q * stride_bh
        bias_ptrs = (
            bias
            + bias_offset
            + offs_m[:, None] * stride_bm
            + offs_n[None, :] * stride_bn
        )
    else:
        bias_ptrs = None

    if USE_ALIBI:
        a_offset = off_z * stride_az + off_h_q * stride_ah
        alibi_slope = tl.load(ALIBI_SLOPES + a_offset)
    else:
        alibi_slope = None

    # initialize pointer to m and l
    m_i = tl.full([BLOCK_M], float("-inf"), dtype=ACCUMULATOR_TYPE)
    l_i = tl.full([BLOCK_M], 1.0, dtype=ACCUMULATOR_TYPE)
    acc = tl.zeros([BLOCK_M, BLOCK_DMODEL_V], dtype=ACCUMULATOR_TYPE)

    # Q is loaded once at the beginning and shared by all N blocks.
    q_ptrs_mask = offs_m[:, None] < seqlen_q
    if PADDED_HEAD_QK:
        q_ptrs_mask = q_ptrs_mask & (offs_d_qk[None, :] < ACTUAL_BLOCK_DMODEL_QK)
    q = tl.load(q_ptrs, mask=q_ptrs_mask, other=0.0)

    # ========== Process MASKED K Blocks in the front ==========
    # NOTE: we use USE_SLIDING_WINDOW as guard because the compiler will crash other wise. front masking is only for sliding window so that is fine.
    if n_front_masked_blocks > 0 and USE_SLIDING_WINDOW:
        block_min = n_front_skip_blocks * BLOCK_N
        block_max = (n_front_skip_blocks + n_front_masked_blocks) * BLOCK_N

        k_descale_ptr = (
            K_Descale + k_descale_offset + n_front_skip_blocks * stride_k_descale_blk
        )
        v_descale_ptr = (
            V_Descale + k_descale_offset + n_front_skip_blocks * stride_k_descale_blk
        )

        acc, l_i, m_i = _attn_fwd_mask(
            acc,
            l_i,
            m_i,
            q,
            k_ptrs,
            v_ptrs,
            bias_ptrs,
            stride_kn,
            stride_vk,
            stride_bn,
            stride_sn,
            stride_sm,
            start_m,
            seqlen_k,
            seqlen_q,
            dropout_p,
            philox_seed,
            philox_offset_base,
            SD_MASK,
            stride_sz,
            stride_sh,
            off_z,
            off_h_q,
            offs_m,
            offs_n,
            offs_d_qk,
            offs_d_v,
            block_min,  # Start of front masked blocks
            block_max,  # End of front masked blocks
            0,  # n_extra_tokens (0 for front blocks, only relevant for last block)
            alibi_slope,
            q_descale,
            k_descale_ptr,
            v_descale_ptr if V_QUANT_SCHEME == 0 else None,
            FP8_MAX,
            stride_k_descale_blk,
            IS_CAUSAL,
            BLOCK_M,
            BLOCK_N,
            PRE_LOAD_V,
            ENABLE_DROPOUT,
            PADDED_HEAD_QK,
            PADDED_HEAD_V,
            ACTUAL_BLOCK_DMODEL_QK,
            ACTUAL_BLOCK_DMODEL_V,
            USE_ALIBI=USE_ALIBI,
            USE_EXP2=USE_EXP2,
            RETURN_SCORES=RETURN_SCORES,
            USE_SLIDING_WINDOW=USE_SLIDING_WINDOW,
            WINDOW_SIZE_LEFT=WINDOW_SIZE_LEFT,
            WINDOW_SIZE_RIGHT=WINDOW_SIZE_RIGHT,
            ACCUMULATOR_TYPE=ACCUMULATOR_TYPE,
            V_QUANT_SCHEME=V_QUANT_SCHEME,
        )

    # ========== Process FULL K Blocks (Fast Path) ==========
    if n_full_blocks > 0:
        block_min = (n_front_skip_blocks + n_front_masked_blocks) * BLOCK_N
        block_max = (
            n_front_skip_blocks + n_front_masked_blocks + n_full_blocks
        ) * BLOCK_N

        k_descale_ptr = (
            K_Descale
            + k_descale_offset
            + (n_front_skip_blocks + n_front_masked_blocks) * stride_k_descale_blk
        )
        v_descale_ptr = (
            V_Descale
            + k_descale_offset
            + (n_front_skip_blocks + n_front_masked_blocks) * stride_k_descale_blk
        )

        acc, l_i, m_i = _attn_fwd_no_mask(
            acc,
            l_i,
            m_i,
            q,
            k_ptrs,
            v_ptrs,
            bias_ptrs,
            stride_kn,
            stride_vk,
            stride_bn,
            stride_sn,
            stride_sm,
            start_m,
            seqlen_k,
            seqlen_q,
            dropout_p,
            philox_seed,
            philox_offset_base,
            SD_MASK,
            stride_sz,
            stride_sh,
            off_z,
            off_h_q,
            offs_m,
            offs_n,
            offs_d_qk,
            offs_d_v,
            block_min,  # Start of range: 0
            block_max,  # End of range: n_full_blocks * BLOCK_N
            alibi_slope,
            q_descale,
            k_descale_ptr,
            v_descale_ptr if V_QUANT_SCHEME == 0 else None,
            FP8_MAX,
            stride_k_descale_blk,
            BLOCK_M,
            BLOCK_N,
            PRE_LOAD_V,
            ENABLE_DROPOUT,
            PADDED_HEAD_QK,
            PADDED_HEAD_V,
            ACTUAL_BLOCK_DMODEL_QK,
            ACTUAL_BLOCK_DMODEL_V,
            USE_ALIBI=USE_ALIBI,
            USE_EXP2=USE_EXP2,
            RETURN_SCORES=RETURN_SCORES,
            ACCUMULATOR_TYPE=ACCUMULATOR_TYPE,
            V_QUANT_SCHEME=V_QUANT_SCHEME,
        )

    # ========== Process MASKED K Blocks in the back ==========
    if n_back_masked_blocks > 0:
        block_min = (
            n_front_skip_blocks + n_front_masked_blocks + n_full_blocks
        ) * BLOCK_N
        block_max = (
            n_front_skip_blocks
            + n_front_masked_blocks
            + n_full_blocks
            + n_back_masked_blocks
        ) * BLOCK_N

        k_descale_ptr = (
            K_Descale
            + k_descale_offset
            + (n_front_skip_blocks + n_front_masked_blocks + n_full_blocks)
            * stride_k_descale_blk
        )
        v_descale_ptr = (
            V_Descale
            + k_descale_offset
            + (n_front_skip_blocks + n_front_masked_blocks + n_full_blocks)
            * stride_k_descale_blk
        )

        acc, l_i, m_i = _attn_fwd_mask(
            acc,
            l_i,
            m_i,
            q,
            k_ptrs,
            v_ptrs,
            bias_ptrs,
            stride_kn,
            stride_vk,
            stride_bn,
            stride_sn,
            stride_sm,
            start_m,
            seqlen_k,
            seqlen_q,
            dropout_p,
            philox_seed,
            philox_offset_base,
            SD_MASK,
            stride_sz,
            stride_sh,
            off_z,
            off_h_q,
            offs_m,
            offs_n,
            offs_d_qk,
            offs_d_v,
            block_min,  # Start of range: n_full_blocks * BLOCK_N
            block_max,  # End of range: n_visible_k_blocks * BLOCK_N
            n_extra_tokens,  # Padding tokens in last block
            alibi_slope,
            q_descale,
            k_descale_ptr,
            v_descale_ptr if V_QUANT_SCHEME == 0 else None,
            FP8_MAX,
            stride_k_descale_blk,
            IS_CAUSAL,  # Use actual causal flag
            BLOCK_M,
            BLOCK_N,
            PRE_LOAD_V,
            ENABLE_DROPOUT,
            PADDED_HEAD_QK,
            PADDED_HEAD_V,
            ACTUAL_BLOCK_DMODEL_QK,
            ACTUAL_BLOCK_DMODEL_V,
            USE_ALIBI=USE_ALIBI,
            USE_EXP2=USE_EXP2,
            RETURN_SCORES=RETURN_SCORES,
            USE_SLIDING_WINDOW=USE_SLIDING_WINDOW,
            WINDOW_SIZE_LEFT=WINDOW_SIZE_LEFT,
            WINDOW_SIZE_RIGHT=WINDOW_SIZE_RIGHT,
            ACCUMULATOR_TYPE=ACCUMULATOR_TYPE,
            V_QUANT_SCHEME=V_QUANT_SCHEME,
        )

    # ============================================================
    #                        EPILOGUE
    # ============================================================
    # This helps the compiler do Newton Raphson on l_i vs on acc which is much larger.
    # Instead of directly computing 1/l_i which can be inf,
    # we check for the invalid case first
    if USE_SLIDING_WINDOW:
        # For rows where m_i is still -inf, no keys were valid
        # Set l_i to 1.0 to avoid division by zero (acc is already 0)
        invalid_mask = m_i == float("-inf")
        l_i_safe = tl.where(invalid_mask, 1.0, l_i)
        l_recip = 1 / l_i_safe[:, None]
    else:
        invalid_mask = None
        l_recip = 1 / l_i[:, None]

    if V_QUANT_SCHEME == 0:
        acc = (acc * l_recip) / FP8_MAX
    else:
        acc = (acc * l_recip * v_descale) / FP8_MAX

    if V_Mean is not None:
        v_mean_ptr = (
            V_Mean
            + off_z * stride_v_mean_z
            + off_h_k * stride_v_mean_h
        )
        v_mean = tl.load(
            v_mean_ptr + offs_d_v[None, :],
            mask=offs_d_v[None, :] < ACTUAL_BLOCK_DMODEL_V,
            other=0.0,
        )
        acc += v_mean

    if ENABLE_DROPOUT:
        dropout_scale = 1 / (1 - dropout_p)
        acc = acc * dropout_scale

    # compute log-sum-exp
    if RETURN_LSE:
        if USE_EXP2:
            # RCP_LN2: tl.constexpr = 1.4426950408889634
            LN2: tl.constexpr = 0.6931471824645996
            # compute log-sum-exp in base 2 units
            # mi_base2 = m_i * RCP_LN2
            mi_base2 = m_i
            # For invalid rows, log(l_i) would be -inf, but we want LSE to be -inf
            # So we handle this case explicitly
            if USE_SLIDING_WINDOW:
                log_l_i = tl.where(invalid_mask, 0.0, tl.math.log2(l_i))
                softmax_lse = mi_base2 + log_l_i
                # Ensure invalid rows have LSE = -inf
                softmax_lse = tl.where(invalid_mask, float("-inf"), softmax_lse)
            else:
                softmax_lse = mi_base2 + tl.math.log2(l_i)
            # convert back to natural units
            softmax_lse *= LN2
        else:
            if USE_SLIDING_WINDOW:
                log_l_i = tl.where(invalid_mask, 0.0, tl.math.log(l_i))
                softmax_lse = m_i + log_l_i
                softmax_lse = tl.where(invalid_mask, float("-inf"), softmax_lse)
            else:
                softmax_lse = m_i + tl.math.log(l_i)

    # handle masking edge cases
    if USE_SLIDING_WINDOW:
        if IS_CAUSAL:
            pass
        else:
            pass
    else:
        if IS_CAUSAL:
            # When seqlen_q > seqlen_k, some rows are completely above the causal diagonal
            # These rows have all -inf attention scores, resulting in NaN after softmax
            # e.g.
            # Q length: 6, K length: 4
            # Causal mask (X = can attend, . = cannot):
            #    K0 K1 K2 K3
            # Q0   .  .  .  .  <- All masked, would give NaN
            # Q1   .  .  .  .  <- All masked, would give NaN
            # Q2   X  .  .  .  <- First valid row
            # Q3   X  X  .  .
            # Q4   X  X  X  .
            # Q5   X  X  X  X
            causal_start_idx = seqlen_q - seqlen_k
            start_m_idx = start_m * BLOCK_M

            # Create mask for rows that need zeroing
            row_indices = start_m_idx + tl.arange(0, BLOCK_M)
            causal_mask = row_indices < causal_start_idx

            # Zero out both acc and LSE for these rows
            if causal_start_idx > start_m_idx:
                end_m_idx = (start_m + 1) * BLOCK_M
                if causal_start_idx < end_m_idx:
                    # This block contains the boundary - need to mask acc
                    out_mask_boundary = tl.full(
                        (BLOCK_DMODEL_V,), causal_start_idx, dtype=tl.int32
                    )
                    out_ptrs_mask = row_indices[:, None] >= out_mask_boundary[None, :]
                    z = 0.0
                    acc = tl.where(out_ptrs_mask, acc, z.to(acc.type.element_ty))

            # Zero out LSE for rows above diagonal
            if RETURN_LSE:
                softmax_lse = tl.where(causal_mask, 0.0, softmax_lse)

    # write back LSE(Log Sum Exponents), the log of the normalization constant
    if RETURN_LSE:
        l_offset = (
            LSE
            + off_z * stride_lse_z
            + off_h_q * stride_lse_h
            + cu_seqlens_q_start * stride_lse_m
        )
        l_ptrs = l_offset + offs_m * stride_lse_m

    # If seqlen_q not multiple of BLOCK_M, we need to mask out the last few rows.
    # This is only true for the last Q block. For others, overflow_size will be -ve
    end_m_idx = (start_m + 1) * BLOCK_M
    overflow_size = end_m_idx - seqlen_q
    if RETURN_LSE:
        if overflow_size > 0:
            boundary = tl.full((BLOCK_M,), BLOCK_M - overflow_size, dtype=tl.int32)
            l_ptrs_mask = tl.arange(0, BLOCK_M) < boundary
            tl.store(l_ptrs, softmax_lse, mask=l_ptrs_mask)
        else:
            tl.store(l_ptrs, softmax_lse)

    # write back O
    o_offset = (
        Out + off_z * stride_oz + off_h_q * stride_oh + cu_seqlens_q_start * stride_om
    )
    o_ptrs = o_offset + offs_m[:, None] * stride_om + offs_d_v[None, :] * stride_on
    o_ptrs_mask = tl.full([BLOCK_M, BLOCK_DMODEL_V], 1, dtype=tl.int1)
    if overflow_size > 0:
        o_ptrs_mask = o_ptrs_mask & (offs_m[:, None] < seqlen_q)
    if PADDED_HEAD_V:
        o_ptrs_mask = o_ptrs_mask & (offs_d_v[None, :] < ACTUAL_BLOCK_DMODEL_V)

    tl.store(o_ptrs, acc.to(Out.dtype.element_ty), mask=o_ptrs_mask)


def fav3_sage_triton_impl(
    q: torch.Tensor,
    k: torch.Tensor,
    v: torch.Tensor,
    o: torch.Tensor,
    softmax_lse: Optional[torch.Tensor],
    sd_mask: Optional[torch.Tensor],
    sm_scale: float,
    alibi_slopes: Optional[torch.Tensor],
    causal: bool,
    window_size_left: int,
    window_size_right: int,
    bias: Optional[torch.Tensor],
    layout: Literal["bshd", "bhsd", "thd"],
    # varlen
    cu_seqlens_q: Optional[torch.Tensor],
    cu_seqlens_k: Optional[torch.Tensor],
    max_seqlens_q: int,
    max_seqlens_k: int,
    # dropout
    dropout_p: float,
    philox_seed: Optional[int],
    philox_offset: Optional[int],
    # misc
    return_scores: bool,
    use_exp2: bool,
    # fp8
    q_descale: Optional[torch.Tensor],
    k_descale: Optional[torch.Tensor],
    v_descale: Optional[torch.Tensor],
    FP8_MAX: float,
    v_mean: Optional[torch.Tensor] = None,
    # seqused for FA v3
    seqused_q: Optional[torch.Tensor] = None,
    seqused_k: Optional[torch.Tensor] = None,
    # rotary (optional)
    rotary_cos: Optional[torch.Tensor] = None,
    rotary_sin: Optional[torch.Tensor] = None,
    rotary_interleaved: bool = False,
    seqlens_rotary: Optional[torch.Tensor] = None,
):
    # get params, strides and shape
    IS_VARLEN = layout == "thd"

    # common assertions
    assert (
        0.0 <= dropout_p <= 1.0
    ), f"dropout_p must be between 0 and 1, got {dropout_p}"
    assert (
        q.device == k.device == v.device == o.device
    ), f"All tensors must be on the same device. Got: q={q.device}, k={k.device}, v={v.device}, o={o.device}"
    assert (
        q.dtype == k.dtype == torch.int8
    ), f"q, k must have the dtype torch.int8. Got {q.dtype} for q and {k.dtype} for k"
    current_device = torch.cuda.current_device()
    assert (
        q.is_cuda and q.device.index == current_device
    ), f"Device mismatch: Kernel will launch on cuda:{current_device}, but tensors are on {q.device}"

    # get shapes and strides
    if IS_VARLEN:
        # shape
        total_seqlen_q, nheads_q, head_size_q = q.shape
        total_seqlen_k, nheads_k, head_size_k = k.shape
        total_seqlen_v, nheads_v, head_size_v = v.shape

        # assert shapes
        assert (
            cu_seqlens_q is not None
        ), "cu_seqlens_q must be provided for varlen layout"
        assert (
            cu_seqlens_k is not None
        ), "cu_seqlens_k must be provided for varlen layout"
        assert (
            max_seqlens_q is not None and max_seqlens_q > 0
        ), "max_seqlens_q must be provided and positive for varlen layout"
        assert (
            max_seqlens_k is not None and max_seqlens_k > 0
        ), "max_seqlens_k must be provided and positive for varlen layout"

        # assert head dimensions
        assert (
            head_size_q == head_size_k
        ), f"head sizes must match: q={head_size_q}, k={head_size_k}"
        assert (
            nheads_k == nheads_v
        ), f"k and v must have same number of heads: k={nheads_k}, v={nheads_v}"
        assert (
            nheads_q % nheads_k == 0
        ), f"nheads_q {nheads_q} must be divisible by nheads_k {nheads_k} for GQA/MQA"

        # assert output shapes
        assert o.shape == (
            total_seqlen_q,
            nheads_q,
            head_size_v,
        ), f"o shape {o.shape} != expected {(total_seqlen_q, nheads_q, head_size_v)}"

        # assert cu_seqlens
        assert (
            cu_seqlens_q.dtype == torch.int32
        ), f"cu_seqlens_q must be int32, got {cu_seqlens_q.dtype}"
        assert (
            cu_seqlens_k.dtype == torch.int32
        ), f"cu_seqlens_k must be int32, got {cu_seqlens_k.dtype}"
        assert cu_seqlens_q[0] == 0, "cu_seqlens_q must start with 0"
        assert cu_seqlens_k[0] == 0, "cu_seqlens_k must start with 0"
        assert (
            cu_seqlens_q[-1] == total_seqlen_q
        ), f"cu_seqlens_q[-1] {cu_seqlens_q[-1]} != total_seqlen_q {total_seqlen_q}"
        assert (
            cu_seqlens_k[-1] == total_seqlen_k
        ), f"cu_seqlens_k[-1] {cu_seqlens_k[-1]} != total_seqlen_k {total_seqlen_k}"

        # set vars
        batch = len(cu_seqlens_q) - 1
        head_size_qk = head_size_q

        # Assert softmax_lse tensor is large enough
        if softmax_lse is not None:
            assert (
                softmax_lse.shape[0] >= nheads_q
            ), f"softmax_lse.shape[0]={softmax_lse.shape[0]} must be >= nheads_q={nheads_q}"
            assert (
                softmax_lse.shape[1] >= total_seqlen_q
            ), f"softmax_lse.shape[1]={softmax_lse.shape[1]} must be >= total_seqlen_q={total_seqlen_q}"
            assert (
                softmax_lse.dtype == torch.float32
            ), f"softmax_lse must be float32, got {softmax_lse.dtype}"
            assert (
                softmax_lse.device == q.device
            ), f"softmax_lse must be on same device as q"

        # strides
        stride_qb, stride_qh, stride_qm, stride_qd = (
            0,
            q.stride(1),
            q.stride(0),
            q.stride(2),
        )
        stride_kb, stride_kh, stride_kn, stride_kd = (
            0,
            k.stride(1),
            k.stride(0),
            k.stride(2),
        )
        stride_vb, stride_vh, stride_vn, stride_vd = (
            0,
            v.stride(1),
            v.stride(0),
            v.stride(2),
        )
        stride_ob, stride_oh, stride_om, stride_od = (
            0,
            o.stride(1),
            o.stride(0),
            o.stride(2),
        )
        stride_lse_z, stride_lse_h, stride_lse_m = (
            (
                0,
                softmax_lse.stride(0),
                softmax_lse.stride(1),
            )
            if softmax_lse is not None
            else (0, 0, 0)
        )
    else:
        bshd = [0, 1, 2, 3] if layout == "bshd" else [0, 2, 1, 3]
        # shapes
        batch_q, seqlen_q, nheads_q, head_size_q = map_dims(q.shape, bshd)
        batch_k, seqlen_k, nheads_k, head_size_k = map_dims(k.shape, bshd)
        batch_v, seqlen_v, nheads_v, head_size_v = map_dims(v.shape, bshd)

        # assert batch dimensions
        assert (
            batch_q == batch_k == batch_v
        ), f"batch sizes must match: q={batch_q}, k={batch_k}, v={batch_v}"

        # assert head dimensions
        assert (
            head_size_q == head_size_k
        ), f"head sizes must match: q={head_size_q}, k={head_size_k}"
        assert (
            nheads_k == nheads_v
        ), f"k and v must have same number of heads: k={nheads_k}, v={nheads_v}"
        assert (
            nheads_q % nheads_k == 0
        ), f"nheads_q {nheads_q} must be divisible by nheads_k {nheads_k} for GQA/MQA"

        # assert sequence lengths
        assert (
            seqlen_k == seqlen_v
        ), f"k and v sequence lengths must match: k={seqlen_k}, v={seqlen_v}"

        # assert output shapes
        assert o.shape == (
            q.shape[0],
            q.shape[1],
            q.shape[2],
            v.shape[-1],
        ), f"o shape {o.shape} != expected {(batch_q, seqlen_q, nheads_q, head_size_v)}"

        # set vars
        batch = batch_q
        head_size_qk = head_size_q
        max_seqlens_q = seqlen_q
        max_seqlens_k = seqlen_k

        # Assert softmax_lse tensor is large enough
        if softmax_lse is not None:
            assert (
                softmax_lse.shape[0] >= batch
            ), f"softmax_lse.shape[0]={softmax_lse.shape[0]} must be >= batch={batch}"
            assert (
                softmax_lse.shape[1] >= nheads_q
            ), f"softmax_lse.shape[1]={softmax_lse.shape[1]} must be >= nheads_q={nheads_q}"
            assert (
                softmax_lse.shape[2] >= seqlen_q
            ), f"softmax_lse.shape[2]={softmax_lse.shape[2]} must be >= seqlen_q={seqlen_q}"
            assert (
                softmax_lse.dtype == torch.float32
            ), f"softmax_lse must be float32, got {softmax_lse.dtype}"
            assert (
                softmax_lse.device == q.device
            ), f"softmax_lse must be on same device as q"

        # strides
        stride_qb, stride_qm, stride_qh, stride_qd = map_dims(q.stride(), bshd)
        stride_kb, stride_kn, stride_kh, stride_kd = map_dims(k.stride(), bshd)
        stride_vb, stride_vn, stride_vh, stride_vd = map_dims(v.stride(), bshd)
        stride_ob, stride_om, stride_oh, stride_od = map_dims(o.stride(), bshd)
        stride_lse_z, stride_lse_h, stride_lse_m = (
            softmax_lse.stride() if softmax_lse is not None else (0, 0, 0)
        )

    # apply rotary embeddings
    if rotary_cos is not None and rotary_sin is not None:
        raise NotImplementedError("Rotary embeddings prefill are not implemented yet.")
    else:
        assert o.dtype in [
            torch.float16,
            torch.bfloat16,
            torch.float32,
        ], f"Output tensor o must be fp16, bf16, or fp32 when using fp8, got {o.dtype}"

    stride_q_descale_z, stride_q_descale_h, stride_q_descale_blk = q_descale.stride()
    stride_k_descale_z, stride_k_descale_h, stride_k_descale_blk = k_descale.stride()

    if V_QUANT_SCHEME == 1:
        stride_v_descale_z, stride_v_descale_h, _ = v_descale.stride()
    else:
        stride_v_descale_z = stride_v_descale_h = 0

    # check features
    use_sliding_window = window_size_left != -1 or window_size_right != -1
    use_alibi, (stride_az, stride_ah) = (
        (True, alibi_slopes.stride()) if alibi_slopes is not None else (False, (0, 0))
    )
    # NOTE: a large bias tensor leads to overflow during pointer arithmetic
    if bias is not None:
        assert bias.numel() < 2**31

    # Get closest power of 2 over or equal to 32 for both QK and V dimensions
    padded_d_model_qk = 1 << (head_size_qk - 1).bit_length()
    padded_d_model_v = 1 << (head_size_v - 1).bit_length()
    # Smallest head_dim supported is 16. If smaller, the tile in the
    # kernel is padded - there is no padding in memory for any dims.
    padded_d_model_qk = max(padded_d_model_qk, 16)
    padded_d_model_v = max(padded_d_model_v, 16)

    # sd_mask assertions and strides
    if sd_mask is not None:
        assert dropout_p > 0.0 or return_scores, "sd_mask provided but not used"
        assert (
            sd_mask is not None
        ), "sd_mask must be provided when return_scores=True or dropout_p > 0"
        # Assert sd_mask tensor is large enough
        assert (
            sd_mask.shape[0] >= batch
        ), f"sd_mask.shape[0]={sd_mask.shape[0]} must be >= batch={batch}"
        assert (
            sd_mask.shape[1] >= nheads_q
        ), f"sd_mask.shape[1]={sd_mask.shape[1]} must be >= nheads_q={nheads_q}"
        assert (
            sd_mask.shape[2] >= max_seqlens_q
        ), f"sd_mask.shape[2]={sd_mask.shape[2]} must be >= max_seqlens_q={max_seqlens_q}"
        assert (
            sd_mask.shape[3] >= max_seqlens_k
        ), f"sd_mask.shape[3]={sd_mask.shape[3]} must be >= max_seqlens_k={max_seqlens_k}"
        assert sd_mask.device == q.device, f"sd_mask must be on same device as q"

        stride_sz, stride_sh, stride_sm, stride_sn = (
            sd_mask.stride(0),
            sd_mask.stride(1),
            sd_mask.stride(2),
            sd_mask.stride(3),
        )
    else:
        stride_sz, stride_sh, stride_sm, stride_sn = (0, 0, 0, 0)

    if bias is not None:
        stride_bz, stride_bh, stride_bm, stride_bn = (
            bias.stride(0),
            bias.stride(1),
            bias.stride(2),
            bias.stride(3),
        )
    else:
        stride_bz, stride_bh, stride_bm, stride_bn = (0, 0, 0, 0)

    return_lse = True if softmax_lse is not None else False

    # launch kernel
    grid = lambda META: (batch, nheads_q, triton.cdiv(max_seqlens_q, META["BLOCK_M"]))
    config = get_fwd_configs(False)
    # print v_mean
    attn_fwd[grid](
        q,
        k,
        v,
        bias,
        q_descale,
        k_descale,
        v_descale,
        FP8_MAX,
        v_mean,
        stride_q_descale_z,
        stride_q_descale_h,
        stride_q_descale_blk,
        stride_k_descale_z,
        stride_k_descale_h,
        stride_k_descale_blk,
        stride_v_descale_z,
        stride_v_descale_h,
        v_mean.stride(0) if v_mean is not None else 0,
        v_mean.stride(1) if v_mean is not None else 0,
        softmax_lse,
        o,
        sd_mask,
        alibi_slopes,
        stride_qb,
        stride_qh,
        stride_qm,
        stride_qd,
        stride_kb,
        stride_kh,
        stride_kn,
        stride_kd,
        stride_vb,
        stride_vh,
        stride_vn,
        stride_vd,
        stride_ob,
        stride_oh,
        stride_om,
        stride_od,
        stride_bz,
        stride_bh,
        stride_bm,
        stride_bn,
        stride_az,
        stride_ah,
        stride_sz,
        stride_sh,
        stride_sm,
        stride_sn,
        stride_lse_z,
        stride_lse_h,
        stride_lse_m,
        cu_seqlens_q,
        cu_seqlens_k,
        seqused_q,
        seqused_k,  # Pass seqused tensors
        V_QUANT_SCHEME=V_QUANT_SCHEME,
        dropout_p=dropout_p,
        philox_seed=philox_seed,
        philox_offset_base=philox_offset,
        RETURN_LSE=return_lse,
        HQ=nheads_q,
        HK=nheads_k,
        ACTUAL_BLOCK_DMODEL_QK=head_size_qk,
        ACTUAL_BLOCK_DMODEL_V=head_size_v,
        MAX_SEQLENS_Q=max_seqlens_q,
        MAX_SEQLENS_K=max_seqlens_k,
        SM_SCALE=sm_scale,
        IS_CAUSAL=causal,
        USE_SLIDING_WINDOW=use_sliding_window,
        WINDOW_SIZE_LEFT=window_size_left,
        WINDOW_SIZE_RIGHT=window_size_right,
        IS_VARLEN=IS_VARLEN,
        BLOCK_DMODEL_QK=padded_d_model_qk,
        BLOCK_DMODEL_V=padded_d_model_v,
        USE_BIAS=False if bias is None else True,
        USE_ALIBI=use_alibi,
        ENABLE_DROPOUT=dropout_p > 0.0,
        USE_EXP2=use_exp2,
        RETURN_SCORES=return_scores,
        USE_SEQUSED=(seqused_q is not None or seqused_k is not None),
        **config,
    )


def compute_k_smoothing_factors(
    k: torch.Tensor, layout: str = "bshd"
) -> torch.Tensor:
    """
    Compute per-channel smoothing factors for K tensor following SageAttention approach.

    This computes the mean across the sequence dimension for each channel (head_dim)
    to reduce outliers before quantization, improving INT8 accuracy.

    Args:
        k: Key tensor with shape (B, kv_len, H, head_dim) for bshd layout
           or (B, H, kv_len, head_dim) for bhsd layout
        layout: Either "bshd" or "bhsd"

    Returns:
        k_smooth: Smoothing factors with shape matching k, computed as per-channel mean
    """
    if layout == "bshd":
        # k shape: [B, kv_len, H, head_dim]
        # Compute mean across sequence dimension (dim=1), keep dims for broadcasting
        k_mean = k.mean(dim=1, keepdim=True)  # [B, 1, H, head_dim]
    elif layout == "bhsd":
        # k shape: [B, H, kv_len, head_dim]
        # Compute mean across sequence dimension (dim=2), keep dims for broadcasting
        k_mean = k.mean(dim=2, keepdim=True)  # [B, H, 1, head_dim]
    else:
        raise ValueError(f"Unknown tensor layout: {layout}")

    return k_mean


def sage_quant(
    q,
    k,
    v,
    FP8_TYPE,
    FP8_MAX,
    BLKQ=128,
    BLKK=64,
    sm_scale=None,
<<<<<<< HEAD
    tensor_layout="NHD",
    smooth_kv=True,
=======
    layout="bshd",
    smooth_k=True,
>>>>>>> 254a9300
):
    """
    Quantize Q and K tensors to INT8 with per-block scaling.

    Args:
        q: Query tensor
        k: Key tensor
        BLKQ: Block size for Q quantization
        BLKK: Block size for K quantization
        sm_scale: Softmax scale factor (defaults to head_dim^-0.5)
<<<<<<< HEAD
        tensor_layout: Either "NHD" or "HND"
        smooth_kv: Whether to apply K tensor smoothing before quantization
=======
        layout: Either "bshd" or "bhsd"
        smooth_k: Whether to apply SageAttention-style smoothing to K tensor (default: True)
>>>>>>> 254a9300

    Returns:
        q_int8: Quantized Q tensor
        q_scale: Per-block scales for Q
        k_int8: Quantized K tensor
        k_scale: Per-block scales for K
        v_fp8: Quantized V tensor in FP8
        v_scale: Per-block scales for V
        v_mean: Mean of V tensor if smoothing applied, else None
    """
<<<<<<< HEAD
    if tensor_layout == "HND":
=======
    q_int8 = torch.empty_like(q, dtype=torch.int8, device=q.device)
    k_int8 = torch.empty_like(k, dtype=torch.int8, device=k.device)
    v_fp8 = torch.empty_like(v, dtype=FP8_TYPE, device=v.device)

    # Apply K tensor smoothing following SageAttention approach
    k_smooth = None
    if smooth_k:
        if km is None:
            # TOOD maybe we turn this into a kernel?
            km = compute_k_smoothing_factors(k, layout)
            k_smooth = km
        k = k - km

    if layout == "bhsd":
>>>>>>> 254a9300
        b, h_qo, qo_len, head_dim = q.shape
        _, h_kv, kv_len, _ = k.shape

        stride_bz_q, stride_h_q, stride_seq_q = q.stride(0), q.stride(1), q.stride(2)
        stride_bz_k, stride_h_k, stride_seq_k = k.stride(0), k.stride(1), k.stride(2)

    elif layout == "bshd":
        b, qo_len, h_qo, head_dim = q.shape
        _, kv_len, h_kv, _ = k.shape

        stride_bz_q, stride_h_q, stride_seq_q = q.stride(0), q.stride(2), q.stride(1)
        stride_bz_k, stride_h_k, stride_seq_k = k.stride(0), k.stride(2), k.stride(1)
    else:
<<<<<<< HEAD
        raise ValueError(f"Unknown tensor layout: {tensor_layout}")

    # Apply K tensor smoothing following SageAttention approach
    v_mean = None
    if smooth_kv:
        # Allocate output tensors for smoothed K and V
        k_smoothed = torch.empty_like(k)
        v_smoothed = torch.empty_like(v)

        v_mean = torch.empty((b, h_kv, head_dim), device=v.device, dtype=torch.float32)

        # Launch kernel
        SEQLEN_K_PADDED = triton.next_power_of_2(kv_len)
        grid = (b * h_kv * head_dim,)

        kv_smooth_kernel[grid](
            k,
            v,
            v_smoothed,
            k_smoothed,
            v_mean,
            stride_bz_k,
            stride_h_k,
            v_mean.stride(0),
            v_mean.stride(1),
            stride_seq_k,
            b,
            h_kv,
            kv_len,
            SEQLEN_K_PADDED,
            head_dim,
        )

        k = k_smoothed
        v = v_smoothed

    q_int8 = torch.empty_like(q, dtype=torch.int8, device=q.device)
    k_int8 = torch.empty_like(k, dtype=torch.int8, device=k.device)
    v_fp8 = torch.empty_like(v, dtype=FP8_TYPE, device=v.device)

=======
        raise ValueError(f"Unknown tensor layout: {layout}")
>>>>>>> 254a9300
    Q_NUM_BLKS = (qo_len + BLKQ - 1) // BLKQ
    K_NUM_BLKS = (kv_len + BLKK - 1) // BLKK

    q_scale = torch.empty((b, h_qo, Q_NUM_BLKS), device=q.device, dtype=torch.float32)
    k_scale = torch.empty((b, h_kv, K_NUM_BLKS), device=q.device, dtype=torch.float32)
    if V_QUANT_SCHEME == 0:
        v_scale = torch.empty(
            (b, h_kv, K_NUM_BLKS), device=v.device, dtype=torch.float32
        )
    else:
        v_scale = torch.empty((b, h_kv, head_dim), device=v.device, dtype=torch.float32)

    if sm_scale is None:
        sm_scale = head_dim**-0.5

    q_task_count = b * h_qo * Q_NUM_BLKS
    k_task_count = b * h_kv * K_NUM_BLKS
    if V_QUANT_SCHEME == 0:
        v_task_count = b * h_kv * K_NUM_BLKS
    else:
        v_task_count = b * h_kv * head_dim

    grid = (q_task_count + k_task_count + v_task_count,)

    # call sage_quant_kernel
    sage_quant_kernel[grid](
        q,
        q_int8,
        q_scale,
        k,
        k_int8,
        k_scale,
        v,
        v_fp8,
        v_scale,
        stride_bz_q,
        stride_h_q,
        stride_seq_q,
        stride_bz_k,
        stride_h_k,
        stride_seq_k,
        q_scale.stride(0),
        q_scale.stride(1),
        k_scale.stride(0),
        k_scale.stride(1),
        v_scale.stride(0),
        v_scale.stride(1),
        (sm_scale * 1.4426950408889634),
        q_task_count,
        k_task_count,
        b,
        h_qo,
        h_kv,
        Q_NUM_BLKS,
        K_NUM_BLKS,
        qo_len,
        kv_len,
        triton.next_power_of_2(kv_len),
        FP8_MAX=FP8_MAX,
        INT8_MAX=torch.iinfo(q_int8.dtype).max,
        D=head_dim,
        BLK_Q=BLKQ,
        BLK_K=BLKK,
        V_QUANT_SCHEME=V_QUANT_SCHEME,
    )

    return q_int8, q_scale, k_int8, k_scale, v_fp8, v_scale, v_mean


@triton.jit
def kv_smooth_kernel(
    K_ptrs,
    V_ptrs,
    V_smoothed_ptrs,
    K_smoothed_ptrs,
    V_mean_ptrs,
    stride_bz,
    stride_h,
    stride_mean_bz,
    stride_mean_h,
    stride_seq,
    B,
    H,
    SEQLEN,
    SEQLEN_PADDED: tl.constexpr,
    D: tl.constexpr,
):
    pid = tl.program_id(0)
    off_d, off_h, off_b = pid_grid_3d(pid, D, H, B)
    offs_k = tl.arange(0, SEQLEN_PADDED)
    k_offs = off_b * stride_bz + off_h * stride_h + offs_k * stride_seq + off_d
    k_ptrs = K_ptrs + k_offs
    v_ptrs = V_ptrs + k_offs

    k_vals = tl.load(k_ptrs, mask=offs_k < SEQLEN, other=0.0).to(tl.float32)
    k_mean = tl.sum(k_vals, axis=0) / SEQLEN
    k_smooth = k_vals - k_mean
    k_smoothed_ptrs = K_smoothed_ptrs + k_offs
    tl.store(k_smoothed_ptrs, k_smooth, mask=offs_k < SEQLEN)

    v_vals = tl.load(v_ptrs, mask=offs_k < SEQLEN, other=0.0).to(tl.float32)
    v_mean = tl.sum(v_vals, axis=0) / SEQLEN
    v_smooth = v_vals - v_mean
    v_smoothed_ptrs = V_smoothed_ptrs + k_offs
    tl.store(v_smoothed_ptrs, v_smooth, mask=offs_k < SEQLEN)

    v_mean_out_ptrs = V_mean_ptrs + off_b * stride_mean_bz + off_h * stride_mean_h + off_d
    tl.store(v_mean_out_ptrs, v_mean)


@triton.jit
def sage_quant_kernel(
    Q_Input,
    Q_Output,
    Q_Scale,
    K_Input,
    K_Output,
    K_Scale,
    V_Input,
    V_Output,
    V_Scale,
    stride_qz,
    stride_qh,
    stride_qn,
    stride_kz,
    stride_kh,
    stride_kn,
    stride_qsz,
    stride_qsh,
    stride_ksz,
    stride_ksh,
    stride_vsz,
    stride_vsh,
    sm_scale,
    q_task_count,
    k_task_count,
    BATCH,
    Q_HEAD,
    K_HEAD,
    Q_NUM_BLKS,
    K_NUM_BLKS,
    SEQLEN_Q,
    SEQLEN_K,
    SEQLEN_K_PADDED: tl.constexpr,
    FP8_MAX: tl.constexpr,
    INT8_MAX: tl.constexpr,
    D: tl.constexpr,
    BLK_Q: tl.constexpr,
    BLK_K: tl.constexpr,
    V_QUANT_SCHEME: tl.constexpr,
):
    pid = tl.program_id(0)

    offs_blk_q = tl.arange(0, BLK_Q)
    offs_blk_k = tl.arange(0, BLK_K)
    offs_d = tl.arange(0, D)

    if pid < q_task_count:
        # here we do Q
        off_blk, off_h, off_b = pid_grid_3d(pid, Q_NUM_BLKS, Q_HEAD, BATCH)
        offs_qn = off_blk * BLK_Q + offs_blk_q

        q_offs = (
            off_b * stride_qz
            + off_h * stride_qh
            + offs_qn[:, None] * stride_qn
            + offs_d[None, :]
        )

        q_input_ptrs = Q_Input + q_offs
        q_output_ptrs = Q_Output + q_offs
        q_scale_ptrs = Q_Scale + off_b * stride_qsz + off_h * stride_qsh + off_blk

        _general_quant_kernel(
            q_input_ptrs,
            q_output_ptrs,
            q_scale_ptrs,
            INT8_MAX,
            offs_qn[:, None] < SEQLEN_Q,
            sm_scale,
        )
    elif pid >= q_task_count and pid < q_task_count + k_task_count:
        # here we do K
        _pid = pid - q_task_count
        off_blk, off_h, off_b = pid_grid_3d(_pid, K_NUM_BLKS, K_HEAD, BATCH)

        offs_kn = off_blk * BLK_K + offs_blk_k

        k_offs = (
            off_b * stride_kz
            + off_h * stride_kh
            + offs_kn[:, None] * stride_kn
            + offs_d[None, :]
        )

        k_input_ptrs = K_Input + k_offs
        k_output_ptrs = K_Output + k_offs
        k_scale_ptrs = K_Scale + off_b * stride_ksz + off_h * stride_ksh + off_blk

        _general_quant_kernel(
            k_input_ptrs,
            k_output_ptrs,
            k_scale_ptrs,
            INT8_MAX,
            offs_kn[:, None] < SEQLEN_K,
        )
    else:
        # V
        _pid = pid - (q_task_count + k_task_count)
        if V_QUANT_SCHEME == 0:
            off_blk, off_h, off_b = pid_grid_3d(_pid, K_NUM_BLKS, K_HEAD, BATCH)
            offs_kn = off_blk * BLK_K + offs_blk_k

            v_offs = (
                off_b * stride_kz
                + off_h * stride_kh
                + offs_kn[:, None] * stride_kn
                + offs_d[None, :]
            )

            v_input_ptrs = V_Input + v_offs
            v_output_ptrs = V_Output + v_offs
            v_scale_ptrs = V_Scale + off_b * stride_vsz + off_h * stride_vsh + off_blk
            _general_quant_kernel(
                v_input_ptrs,
                v_output_ptrs,
                v_scale_ptrs,
                FP8_MAX,
                mask=None,
            )
        else:
            # TODO Blocked access for the SEQLEN_K_PADDED
            off_d, off_h, off_b = pid_grid_3d(_pid, D, K_HEAD, BATCH)
            offs_k = tl.arange(0, SEQLEN_K_PADDED)

            v_offs = off_b * stride_kz + off_h * stride_kh + offs_k * stride_kn + off_d

            v_input_ptrs = V_Input + v_offs
            v_output_ptrs = V_Output + v_offs

            v_scale_ptrs = V_Scale + off_b * stride_vsz + off_h * stride_vsh + off_d
            _general_quant_kernel(
                v_input_ptrs, v_output_ptrs, v_scale_ptrs, FP8_MAX, offs_k < SEQLEN_K
            )


@triton.jit
def _general_quant_kernel(
    input_ptrs, output_ptrs, scale_ptrs, DTYPE_MAX, mask, sm_scale=None
):
    if mask is not None:
        x = tl.load(input_ptrs, mask=mask, other=0.0)
    else:
        x = tl.load(input_ptrs)
    x = x.to(tl.float32)
    if sm_scale is not None:
        x *= sm_scale
    scale = tl.max(tl.abs(x)) / DTYPE_MAX
    x_quant = x / scale
    if output_ptrs.dtype.element_ty == tl.int8:
        x_quant += 0.5 * tl.where(x_quant >= 0, 1, -1)
    x_quant = x_quant.to(output_ptrs.dtype.element_ty)
    tl.store(output_ptrs, x_quant, mask=mask)
    tl.store(scale_ptrs, scale)<|MERGE_RESOLUTION|>--- conflicted
+++ resolved
@@ -2147,13 +2147,8 @@
     BLKQ=128,
     BLKK=64,
     sm_scale=None,
-<<<<<<< HEAD
-    tensor_layout="NHD",
+    layout="bshd",
     smooth_kv=True,
-=======
-    layout="bshd",
-    smooth_k=True,
->>>>>>> 254a9300
 ):
     """
     Quantize Q and K tensors to INT8 with per-block scaling.
@@ -2164,13 +2159,8 @@
         BLKQ: Block size for Q quantization
         BLKK: Block size for K quantization
         sm_scale: Softmax scale factor (defaults to head_dim^-0.5)
-<<<<<<< HEAD
-        tensor_layout: Either "NHD" or "HND"
+        layout: Either "bshd" or "bhsd"
         smooth_kv: Whether to apply K tensor smoothing before quantization
-=======
-        layout: Either "bshd" or "bhsd"
-        smooth_k: Whether to apply SageAttention-style smoothing to K tensor (default: True)
->>>>>>> 254a9300
 
     Returns:
         q_int8: Quantized Q tensor
@@ -2181,30 +2171,12 @@
         v_scale: Per-block scales for V
         v_mean: Mean of V tensor if smoothing applied, else None
     """
-<<<<<<< HEAD
-    if tensor_layout == "HND":
-=======
-    q_int8 = torch.empty_like(q, dtype=torch.int8, device=q.device)
-    k_int8 = torch.empty_like(k, dtype=torch.int8, device=k.device)
-    v_fp8 = torch.empty_like(v, dtype=FP8_TYPE, device=v.device)
-
-    # Apply K tensor smoothing following SageAttention approach
-    k_smooth = None
-    if smooth_k:
-        if km is None:
-            # TOOD maybe we turn this into a kernel?
-            km = compute_k_smoothing_factors(k, layout)
-            k_smooth = km
-        k = k - km
-
     if layout == "bhsd":
->>>>>>> 254a9300
         b, h_qo, qo_len, head_dim = q.shape
         _, h_kv, kv_len, _ = k.shape
 
         stride_bz_q, stride_h_q, stride_seq_q = q.stride(0), q.stride(1), q.stride(2)
         stride_bz_k, stride_h_k, stride_seq_k = k.stride(0), k.stride(1), k.stride(2)
-
     elif layout == "bshd":
         b, qo_len, h_qo, head_dim = q.shape
         _, kv_len, h_kv, _ = k.shape
@@ -2212,8 +2184,7 @@
         stride_bz_q, stride_h_q, stride_seq_q = q.stride(0), q.stride(2), q.stride(1)
         stride_bz_k, stride_h_k, stride_seq_k = k.stride(0), k.stride(2), k.stride(1)
     else:
-<<<<<<< HEAD
-        raise ValueError(f"Unknown tensor layout: {tensor_layout}")
+        raise ValueError(f"Unknown tensor layout: {layout}")
 
     # Apply K tensor smoothing following SageAttention approach
     v_mean = None
@@ -2253,9 +2224,6 @@
     k_int8 = torch.empty_like(k, dtype=torch.int8, device=k.device)
     v_fp8 = torch.empty_like(v, dtype=FP8_TYPE, device=v.device)
 
-=======
-        raise ValueError(f"Unknown tensor layout: {layout}")
->>>>>>> 254a9300
     Q_NUM_BLKS = (qo_len + BLKQ - 1) // BLKQ
     K_NUM_BLKS = (kv_len + BLKK - 1) // BLKK
 
