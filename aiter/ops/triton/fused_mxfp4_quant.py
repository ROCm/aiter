from typing import Literal
import torch
import triton
import triton.language as tl
from typing import Optional
from aiter.utility import dtypes
from aiter.ops.triton._triton_kernels.fused_mxfp4_quant import (
    _rmsmorm_op,
    _fused_rms_mxfp4_quant_kernel,
    _fused_flatten_mxfp4_quant,
<<<<<<< HEAD
    _fused_reduce_act_mul_and_dynamic_mxfp4_quant_kernel,
)
from aiter.ops.triton._triton_kernels.activation import (
    _get_activation_from_str,
=======
    _fused_dynamic_mxfp4_quant_moe_sort_kernel,
>>>>>>> 7230b4b3
)
from aiter.ops.triton.utils.logger import AiterTritonLogger

_LOGGER = AiterTritonLogger()


def fused_rms_mxfp4_quant(
    x1: torch.Tensor,
    x1_weight: torch.Tensor,
    x1_epsilon: float,
    x2: Optional[torch.Tensor] = None,
    x2_weight: Optional[torch.Tensor] = None,
    x2_epsilon: float = 0.0,
    res1: Optional[torch.Tensor] = None,
    shuffle: Optional[bool] = False,
    scale_shuffle_padding: Optional[bool] = False,
    output_unquantized_inp1=False,
):
    """
    This op contains several steps:
        1. if res1 is not None, x1 = x1 + res1, and store x1 to out_res1
        2. perform RMS norm along the last dimenion for x1
        3. if x2 is not None, perform RMS norm along the last dimenion for x2
        4. perform mxfp4 quantization for x1 only

    Key parameters:
    - x: Matrix X with shape (M, N1, N2).

    Returns:
    - out1_fp4: The output matrix with shape (M, N1 // 2).
    - out1_bs: The output matrix with shape (M, cdiv(N1, MXFP4_QUANT_BLOCK_SIZE)).
    - out2: The output matrix with shape (M, N2).
    - out_res1: The output matrix with shape (M, N1).

        always returns (out1_fp4, out1_bs), out2, out_res1
    """
    _LOGGER.info(f"FUSED_RMS_MXFP4_QUANT: inp1={tuple(x1.shape)}")

    MXFP4_QUANT_BLOCK_SIZE = 32
    M, N1 = x1.shape
    BLOCK_SIZE_N = max(triton.next_power_of_2(N1), MXFP4_QUANT_BLOCK_SIZE)
    BLOCK_SIZE_N2 = 1
    if x2 is not None:
        N2 = x2.shape[1]
        BLOCK_SIZE_N2 = triton.next_power_of_2(N2)
    else:
        N2 = 0
    # as we merge 2 fp4s to 1 uint8
    assert N1 % 2 == 0
    BLOCK_SIZE_M = 1
    # BLOCK_SIZE_M = 32
    BLOCK_SIZE_N = max(BLOCK_SIZE_N, MXFP4_QUANT_BLOCK_SIZE)
    out1_fp4 = torch.empty((M, N1 // 2), dtype=torch.uint8, device=x1.device)
    SCALE_N_valid = triton.cdiv(N1, MXFP4_QUANT_BLOCK_SIZE)
    use_scale_shuffle_padding = shuffle or scale_shuffle_padding
    if use_scale_shuffle_padding:
        SCALE_M = triton.cdiv(M, 256) * 256
        SCALE_N = triton.cdiv(SCALE_N_valid, 8) * 8
        # BLOCK_SIZE_M = triton.cdiv(BLOCK_SIZE_M, 32) * 32
        BLOCK_SIZE_N = triton.cdiv(BLOCK_SIZE_N, 32) * 32
    else:
        SCALE_M = M
        SCALE_N = SCALE_N_valid
    out1_bs = torch.empty(
        (SCALE_M, SCALE_N),
        dtype=torch.uint8,
        device=x1.device,
    )

    out1 = None
    out1_stride_m = 0
    if output_unquantized_inp1:
        out1 = torch.empty((M, N1), dtype=x1.dtype, device=x1.device)
        out1_stride_m = out1.stride(0)

    out_res1 = None
    res1_stride_m = 0
    out_res1_stride_m = 0
    if res1 is not None:
        out_res1 = torch.empty((M, N1), dtype=x1.dtype, device=x1.device)
        res1_stride_m = res1.stride(0)
        out_res1_stride_m = out_res1.stride(0)

    out2 = None
    out2_stride_m = 0
    x2_stride_m = 0
    if x2 is not None:
        out2 = torch.empty((M, N2), dtype=x1.dtype, device=x1.device)
        x2_stride_m = x2.stride(0)
        out2_stride_m = out2.stride(0)

    grid = (triton.cdiv(M, BLOCK_SIZE_M) * (2 if (x2 is not None) else 1),)
    _fused_rms_mxfp4_quant_kernel[grid](
        x1,
        x1_weight,
        x2,
        x2_weight,
        res1,
        out1_fp4,
        out1_bs,
        out2,
        out_res1,
        out1,
        x1_epsilon,
        x2_epsilon,
        M,
        N1,
        N2,
        x1.stride(0),
        x2_stride_m,
        res1_stride_m,
        out1_fp4.stride(0),
        *out1_bs.stride(),
        out2_stride_m,
        out_res1_stride_m,
        out1_stride_m,
        BLOCK_SIZE_M=BLOCK_SIZE_M,
        BLOCK_SIZE_N=BLOCK_SIZE_N,
        BLOCK_SIZE_N2=BLOCK_SIZE_N2,
        MXFP4_QUANT_BLOCK_SIZE=MXFP4_QUANT_BLOCK_SIZE,
        HAS_SECOND_INPUT=(x2 is not None),
        FIRST_INPUT_RES=(res1 is not None),
        FIRST_INPUT_OUT=output_unquantized_inp1,
        SCALE_N=SCALE_N_valid,
        SCALE_M_PAD=(SCALE_M if use_scale_shuffle_padding else 1),
        SCALE_N_PAD=SCALE_N,
        SHUFFLE=shuffle,
        SHUFFLE_PAD=use_scale_shuffle_padding,
    )

    return (out1_fp4, out1_bs), out1, out2, out_res1


def fused_flatten_mxfp4_quant(
    x: torch.Tensor,
):
    """
    Flatten the last two dimension of x and perform mxfp4 quantization along the last dimension

    Key parameters:
    - x: Matrix X with shape (M, N1, N2).

    Returns:
    - out: The output matrix with shape (M, (N1 * N2) // 2).
    - out_block_scales: The output matrix with shape (M, cdiv(N1 * N2, MXFP4_QUANT_BLOCK_SIZE)).
    """
    _LOGGER.info(f"FUSED_FLATTEN_MXFP4_QUANT: x={tuple(x.shape)}")
    M, N1, N2 = x.shape

    MXFP4_QUANT_BLOCK_SIZE = 32
    BLOCK_SIZE_N2 = max(triton.next_power_of_2(N2), MXFP4_QUANT_BLOCK_SIZE)
    N = N1 * N2
    out = torch.empty((M, N // 2), dtype=torch.uint8, device=x.device)
    out_block_scales = torch.empty(
        (triton.cdiv(N, MXFP4_QUANT_BLOCK_SIZE), M),
        dtype=torch.uint8,
        device=x.device,
    ).T

    grid = (
        M,
        N1,
    )
    _fused_flatten_mxfp4_quant[grid](
        x,
        out,
        out_block_scales,
        *x.stride(),
        *out.stride(),
        *out_block_scales.stride(),
        N2,
        BLOCK_SIZE_N2,
        MXFP4_QUANT_BLOCK_SIZE,
    )

    return out, out_block_scales


<<<<<<< HEAD
def fused_reduce_act_mul_and_mxfp4_quant(
    x: torch.Tensor,
    activation: Literal["silu", "gelu", "gelu_tanh"],
    x2: Optional[torch.Tensor] = None,
    scaling_mode: str = "even",
    shuffle: bool = False,
    scale_shuffle_padding: bool = False,
    dtype: Optional[float] = torch.bfloat16,
) -> tuple[torch.Tensor, torch.Tensor]:
    """
    Apply reduction along the first dimension and apply the activation function + per-token group quantization to MX FP4 format.
    If x2 is provided, the only reduction along the first dimension is applied to x2

    Args:
        if x is 3-dim,
            x: (SPK, M, 2*N1), dtype = fp32.
            x2: (SPK, M, 2*N1), dtype = fp32.

        if x is 2-dim,
            x: (M, 2*N1), dtype = fp16 or bf16.
            x2 must be None
            the kernel is essentially identical to aiter.ops.triton.activation.act_mul_and_mxfp4_group_quant

        activation: activation function to apply before quantization.
            - It splits the features into two parts and applies the activation to the first part.
            - Then, it adds the results together before quantization.
            - Supports the following activations:
                - "silu"
                - "gelu"
                - "gelu_tanh"

        scaling_mode: The method to calculate MX block scaling.
            - "even" (default): `even_round` in `quark.torch.quantization.utils`.
            - etc.
        shuffle: Indicates whether to enable preshuffling of scales.
            - When enabled, scale dimensions (X, Y) are adjusted to be multiples of 8 and 256, respectively.
    Returns:
        tuple: (y, y_scale), y2
            if shuffle or scale_shuffle_padding:
                y: (M_pad, N1_pad), dtype = uint8
                y_scale: (M_pad, N1_pad), dtype = uint8
                y2: (M, N2), dtype = dtype

                where M_pad = cdiv(M, 256) * 256
                      N1_pad = cdiv(cdiv(N1, MXFP4_QUANT_BLOCK_SIZE), 8) * 8
            else:
                y: (M, N1), dtype = uint8
                y_scale: (M, cdiv(N1, MXFP4_QUANT_BLOCK_SIZE)), dtype = uint8
                y2: (M, N2), dtype = dtype

        A tuple of (y, y_scale).
    """
    _LOGGER.info(
        f"ACT_MUL_MXFP4_QUANT: x={tuple(x.shape)} activation={activation} shuffle={shuffle}"
    )

    assert (
        x.dim() == 2 or x.dim() == 3
    ), "The number of dimentions for x should be 2 or 3"
    X_HAS_SPLITK = False
    x_num_splitk = 1
    N2 = 1
    y2 = None
    if x.dim() == 3:
        x_num_splitk, M, N1 = x.shape
        x_num_splitk, _, N2 = x2.shape
        assert (
            x.shape[0] == x2.shape[0] and x.shape[1] == x2.shape[1]
        ), "The first two dimensions should be identical between x and x2"
        assert (
            x_num_splitk > 1
        ), "x.shape[0] should be larger then 1 in x.dim() == 3 cases"
        X_HAS_SPLITK = True
        y2 = torch.empty((M, N2), dtype=dtype, device=x2.device)
    else:
        M, N1 = x.shape
    # Activation (N/2) and storing results in uint8 (N/2) results in a feature dimension of N/4
    assert (
        N1 % 4 == 0
    ), "The last dimension for x1 should be multiple of 4 for acitvation, multiplication and mxfp4 quantization"

    MXFP4_QUANT_BLOCK_SIZE = 32
    N_half = N1 // 2
    y = torch.empty((M, N_half // 2), dtype=torch.uint8, device=x.device)
    scaleN_valid = triton.cdiv(N_half, MXFP4_QUANT_BLOCK_SIZE)
    # Setting scale M to be multiple of 256 and scale N to be multiple of 8
    use_scale_shuffle_padding = shuffle or scale_shuffle_padding
    if use_scale_shuffle_padding:
        scaleM = triton.cdiv(M, 256) * 256
        scaleN = triton.cdiv(scaleN_valid, 8) * 8
    else:
        scaleM = M
        scaleN = scaleN_valid
    y_scale = torch.empty(
        (scaleM, scaleN),
        dtype=torch.uint8,
        device=x.device,
    )

    NUM_ITER = 1
    NUM_WARPS = 4
    NUM_STAGES = 1

    BLOCK_SIZE_M1 = 1 if M <= 128 else 4
    BLOCK_SIZE_M2 = 1 if M <= 128 else 4

    # for small N values
    if N_half <= 1024:
        BLOCK_SIZE_N1 = 32
    else:
        BLOCK_SIZE_N1 = 128

    if N2 <= 256:
        BLOCK_SIZE_N2 = 8
    elif N2 <= 1024:
        BLOCK_SIZE_N2 = 32
    else:
        BLOCK_SIZE_N2 = 128

    # shuffle requires block sizes to be multiple of 32
    if shuffle:
        BLOCK_SIZE_M1 = triton.cdiv(BLOCK_SIZE_M1, 32) * 32
        BLOCK_SIZE_N1 = triton.cdiv(BLOCK_SIZE_N1, 32) * 32

    num_pid = triton.cdiv(M, BLOCK_SIZE_M1) * triton.cdiv(
        N_half, BLOCK_SIZE_N1 * NUM_ITER
    )
    if X_HAS_SPLITK:
        num_pid += triton.cdiv(M, BLOCK_SIZE_M2) * triton.cdiv(N2, BLOCK_SIZE_N2)

    grid = (num_pid,)
    _fused_reduce_act_mul_and_dynamic_mxfp4_quant_kernel[grid](
        x,
        y,
        y_scale,
        x2,
        y2,
        0 if not X_HAS_SPLITK else x.stride(0),
        x.stride(0) if not X_HAS_SPLITK else x.stride(1),
        x.stride(1) if not X_HAS_SPLITK else x.stride(2),
        y.stride(0),
        y.stride(1),
        y_scale.stride(0),
        y_scale.stride(1),
        0 if not X_HAS_SPLITK else x2.stride(0),
        0 if not X_HAS_SPLITK else x2.stride(1),
        0 if not X_HAS_SPLITK else x2.stride(2),
        0 if not X_HAS_SPLITK else y2.stride(0),
        0 if not X_HAS_SPLITK else y2.stride(1),
        M=M,
        N1=N_half,
        N2=N2,
        BLOCK_SIZE_M1=BLOCK_SIZE_M1,
        BLOCK_SIZE_N1=BLOCK_SIZE_N1,
        BLOCK_SIZE_M2=BLOCK_SIZE_M2,
        BLOCK_SIZE_N2=BLOCK_SIZE_N2,
        NUM_ITER=NUM_ITER,
        NUM_STAGES=NUM_STAGES,
        MXFP4_QUANT_BLOCK_SIZE=MXFP4_QUANT_BLOCK_SIZE,
        SCALING_MODE=0,
        ACTIVATION=_get_activation_from_str(activation) if activation else "",
        scaleN=scaleN_valid,
        scaleM_pad=(scaleM if use_scale_shuffle_padding else 1),
        scaleN_pad=scaleN,
        SHUFFLE=shuffle,
        X_HAS_SPLITK=X_HAS_SPLITK,
        X_NUM_KSPLIT=x_num_splitk,
        X_NUM_KSPLIT_POW2=triton.next_power_of_2(x_num_splitk),
        num_warps=NUM_WARPS,
        waves_per_eu=0,
        num_stages=1,
    )

    return (y, y_scale), y2
=======
def fused_dynamic_mxfp4_quant_moe_sort(
    x: torch.Tensor,
    sorted_ids: torch.Tensor,
    num_valid_ids: torch.Tensor,
    token_num: int,
    topk: int,
    block_size: int = 32,
    scaling_mode: str = "even",
):
    """
    Fusing dynamic_mxfp4_quant and moe_mxfp4_sort

    Args:
        x: The input tensor, typically fp16 or bf16.
        scaling_mode: The method to calculate MX block scaling.
            - "even" (default): `even_round` in `quark.torch.quantization.utils`.
            - etc.
        sorted_ids: The indices used for sorting.

    shuffle is not supported here

    Returns:
        A tuple of (x_fp4, blockscale_e8m0).
    """
    # Assume x is 2D-Tensor for now
    M, N = x.shape

    assert (N // 2) % 2 == 0

    # This is fixed by spec for MXFP4. Do not tune this.
    # For performance, perhaps, we should look at passing multiple of 32 column blocks
    # that a triton program can process
    MXFP4_QUANT_BLOCK_SIZE = 32

    x_fp4 = torch.empty((M, N // 2), dtype=torch.uint8, device=x.device)
    # scaleM = triton.cdiv(M, 32) * 32
    scaleN_valid = triton.cdiv(N, MXFP4_QUANT_BLOCK_SIZE)
    # scaleN = triton.cdiv(scaleN_valid, 8) * 8
    scaleN = scaleN_valid

    BLOCK_SIZE_Mx = 128

    BLOCK_SIZE_M, BLOCK_SIZE_N = 32, 8
    BLOCK_SIZE_M_u32, BLOCK_SIZE_N_u32 = 16, 4

    M_i, N_i = M, scaleN
    M_o, N_o = sorted_ids.shape[0], N_i
    assert (N_i // 2) % 2 == 0
    assert block_size % BLOCK_SIZE_M == 0

    blockscale_e8m0_sorted = torch.empty(
        (
            triton.cdiv(M_o, BLOCK_SIZE_M),
            triton.cdiv(N_o, BLOCK_SIZE_N),
            BLOCK_SIZE_N_u32,
            BLOCK_SIZE_M_u32,
            4,
        ),
        dtype=torch.uint8,
        device=x.device,
    )  # .fill_(0)

    num_pid = triton.cdiv(M, BLOCK_SIZE_Mx) * scaleN + triton.cdiv(
        M_o, BLOCK_SIZE_M
    ) * triton.cdiv(N_i, BLOCK_SIZE_N)
    _fused_dynamic_mxfp4_quant_moe_sort_kernel[(num_pid,)](
        x,
        x_fp4,
        sorted_ids,
        num_valid_ids,
        blockscale_e8m0_sorted,
        M,
        N,
        scaleN,
        *x.stride(),
        *x_fp4.stride(),
        *blockscale_e8m0_sorted.stride(),
        token_num=token_num,
        M_i=M_i,
        N_i=N_i,
        MXFP4_QUANT_BLOCK_SIZE=MXFP4_QUANT_BLOCK_SIZE,
        BLOCK_SIZE_Mx=BLOCK_SIZE_Mx,
        BLOCK_SIZE_M=BLOCK_SIZE_M // 2,
        BLOCK_SIZE_N=BLOCK_SIZE_N // 2,
        TOPK=topk,
    )

    return (
        x_fp4.view(dtypes.fp4x2),
        blockscale_e8m0_sorted.view(dtypes.fp8_e8m0).view(-1, N_o),
    )
>>>>>>> 7230b4b3
<|MERGE_RESOLUTION|>--- conflicted
+++ resolved
@@ -8,14 +8,11 @@
     _rmsmorm_op,
     _fused_rms_mxfp4_quant_kernel,
     _fused_flatten_mxfp4_quant,
-<<<<<<< HEAD
     _fused_reduce_act_mul_and_dynamic_mxfp4_quant_kernel,
+    _fused_dynamic_mxfp4_quant_moe_sort_kernel,
 )
 from aiter.ops.triton._triton_kernels.activation import (
     _get_activation_from_str,
-=======
-    _fused_dynamic_mxfp4_quant_moe_sort_kernel,
->>>>>>> 7230b4b3
 )
 from aiter.ops.triton.utils.logger import AiterTritonLogger
 
@@ -194,7 +191,6 @@
     return out, out_block_scales
 
 
-<<<<<<< HEAD
 def fused_reduce_act_mul_and_mxfp4_quant(
     x: torch.Tensor,
     activation: Literal["silu", "gelu", "gelu_tanh"],
@@ -369,7 +365,8 @@
     )
 
     return (y, y_scale), y2
-=======
+
+
 def fused_dynamic_mxfp4_quant_moe_sort(
     x: torch.Tensor,
     sorted_ids: torch.Tensor,
@@ -460,5 +457,4 @@
     return (
         x_fp4.view(dtypes.fp4x2),
         blockscale_e8m0_sorted.view(dtypes.fp8_e8m0).view(-1, N_o),
-    )
->>>>>>> 7230b4b3
+    )