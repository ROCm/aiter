--- conflicted
+++ resolved
@@ -1,21 +1,12 @@
 {
   "small": {
     "BLOCK_SIZE_M": 16,
-<<<<<<< HEAD
-    "BLOCK_SIZE_N": 64,
-    "BLOCK_SIZE_K": 512,
-    "GROUP_SIZE_M": 1,
-    "num_warps": 4,
-    "num_stages": 3,
-    "waves_per_eu": 6,
-=======
     "BLOCK_SIZE_N": 32,
     "BLOCK_SIZE_K": 512,
     "GROUP_SIZE_M": 1,
     "num_warps": 4,
     "num_stages": 2,
     "waves_per_eu": 1,
->>>>>>> 6a83e8da
     "matrix_instr_nonkdim": 16,
     "cache_modifier": ".cg",
     "NUM_KSPLIT": 1
