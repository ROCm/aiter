{
  "small": {
    "BLOCK_SIZE_M": 16,
    "BLOCK_SIZE_N": 16,
<<<<<<< HEAD
    "BLOCK_SIZE_K": 512,
    "GROUP_SIZE_M": 1,
    "num_warps": 4,
    "num_stages": 3,
    "waves_per_eu": 6,
=======
    "BLOCK_SIZE_K": 1024,
    "GROUP_SIZE_M": 1,
    "num_warps": 4,
    "num_stages": 3,
    "waves_per_eu": 1,
>>>>>>> 6a83e8da
    "matrix_instr_nonkdim": 16,
    "cache_modifier": ".cg",
    "NUM_KSPLIT": 1
  },
  "medium_M32": {
    "BLOCK_SIZE_M": 32,
<<<<<<< HEAD
    "BLOCK_SIZE_N": 16,
=======
    "BLOCK_SIZE_N": 32,
>>>>>>> 6a83e8da
    "BLOCK_SIZE_K": 1024,
    "GROUP_SIZE_M": 1,
    "num_warps": 2,
    "num_stages": 3,
    "waves_per_eu": 1,
    "matrix_instr_nonkdim": 16,
    "cache_modifier": ".cg",
    "NUM_KSPLIT": 1
  },
  "medium_M64": {
    "BLOCK_SIZE_M": 32,
    "BLOCK_SIZE_N": 32,
    "BLOCK_SIZE_K": 1024,
    "GROUP_SIZE_M": 2,
    "num_warps": 4,
    "num_stages": 3,
    "waves_per_eu": 1,
    "matrix_instr_nonkdim": 16,
    "cache_modifier": ".cg",
    "NUM_KSPLIT": 1
  },
  "medium_M128": {
    "BLOCK_SIZE_M": 32,
    "BLOCK_SIZE_N": 64,
<<<<<<< HEAD
    "BLOCK_SIZE_K": 512,
    "GROUP_SIZE_M": 1,
=======
    "BLOCK_SIZE_K": 256,
    "GROUP_SIZE_M": 2,
>>>>>>> 6a83e8da
    "num_warps": 4,
    "num_stages": 3,
    "waves_per_eu": 1,
    "matrix_instr_nonkdim": 16,
    "cache_modifier": null,
    "NUM_KSPLIT": 1
  },
  "large": {
    "BLOCK_SIZE_M": 128,
    "BLOCK_SIZE_N": 128,
    "BLOCK_SIZE_K": 256,
    "GROUP_SIZE_M": 2,
    "num_warps": 4,
    "num_stages": 3,
    "waves_per_eu": 1,
    "matrix_instr_nonkdim": 16,
    "cache_modifier": ".cg",
    "NUM_KSPLIT": 1
  }, 
   "xlarge": {
    "BLOCK_SIZE_M": 128,
    "BLOCK_SIZE_N": 256,
    "BLOCK_SIZE_K": 256,
    "GROUP_SIZE_M": 4,
    "num_warps": 8,
    "num_stages": 3,
    "waves_per_eu": 1,
    "matrix_instr_nonkdim": 16,
    "cache_modifier": ".cg",
    "NUM_KSPLIT": 1
  }

}<|MERGE_RESOLUTION|>--- conflicted
+++ resolved
@@ -2,30 +2,18 @@
   "small": {
     "BLOCK_SIZE_M": 16,
     "BLOCK_SIZE_N": 16,
-<<<<<<< HEAD
     "BLOCK_SIZE_K": 512,
     "GROUP_SIZE_M": 1,
     "num_warps": 4,
     "num_stages": 3,
     "waves_per_eu": 6,
-=======
-    "BLOCK_SIZE_K": 1024,
-    "GROUP_SIZE_M": 1,
-    "num_warps": 4,
-    "num_stages": 3,
-    "waves_per_eu": 1,
->>>>>>> 6a83e8da
     "matrix_instr_nonkdim": 16,
     "cache_modifier": ".cg",
     "NUM_KSPLIT": 1
   },
   "medium_M32": {
     "BLOCK_SIZE_M": 32,
-<<<<<<< HEAD
     "BLOCK_SIZE_N": 16,
-=======
-    "BLOCK_SIZE_N": 32,
->>>>>>> 6a83e8da
     "BLOCK_SIZE_K": 1024,
     "GROUP_SIZE_M": 1,
     "num_warps": 2,
@@ -50,13 +38,8 @@
   "medium_M128": {
     "BLOCK_SIZE_M": 32,
     "BLOCK_SIZE_N": 64,
-<<<<<<< HEAD
     "BLOCK_SIZE_K": 512,
     "GROUP_SIZE_M": 1,
-=======
-    "BLOCK_SIZE_K": 256,
-    "GROUP_SIZE_M": 2,
->>>>>>> 6a83e8da
     "num_warps": 4,
     "num_stages": 3,
     "waves_per_eu": 1,
