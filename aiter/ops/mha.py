# SPDX-License-Identifier: MIT
# Copyright (C) 2024-2025, Advanced Micro Devices, Inc. All rights reserved.

from typing import Any, Optional, Tuple

import torch
from torch import Generator, Tensor

from ..jit.core import AITER_CSRC_DIR, CK_DIR, AITER_META_DIR, compile_ops
from ..jit.utils.chip_info import get_gfx
from ..jit.utils.torch_guard import torch_compile_guard
from ..utility import dtypes


def cmdGenFunc_mha_fwd(
    q: Tensor,
    k: Tensor,
    v: Tensor,
    dropout_p: float,
    softmax_scale: float,
    is_causal: bool,
    window_size_left: int,
    window_size_right: int,
    sink_size: int,
    return_softmax_lse: bool,
    return_dropout_randval: bool,
    cu_seqlens_q: Optional[torch.Tensor] = None,
    cu_seqlens_kv: Optional[torch.Tensor] = None,
    out: Optional[Tensor] = None,
    bias: Optional[Tensor] = None,
    alibi_slopes: Optional[Tensor] = None,
    q_descale: Optional[Tensor] = None,
    k_descale: Optional[Tensor] = None,
    v_descale: Optional[Tensor] = None,
    gen: Optional[Generator] = None,
):
    (_, seqlen_q, _, _) = q.shape
    # causal=true is the same as causal=false in this case
    causal = is_causal
    if seqlen_q == 1 and alibi_slopes is None:
        causal = False

    md_name = "mha_fwd"
    filter = "*"
    if q.dtype == dtypes.fp16:
        md_name += "_fp16"
        filter += "fp16*"
    elif q.dtype == dtypes.bf16:
        md_name += "_bf16"
        filter += "bf16*"
    elif q.dtype == dtypes.fp8:
        if out is None or out.dtype == dtypes.bf16:
            md_name += "_fp8bf16"
            filter += "fp8bf16*"
        else:
            raise NotImplementedError("Unsupported output dtype for FP8 MHA")
    if bias is not None:
        md_name += "_bias"
        filter += "_bias*"
    elif alibi_slopes is not None:
        md_name += "_alibi"
        filter += "_alibi*"
    else:
        md_name += "_nbias"
        filter += "_nbias*"
    if not causal and window_size_left == -1 and window_size_right == -1:
        md_name += "_nmask"
        filter += "_nmask*"
    else:
        md_name += "_mask"
        filter += "_mask*"
    if return_softmax_lse:
        md_name += "_lse"
        filter += "_lse*"
    else:
        md_name += "_nlse"
        filter += "_nlse*"
    if dropout_p == 0:
        md_name += "_ndropout"
        filter += "_ndropout*"
    else:
        md_name += "_dropout"
        filter += "_dropout*"
    if q_descale is None or k_descale is None or v_descale is None:
        md_name += "_nqscale"
        filter += "_nqscale*"
    else:
        # only support per-tensor quantization for now
        md_name += "_pertensor"
        filter += "_pertensor*"

    blob_gen_cmd = [
        f"{CK_DIR}/example/ck_tile/01_fmha/generate.py -d fwd "
        "--receipt 100 --filter {} --output_dir {{}}".format(filter),
        f"{AITER_CSRC_DIR}/cpp_itfs/mha_fwd_generate.py --receipt 2 --output_dir {{}}",
    ]
    return {
        "md_name": md_name,
        "blob_gen_cmd": blob_gen_cmd,
    }


def common_mha_fwd_fake_tensors(
    q: torch.Tensor,
    k: torch.Tensor,
    v: torch.Tensor,
    dropout_p: float,
    return_softmax_lse: bool,
    return_dropout_randval: bool,
    out: Optional[torch.Tensor] = None,
):
    batch_size = q.size(0)
    seqlen_q = q.size(1)
    num_heads = q.size(2)
    head_size_v = v.size(3)
    seqlen_k = k.size(1)

    if out is not None:
        if q.dtype != dtypes.fp8:
            assert out.dtype == q.dtype, "Output must have the same dtype as inputs"
        assert out.device == q.device, "Output must be on the same device as inputs"
        assert out.stride(-1) == 1, "Output tensor must have contiguous last dimension"
        assert out.shape == (
            batch_size,
            seqlen_q,
            num_heads,
            head_size_v,
        ), "Output tensor has incorrect shape"
    else:
        out = torch.empty(
            (batch_size, seqlen_q, num_heads, head_size_v),
            dtype=q.dtype,
            device=q.device,
            requires_grad=q.requires_grad,
        )

    if return_softmax_lse:
        softmax_lse = torch.empty(
            (batch_size, num_heads, seqlen_q), dtype=torch.float32, device=q.device
        )
    else:
        softmax_lse = torch.empty((0,), dtype=torch.float32, device=q.device)

    if return_dropout_randval:
        assert dropout_p > 0, "return_dropout_randval requires p_dropout > 0"
        p = torch.empty(
            (batch_size, num_heads, seqlen_q, seqlen_k),
            dtype=torch.uint8,
            device=q.device,
        )
    else:
        p = torch.empty((0,), device=q.device)

    rng_state = torch.empty((2,), dtype=torch.int64, device=q.device)

    return out, softmax_lse, p, rng_state


def gen_mha_fwd_fake_tensors(
    q: torch.Tensor,
    k: torch.Tensor,
    v: torch.Tensor,
    dropout_p: float,
    softmax_scale: float,
    is_causal: bool,
    window_size_left: int,
    window_size_right: int,
    sink_size: int,
    return_softmax_lse: bool,
    return_dropout_randval: bool,
    cu_seqlens_q: Optional[torch.Tensor] = None,
    cu_seqlens_kv: Optional[torch.Tensor] = None,
    out: Optional[torch.Tensor] = None,
    bias: Optional[torch.Tensor] = None,
    alibi_slopes: Optional[torch.Tensor] = None,
    q_descale: Optional[Tensor] = None,
    k_descale: Optional[Tensor] = None,
    v_descale: Optional[Tensor] = None,
    gen: Optional[torch.Generator] = None,
) -> Tuple[torch.Tensor, torch.Tensor, torch.Tensor, torch.Tensor]:
    return common_mha_fwd_fake_tensors(
        q, k, v, dropout_p, return_softmax_lse, return_dropout_randval, out
    )


@compile_ops(
    "module_mha_fwd",
    fc_name="mha_fwd",
    gen_func=cmdGenFunc_mha_fwd,
    gen_fake=gen_mha_fwd_fake_tensors,
)
def mha_fwd(
    q: Tensor,
    k: Tensor,
    v: Tensor,
    dropout_p: float,
    softmax_scale: float,
    is_causal: bool,
    window_size_left: int,
    window_size_right: int,
    sink_size: int,
    return_softmax_lse: bool,
    return_dropout_randval: bool,
    cu_seqlens_q: Optional[torch.Tensor] = None,
    cu_seqlens_kv: Optional[torch.Tensor] = None,
    out: Optional[Tensor] = None,
    bias: Optional[Tensor] = None,
    alibi_slopes: Optional[Tensor] = None,
    q_descale: Optional[Tensor] = None,
    k_descale: Optional[Tensor] = None,
    v_descale: Optional[Tensor] = None,
    gen: Optional[Generator] = None,
) -> Tuple[Tensor, Tensor, Tensor, Tensor]: ...


def gen_fmha_v3_fwd_fake_tensors(
    q: Tensor,
    k: Tensor,
    v: Tensor,
    dropout_p: float,
    softmax_scale: float,
    is_causal: bool,
    window_size_left: int,
    window_size_right: int,
    return_softmax_lse: bool,
    return_dropout_randval: bool,
    how_v3_bf16_cvt: int,
    out: Optional[Tensor] = None,
    bias: Optional[Tensor] = None,
    alibi_slopes: Optional[Tensor] = None,
    gen: Optional[Generator] = None,
) -> Tuple[torch.Tensor, torch.Tensor, torch.Tensor, torch.Tensor]:
    return common_mha_fwd_fake_tensors(
        q, k, v, dropout_p, return_softmax_lse, return_dropout_randval, out
    )


@compile_ops(
    "module_fmha_v3_fwd", fc_name="fmha_v3_fwd", gen_fake=gen_fmha_v3_fwd_fake_tensors
)
def fmha_v3_fwd(
    q: Tensor,
    k: Tensor,
    v: Tensor,
    dropout_p: float,
    softmax_scale: float,
    is_causal: bool,
    window_size_left: int,
    window_size_right: int,
    return_softmax_lse: bool,
    return_dropout_randval: bool,
    how_v3_bf16_cvt: int,
    out: Optional[Tensor] = None,
    bias: Optional[Tensor] = None,
    alibi_slopes: Optional[Tensor] = None,
    gen: Optional[Generator] = None,
) -> Tuple[Tensor, Tensor, Tensor, Tensor]: ...


def cmdGenFunc_mha_varlen_fwd(
    q: torch.Tensor,
    k: torch.Tensor,
    v: torch.Tensor,
    cu_seqlens_q: torch.Tensor,
    cu_seqlens_k: Optional[torch.Tensor],
    max_seqlen_q: int,
    max_seqlen_k: int,
    min_seqlen_q: int,
    dropout_p: float,
    softmax_scale: float,
    logits_soft_cap: float,
    zero_tensors: bool,
    is_causal: bool,
    window_size_left: int,
    window_size_right: int,
    sink_size: int,
    return_softmax_lse: bool,
    return_dropout_randval: bool,
    out: Optional[torch.Tensor] = None,
    block_table: Optional[torch.Tensor] = None,
    bias: Optional[torch.Tensor] = None,
    alibi_slopes: Optional[torch.Tensor] = None,
    q_descale: Optional[torch.Tensor] = None,
    k_descale: Optional[torch.Tensor] = None,
    v_descale: Optional[torch.Tensor] = None,
    gen: Optional[torch.Generator] = None,
    cu_seqlens_q_padded: Optional[torch.Tensor] = None,
    cu_seqlens_k_padded: Optional[torch.Tensor] = None,
):
    # causal=true is the same as causal=false in this case
    causal = is_causal
    if max_seqlen_q == 1 and alibi_slopes is None:
        causal = False
    md_name = "mha_varlen_fwd"
    if block_table is None:
        filter_fwd = "*"  # get_fwd_blobs()
        if q.dtype == dtypes.fp16:
            md_name += "_fp16"
            filter_fwd += "fp16*"
        elif q.dtype == dtypes.bf16:
            md_name += "_bf16"
            filter_fwd += "bf16*"
        elif q.dtype == dtypes.fp8:
            if out is None or out.dtype == dtypes.bf16:
                md_name += "_fp8bf16"
                filter_fwd += "fp8bf16*"
            else:
                raise NotImplementedError("Unsupported output dtype for FP8 MHA")
        if 0.0 < logits_soft_cap:
            md_name += "_logits"
            filter_fwd += "_logits*"
        else:
            md_name += "_nlogits"
            filter_fwd += "_nlogits*"
        if bias is not None:
            md_name += "_bias"
            filter_fwd += "_bias*"
        elif alibi_slopes is not None:
            md_name += "_alibi"
            filter_fwd += "_alibi*"
        else:
            md_name += "_nbias"
            filter_fwd += "_nbias*"
        if not causal and window_size_left == -1 and window_size_right == -1:
            md_name += "_nmask"
            filter_fwd += "_nmask*"
        else:
            md_name += "_mask"
            filter_fwd += "_mask*"
        if return_softmax_lse:
            md_name += "_lse"
            filter_fwd += "_lse*"
        else:
            md_name += "_nlse"
            filter_fwd += "_nlse*"
        if dropout_p == 0:
            md_name += "_ndropout"
            filter_fwd += "_ndropout*"
        else:
            md_name += "_dropout"
            filter_fwd += "_dropout*"
        if min_seqlen_q == 0:
            md_name += "_nskip"
            filter_fwd += "_nskip*"
        else:
            md_name += "_skip"
            filter_fwd += "_skip*"
        if q_descale is None or k_descale is None or v_descale is None:
            md_name += "_nqscale"
            filter_fwd += "_nqscale*"
        else:
            # only support per-tensor quantization for now
            md_name += "_pertensor"
            filter_fwd += "_pertensor*"
        blob_gen_cmd = [
            f"{CK_DIR}/example/ck_tile/01_fmha/generate.py -d fwd "
            "--receipt 200 --filter {} --output_dir {{}}".format(filter_fwd)
        ]
        blob_gen_cmd.append(
            f"{CK_DIR}/example/ck_tile/01_fmha/generate.py -d fwd_splitkv "
            "--receipt 200 --filter {} --output_dir {{}}".format('" @ "')
        )
        blob_gen_cmd.append(
            f"{AITER_CSRC_DIR}/cpp_itfs/mha_fwd_generate.py --receipt 3 --output_dir {{}}"
        )
    else:
        filter_fwd_splitkv1 = "*"  # get_fwd_splitkv_combine_blobs()
        filter_fwd_splitkv2 = "*"  # get_fwd_splitkv_blobs()
        if q.dtype == dtypes.fp16:
            md_name += "_fp16"
            filter_fwd_splitkv1 += "fp16*"
            filter_fwd_splitkv2 += "fp16*"
        elif q.dtype == dtypes.bf16:
            md_name += "_bf16"
            filter_fwd_splitkv1 += "bf16*"
            filter_fwd_splitkv2 += "bf16*"
        if 0.0 < logits_soft_cap:
            md_name += "_logits"
            filter_fwd += "_logits*"
        else:
            md_name += "_nlogits"
            filter_fwd += "_nlogits*"
        if bias is not None:
            md_name += "_bias"
            filter_fwd_splitkv2 += "_bias*"
        elif alibi_slopes is not None:
            md_name += "_alibi"
            filter_fwd_splitkv2 += "_alibi*"
        else:
            md_name += "_nbias"
            filter_fwd_splitkv2 += "_nbias*"
        if not is_causal and window_size_left == -1 and window_size_right == -1:
            md_name += "_nmask"
            filter_fwd_splitkv2 += "_nmask*"
        else:
            md_name += "_mask"
            filter_fwd_splitkv2 += "_mask*"
        if return_softmax_lse:
            md_name += "_lse"
            filter_fwd_splitkv1 += "_lse*"
            filter_fwd_splitkv2 += "_lse*"
        else:
            md_name += "_nlse"
            filter_fwd_splitkv1 += "_nlse*"
            filter_fwd_splitkv2 += "_nlse*"
        md_name += "_pagedkv"
        filter_fwd_splitkv2 += "_pagedkv*"
        filter_fwd_splitkv = f"{filter_fwd_splitkv1}@{filter_fwd_splitkv2}"
        blob_gen_cmd = [
            f"{CK_DIR}/example/ck_tile/01_fmha/generate.py -d fwd "
            "--receipt 200 --filter {} --output_dir {{}}".format('" "')
        ]
        blob_gen_cmd.append(
            f"{CK_DIR}/example/ck_tile/01_fmha/generate.py -d fwd_splitkv "
            "--receipt 200 --filter {} --output_dir {{}}".format(filter_fwd_splitkv)
        )
        blob_gen_cmd.append(
            f"{AITER_CSRC_DIR}/cpp_itfs/mha_fwd_generate.py --receipt 3 --output_dir {{}}"
        )
    return {
        "md_name": md_name,
        "blob_gen_cmd": blob_gen_cmd,
    }


def gen_mha_varlen_fwd_fake_tensor(
    q: torch.Tensor,
    k: torch.Tensor,
    v: torch.Tensor,
    cu_seqlens_q: torch.Tensor,
    cu_seqlens_k: Optional[torch.Tensor],
    max_seqlen_q: int,
    max_seqlen_k: int,
    min_seqlen_q: int,
    dropout_p: float,
    softmax_scale: float,
    logits_soft_cap: float,
    zero_tensors: bool,
    is_causal: bool,
    window_size_left: int,
    window_size_right: int,
    sink_size: int,
    return_softmax_lse: bool,
    return_dropout_randval: bool,
    out: Optional[torch.Tensor] = None,
    block_table: Optional[torch.Tensor] = None,
    bias: Optional[torch.Tensor] = None,
    alibi_slopes: Optional[torch.Tensor] = None,
    q_descale: Optional[torch.Tensor] = None,
    k_descale: Optional[torch.Tensor] = None,
    v_descale: Optional[torch.Tensor] = None,
    gen: Optional[torch.Generator] = None,
    cu_seqlens_q_padded: Optional[torch.Tensor] = None,
    cu_seqlens_k_padded: Optional[torch.Tensor] = None,
) -> Tuple[Tensor, Tensor, Tensor, Tensor]:
    device = q.device
    dtype = q.dtype

    total_q = q.size(0)
    num_heads = q.size(1)
    head_size_v = v.size(-1)

    if out is not None:
        out_tensor = out
    else:
        out_shape = (total_q, num_heads, head_size_v)
        out_tensor = torch.empty(out_shape, device=device, dtype=dtype)

    if return_softmax_lse:
        softmax_lse_shape = (num_heads, total_q)
        softmax_lse_tensor = torch.empty(
            softmax_lse_shape, device=device, dtype=torch.float32
        )
    else:
        softmax_lse_tensor = torch.empty((0,), device=device, dtype=torch.float32)

    if return_dropout_randval:
        p_shape = (num_heads, total_q, max_seqlen_k)
        p_tensor = torch.empty(p_shape, device=device, dtype=torch.uint8)
    else:
        p_tensor = torch.empty((0,), device=device)

    rng_state_tensor = torch.empty((2,), device=device, dtype=torch.int64)

    return [out_tensor, softmax_lse_tensor, p_tensor, rng_state_tensor]


@compile_ops(
    "module_mha_varlen_fwd",
    fc_name="mha_varlen_fwd",
    gen_func=cmdGenFunc_mha_varlen_fwd,
    gen_fake=gen_mha_varlen_fwd_fake_tensor,
)
def mha_varlen_fwd(
    q: torch.Tensor,
    k: torch.Tensor,
    v: torch.Tensor,
    cu_seqlens_q: torch.Tensor,
    cu_seqlens_k: Optional[torch.Tensor],
    max_seqlen_q: int,
    max_seqlen_k: int,
    min_seqlen_q: int,
    dropout_p: float,
    softmax_scale: float,
    logits_soft_cap: float,
    zero_tensors: bool,
    is_causal: bool,
    window_size_left: int,
    window_size_right: int,
    sink_size: int,
    return_softmax_lse: bool,
    return_dropout_randval: bool,
    out: Optional[torch.Tensor] = None,
    block_table: Optional[torch.Tensor] = None,
    bias: Optional[torch.Tensor] = None,
    alibi_slopes: Optional[torch.Tensor] = None,
    q_descale: Optional[torch.Tensor] = None,
    k_descale: Optional[torch.Tensor] = None,
    v_descale: Optional[torch.Tensor] = None,
    gen: Optional[torch.Generator] = None,
    cu_seqlens_q_padded: Optional[torch.Tensor] = None,
    cu_seqlens_k_padded: Optional[torch.Tensor] = None,
) -> Tuple[Tensor, Tensor, Tensor, Tensor]: ...


def gen_fmha_v3_varlen_fwd_fake_tensor(
    q: torch.Tensor,
    k: torch.Tensor,
    v: torch.Tensor,
    cu_seqlens_q: torch.Tensor,
    cu_seqlens_k: torch.Tensor,
    max_seqlen_q: int,
    max_seqlen_k: int,
    min_seqlen_q: int,
    dropout_p: float,
    softmax_scale: float,
    logits_soft_cap: float,
    zero_tensors: bool,
    is_causal: bool,
    window_size_left: int,
    window_size_right: int,
    return_softmax_lse: bool,
    return_dropout_randval: bool,
    how_v3_bf16_cvt: int,
    out: Optional[torch.Tensor] = None,
    block_table: Optional[torch.Tensor] = None,
    bias: Optional[torch.Tensor] = None,
    alibi_slopes: Optional[torch.Tensor] = None,
    gen: Optional[torch.Generator] = None,
    cu_seqlens_q_padded: Optional[torch.Tensor] = None,
    cu_seqlens_k_padded: Optional[torch.Tensor] = None,
) -> Tuple[Tensor, Tensor, Tensor, Tensor]:

    device = q.device
    dtype = q.dtype

    total_q = q.size(0)
    num_heads = q.size(1)
    head_size_v = v.size(-1)

    if out is not None:
        out_tensor = out
    else:
        out_shape = (total_q, num_heads, head_size_v)
        out_tensor = torch.empty(out_shape, device=device, dtype=dtype)

    if return_softmax_lse:
        softmax_lse_shape = (num_heads, total_q)
        softmax_lse_tensor = torch.empty(
            softmax_lse_shape, device=device, dtype=torch.float32
        )
    else:
        softmax_lse_tensor = torch.empty((0,), device=device, dtype=torch.float32)

    if return_dropout_randval:
        p_shape = (num_heads, total_q, max_seqlen_k)
        p_tensor = torch.empty(p_shape, device=device, dtype=torch.uint8)
    else:
        p_tensor = torch.empty((0,), device=device)

    rng_state_tensor = torch.empty((2,), device=device, dtype=torch.int64)

    return [out_tensor, softmax_lse_tensor, p_tensor, rng_state_tensor]


@compile_ops(
    "module_fmha_v3_varlen_fwd",
    fc_name="fmha_v3_varlen_fwd",
    gen_fake=gen_fmha_v3_varlen_fwd_fake_tensor,
)
def fmha_v3_varlen_fwd(
    q: torch.Tensor,
    k: torch.Tensor,
    v: torch.Tensor,
    cu_seqlens_q: torch.Tensor,
    cu_seqlens_k: torch.Tensor,
    max_seqlen_q: int,
    max_seqlen_k: int,
    min_seqlen_q: int,
    dropout_p: float,
    softmax_scale: float,
    logits_soft_cap: float,
    zero_tensors: bool,
    is_causal: bool,
    window_size_left: int,
    window_size_right: int,
    return_softmax_lse: bool,
    return_dropout_randval: bool,
    how_v3_bf16_cvt: int,
    out: Optional[torch.Tensor] = None,
    block_table: Optional[torch.Tensor] = None,
    bias: Optional[torch.Tensor] = None,
    alibi_slopes: Optional[torch.Tensor] = None,
    gen: Optional[torch.Generator] = None,
    cu_seqlens_q_padded: Optional[torch.Tensor] = None,
    cu_seqlens_k_padded: Optional[torch.Tensor] = None,
) -> Tuple[Tensor, Tensor, Tensor, Tensor]: ...


def cmdGenFunc_mha_bwd(
    dout: Tensor,
    q: Tensor,
    k: Tensor,
    v: Tensor,
    out: Tensor,
    softmax_lse: Tensor,
    dropout_p: float,
    softmax_scale: float,
    is_causal: bool,
    window_size_left: int,
    window_size_right: int,
    deterministic: bool,
    dq: Optional[Tensor] = None,
    dk: Optional[Tensor] = None,
    dv: Optional[Tensor] = None,
    dbias: Optional[Tensor] = None,
    bias: Optional[Tensor] = None,
    alibi_slopes: Optional[Tensor] = None,
    rng_state: Optional[Tensor] = None,
    gen: Optional[Generator] = None,
):
    md_name = "mha_bwd"
    filter1 = "*"  # get_bwd_dot_do_o_blobs()
    filter2 = "*"  # get_bwd_convert_dq_blobs()
    filter3 = "*"  # get_bwd_dq_dk_dv_blobs()
    if q.dtype == dtypes.fp16:
        md_name += "_fp16"
        filter1 += "fp16*"
        filter2 += "fp16*"
        filter3 += "fp16*"
    elif q.dtype == dtypes.bf16:
        md_name += "_bf16"
        filter1 += "bf16*"
        filter2 += "bf16*"
        filter3 += "bf16*"
    if bias is not None:
        md_name += "_bias"
        filter3 += "_bias*"
    elif alibi_slopes is not None:
        md_name += "_alibi"
        filter3 += "_alibi*"
    else:
        md_name += "_nbias"
        filter3 += "_nbias*"
    if dbias is not None:
        md_name += "_dbias"
        filter3 += "_dbias*"
    else:
        md_name += "_ndbias"
        filter3 += "_ndbias*"
    if not is_causal and window_size_left == -1 and window_size_right == -1:
        md_name += "_nmask"
        filter3 += "_nmask*"
    else:
        md_name += "_mask"
        filter3 += "_mask*"
    if dropout_p == 0:
        md_name += "_ndropout"
        filter3 += "_ndropout*"
    else:
        md_name += "_dropout"
        filter3 += "_dropout*"
    if deterministic:
        md_name += "_deterministic"
        filter2 += "_deterministic*"
        filter3 += "_deterministic*"
    else:
        md_name += "_ndeterministic"
        filter2 += "_ndeterministic*"
        filter3 += "_ndeterministic*"

    filter = f"{filter1}@{filter2}@{filter3}"

    blob_gen_cmd = [
        f"{CK_DIR}/example/ck_tile/01_fmha/generate.py -d bwd "
        "--receipt 300 --filter {} --output_dir {{}}".format(filter),
        f"{AITER_META_DIR}/hsa/codegen.py -m fmha_v3_bwd --output_dir {{}}",
    ]
    return {
        "md_name": md_name,
        "blob_gen_cmd": blob_gen_cmd,
        "flags_extra_cc": ["'-DONLY_FAV3=0'"],
    }


def common_mha_bwd_fake_tensors(
    q: Tensor,
    k: Tensor,
    v: Tensor,
    dq: Optional[Tensor] = None,
    dk: Optional[Tensor] = None,
    dv: Optional[Tensor] = None,
):
    batch_size = q.size(0)
    seqlen_q = q.size(1)
    num_heads = q.size(2)
    head_size_q = q.size(3)
    head_size_v = v.size(3)
    seqlen_k = k.size(1)
    num_heads_k = k.size(2)

    if dq is None:
        dq = torch.empty_like(q)  # (batch_size, seqlen_q, num_heads, head_size_q)
    else:
        assert dq.dtype == q.dtype, "dq must have the same dtype as q"
        assert dq.device == q.device, "dq must be on the same device as q"
        assert dq.stride(-1) == 1, "dq must have contiguous last dimension"
        assert dq.shape == (
            batch_size,
            seqlen_q,
            num_heads,
            head_size_q,
        ), "dq has incorrect shape"

    if dk is None:
        dk = torch.empty_like(k)  # (batch_size, seqlen_k, num_heads_k, head_size_q)
    else:
        assert dk.dtype == q.dtype, "dk must have the same dtype as q"
        assert dk.device == q.device, "dk must be on the same device as q"
        assert dk.stride(-1) == 1, "dk must have contiguous last dimension"
        assert dk.shape == (
            batch_size,
            seqlen_k,
            num_heads_k,
            head_size_q,
        ), "dk has incorrect shape"

    if dv is None:
        dv = torch.empty_like(v)  # (batch_size, seqlen_k, num_heads_k, head_size_v)
    else:
        assert dv.dtype == q.dtype, "dv must have the same dtype as q"
        assert dv.device == q.device, "dv must be on the same device as q"
        assert dv.stride(-1) == 1, "dv must have contiguous last dimension"
        assert dv.shape == (
            batch_size,
            seqlen_k,
            num_heads_k,
            head_size_v,
        ), "dv has incorrect shape"

    softmax_d = torch.empty(
        (batch_size, num_heads, seqlen_q),  # {batch_size, num_heads, seqlen_q}
        dtype=torch.float32,
        device=q.device,
    )

    return [dq, dk, dv, softmax_d]


def gen_mha_bwd_fake_tensors(
    dout: Tensor,
    q: Tensor,
    k: Tensor,
    v: Tensor,
    out: Tensor,
    softmax_lse: Tensor,
    dropout_p: float,
    softmax_scale: float,
    is_causal: bool,
    window_size_left: int,
    window_size_right: int,
    deterministic: bool,
    dq: Optional[Tensor] = None,
    dk: Optional[Tensor] = None,
    dv: Optional[Tensor] = None,
    dbias: Optional[Tensor] = None,
    bias: Optional[Tensor] = None,
    alibi_slopes: Optional[Tensor] = None,
    rng_state: Optional[Tensor] = None,
    gen: Optional[Generator] = None,
) -> Tuple[Tensor, Tensor, Tensor, Tensor]:
    return common_mha_bwd_fake_tensors(q, k, v, dq, dk, dv)


@compile_ops(
    "module_mha_bwd",
    fc_name="mha_bwd",
    gen_func=cmdGenFunc_mha_bwd,
    gen_fake=gen_mha_bwd_fake_tensors,
)
def mha_bwd(
    dout: Tensor,
    q: Tensor,
    k: Tensor,
    v: Tensor,
    out: Tensor,
    softmax_lse: Tensor,
    dropout_p: float,
    softmax_scale: float,
    is_causal: bool,
    window_size_left: int,
    window_size_right: int,
    deterministic: bool,
    dq: Optional[Tensor] = None,
    dk: Optional[Tensor] = None,
    dv: Optional[Tensor] = None,
    dbias: Optional[Tensor] = None,
    bias: Optional[Tensor] = None,
    alibi_slopes: Optional[Tensor] = None,
    rng_state: Optional[Tensor] = None,
    gen: Optional[Generator] = None,
) -> Tuple[Tensor, Tensor, Tensor, Tensor]: ...


def gen_fmha_v3_bwd_fake_tensors(
    dout: Tensor,
    q: Tensor,
    k: Tensor,
    v: Tensor,
    out: Tensor,
    softmax_lse: Tensor,
    dropout_p: float,
    softmax_scale: float,
    is_causal: bool,
    window_size_left: int,
    window_size_right: int,
    deterministic: bool,
    is_v3_atomic_fp32: bool,
    how_v3_bf16_cvt: int,
    dq: Optional[Tensor] = None,
    dk: Optional[Tensor] = None,
    dv: Optional[Tensor] = None,
    alibi_slopes: Optional[Tensor] = None,
    rng_state: Optional[Tensor] = None,
    gen: Optional[Generator] = None,
) -> Tuple[Tensor, Tensor, Tensor, Tensor]:
    return common_mha_bwd_fake_tensors(q, k, v, dq, dk, dv)


@compile_ops(
    "module_fmha_v3_bwd", fc_name="fmha_v3_bwd", gen_fake=gen_fmha_v3_bwd_fake_tensors
)
def fmha_v3_bwd(
    dout: Tensor,
    q: Tensor,
    k: Tensor,
    v: Tensor,
    out: Tensor,
    softmax_lse: Tensor,
    dropout_p: float,
    softmax_scale: float,
    is_causal: bool,
    window_size_left: int,
    window_size_right: int,
    deterministic: bool,
    is_v3_atomic_fp32: bool,
    how_v3_bf16_cvt: int,
    dq: Optional[Tensor] = None,
    dk: Optional[Tensor] = None,
    dv: Optional[Tensor] = None,
    alibi_slopes: Optional[Tensor] = None,
    rng_state: Optional[Tensor] = None,
    gen: Optional[Generator] = None,
) -> Tuple[Tensor, Tensor, Tensor, Tensor]: ...


def cmdGenFunc_mha_varlen_bwd(
    dout: Tensor,
    q: Tensor,
    k: Tensor,
    v: Tensor,
    out: Tensor,
    softmax_lse: Tensor,
    cu_seqlens_q: Tensor,
    cu_seqlens_k: Tensor,
    max_seqlen_q: int,
    max_seqlen_k: int,
    dropout_p: float,
    softmax_scale: float,
    zero_tensors: bool,
    is_causal: bool,
    window_size_left: int,
    window_size_right: int,
    deterministic: bool,
    dq: Optional[Tensor] = None,
    dk: Optional[Tensor] = None,
    dv: Optional[Tensor] = None,
    alibi_slopes: Optional[Tensor] = None,
    rng_state: Optional[Tensor] = None,
    gen: Optional[Generator] = None,
    cu_seqlens_q_padded: Optional[Tensor] = None,
    cu_seqlens_k_padded: Optional[Tensor] = None,
) -> dict[str, Any]:
    md_name = "mha_varlen_bwd"
    filter1 = "*"  # get_bwd_dot_do_o_blobs()
    filter2 = "*"  # get_bwd_convert_dq_blobs()
    filter3 = "*"  # get_bwd_dq_dk_dv_blobs()
    if q.dtype == dtypes.fp16:
        md_name += "_fp16"
        filter1 += "fp16*"
        filter2 += "fp16*"
        filter3 += "fp16*"
    elif q.dtype == dtypes.bf16:
        md_name += "_bf16"
        filter1 += "bf16*"
        filter2 += "bf16*"
        filter3 += "bf16*"
    if alibi_slopes is None:
        md_name += "_nbias"
        filter3 += "_nbias*"
    else:
        md_name += "_alibi"
        filter3 += "_alibi*"
    if not is_causal and window_size_left == -1 and window_size_right == -1:
        md_name += "_nmask"
        filter3 += "_nmask*"
    else:
        md_name += "_mask"
        filter3 += "_mask*"
    if dropout_p == 0:
        md_name += "_ndropout"
        filter3 += "_ndropout*"
    else:
        md_name += "_dropout"
        filter3 += "_dropout*"
    if deterministic:
        md_name += "_deterministic"
        filter2 += "_deterministic*"
        filter3 += "_deterministic*"
    else:
        md_name += "_ndeterministic"
        filter2 += "_ndeterministic*"
        filter3 += "_ndeterministic*"
    filter = f"{filter1}@{filter2}@{filter3}"

    blob_gen_cmd = [
        f"{CK_DIR}/example/ck_tile/01_fmha/generate.py -d bwd "
        "--receipt 400 --filter {} --output_dir {{}}".format(filter),
        f"{AITER_META_DIR}/hsa/codegen.py -m fmha_v3_bwd --output_dir {{}}",
    ]
    return {
        "md_name": md_name,
        "blob_gen_cmd": blob_gen_cmd,
        "flags_extra_cc": ["'-DONLY_FAV3=0'"],
    }


def cmdGenFunc_mha_batch_prefill(
    q: Tensor,
    k: Tensor,
    v: Tensor,
    cu_seqlens_q: Tensor,
    kv_indptr: Tensor,
    kv_page_indices: Tensor,
    max_seqlen_q: int,
    max_seqlen_k: int,
    dropout_p: float,
    softmax_scale: float,
    logits_soft_cap: float,
    zero_tensors: bool,
    is_causal: bool,
    window_size_left: int,
    window_size_right: int,
    return_softmax_lse: bool,
    return_dropout_randval: bool,
    out: Optional[Tensor] = None,
    bias: Optional[Tensor] = None,
    alibi_slopes: Optional[Tensor] = None,
    q_descale: Optional[Tensor] = None,
    k_descale: Optional[Tensor] = None,
    v_descale: Optional[Tensor] = None,
    gen: Optional[Generator] = None,
    kv_last_page_lens: Optional[Tensor] = None,
    block_table: Optional[Tensor] = None,
    seqlen_k: Optional[Tensor] = None,
):
    # causal=true is the same as causal=false in this case
    causal = is_causal
    if max_seqlen_q == 1 and alibi_slopes is None:
        causal = False
    md_name = "mha_batch_prefill"
    filter_fwd = "*"  # get_fwd_blobs()
    if q.dtype == torch.float16:
        md_name += "_fp16"
        filter_fwd += "fp16*"
    elif q.dtype == torch.bfloat16:
        md_name += "_bf16"
        filter_fwd += "bf16*"
    elif q.dtype == dtypes.fp8:
        if out is None or out.dtype == dtypes.bf16:
            md_name += "_fp8bf16"
            filter_fwd += "fp8bf16*"
        else:
            raise NotImplementedError("Unsupported output dtype for FP8 MHA")
    if 0.0 < logits_soft_cap:
        md_name += "_logits"
        filter_fwd += "_logits*"
    else:
        md_name += "_nlogits"
        filter_fwd += "_nlogits*"
    if alibi_slopes is None:
        md_name += "_nbias"
        filter_fwd += "_nbias*"
    else:
        md_name += "_alibi"
        filter_fwd += "_alibi*"
    if not causal and window_size_left == -1 and window_size_right == -1:
        md_name += "_nmask"
        filter_fwd += "_nmask*"
    else:
        md_name += "_mask"
        filter_fwd += "_mask*"
    if return_softmax_lse:
        md_name += "_lse"
        filter_fwd += "_lse*"
    else:
        md_name += "_nlse"
        filter_fwd += "_nlse*"
    if dropout_p == 0:
        md_name += "_ndropout"
        filter_fwd += "_ndropout*"
    else:
        md_name += "_dropout"
        filter_fwd += "_dropout*"
    if q_descale is None or k_descale is None or v_descale is None:
        md_name += "_nqscale"
        filter_fwd += "_nqscale*"
    else:
        # only support per-tensor quantization for now
        md_name += "_pertensor"
        filter_fwd += "_pertensor*"
    blob_gen_cmd = [
        f"{CK_DIR}/example/ck_tile/01_fmha/generate.py -d batch_prefill "
        "--receipt 200 --filter {} --output_dir {{}}".format(filter_fwd)
    ]
    blob_gen_cmd.append(
        f"{AITER_CSRC_DIR}/cpp_itfs/mha_fwd_generate.py --receipt 4 --output_dir {{}}"
    )
    return {
        "md_name": md_name,
        "blob_gen_cmd": blob_gen_cmd,
    }


def gen_mha_varlen_bwd_fake_tensors_common(
    q: Tensor,
    k: Tensor,
    v: Tensor,
    cu_seqlens_q: Tensor,
    max_seqlen_q: int,
    zero_tensors: bool,
    dq: Optional[Tensor] = None,
    dk: Optional[Tensor] = None,
    dv: Optional[Tensor] = None,
):
    num_heads = q.size(1)

    batch_size = cu_seqlens_q.numel() - 1
    dq_ = torch.empty_like(q)
    dk_ = torch.empty_like(k)
    dv_ = torch.empty_like(v)
    if dq is not None:
        dq_ = dq
    else:
        dq_ = torch.empty_like(q)

    if dk is not None:
        dk_ = dk
    else:
        dk_ = torch.empty_like(k)

    if dv is not None:
        dv_ = dv
    else:
        dv_ = torch.empty_like(v)

    softmax_d = torch.empty(batch_size, num_heads, max_seqlen_q, dtype=torch.float)

    if zero_tensors:
        dq_.zero_()
        softmax_d.zero_()

    return dq_, dk_, dv_, softmax_d


def gen_mha_varlen_bwd_fake_tensors(
    dout: Tensor,
    q: Tensor,
    k: Tensor,
    v: Tensor,
    out: Tensor,
    softmax_lse: Tensor,
    cu_seqlens_q: Tensor,
    cu_seqlens_k: Tensor,
    max_seqlen_q: int,
    max_seqlen_k: int,
    dropout_p: float,
    softmax_scale: float,
    zero_tensors: bool,
    is_causal: bool,
    window_size_left: int,
    window_size_right: int,
    deterministic: bool,
    dq: Optional[Tensor] = None,
    dk: Optional[Tensor] = None,
    dv: Optional[Tensor] = None,
    alibi_slopes: Optional[Tensor] = None,
    rng_state: Optional[Tensor] = None,
    gen: Optional[Generator] = None,
) -> Tuple[Tensor, Tensor, Tensor, Tensor]:
    return gen_mha_varlen_bwd_fake_tensors_common(
        q, k, v, cu_seqlens_q, max_seqlen_q, zero_tensors, dq, dk, dv
    )
    # return common_mha_bwd_fake_tensors(q, k, v, dq, dk, dv)


@compile_ops(
    "module_mha_varlen_bwd",
    fc_name="mha_varlen_bwd",
    gen_func=cmdGenFunc_mha_varlen_bwd,
    gen_fake=gen_mha_varlen_bwd_fake_tensors,
)
def mha_varlen_bwd(
    dout: Tensor,
    q: Tensor,
    k: Tensor,
    v: Tensor,
    out: Tensor,
    softmax_lse: Tensor,
    cu_seqlens_q: Tensor,
    cu_seqlens_k: Tensor,
    max_seqlen_q: int,
    max_seqlen_k: int,
    dropout_p: float,
    softmax_scale: float,
    zero_tensors: bool,
    is_causal: bool,
    window_size_left: int,
    window_size_right: int,
    deterministic: bool,
    dq: Optional[Tensor] = None,
    dk: Optional[Tensor] = None,
    dv: Optional[Tensor] = None,
    alibi_slopes: Optional[Tensor] = None,
    rng_state: Optional[Tensor] = None,
    gen: Optional[Generator] = None,
    cu_seqlens_q_padded: Optional[Tensor] = None,
    cu_seqlens_k_padded: Optional[Tensor] = None,
) -> Tuple[Tensor, Tensor, Tensor, Tensor]: ...


def gen_fmha_v3_varlen_bwd_fake_tensor(
    dout: Tensor,
    q: Tensor,
    k: Tensor,
    v: Tensor,
    out: Tensor,
    softmax_lse: Tensor,
    cu_seqlens_q: Tensor,
    cu_seqlens_k: Tensor,
    max_seqlen_q: int,
    max_seqlen_k: int,
    dropout_p: float,
    softmax_scale: float,
    zero_tensors: bool,
    is_causal: bool,
    window_size_left: int,
    window_size_right: int,
    deterministic: bool,
    is_v3_atomic_fp32: bool,
    how_v3_bf16_cvt: int,
    dq: Optional[Tensor] = None,
    dk: Optional[Tensor] = None,
    dv: Optional[Tensor] = None,
    alibi_slopes: Optional[Tensor] = None,
    rng_state: Optional[Tensor] = None,
    gen: Optional[Generator] = None,
    cu_seqlens_q_padded: Optional[Tensor] = None,
    cu_seqlens_k_padded: Optional[Tensor] = None,
):
    return gen_mha_varlen_bwd_fake_tensors_common(
        q, k, v, cu_seqlens_q, max_seqlen_q, zero_tensors, dq, dk, dv
    )
    # return common_mha_bwd_fake_tensors(q, k, v, dq, dk, dv)


@compile_ops(
    "module_fmha_v3_varlen_bwd",
    fc_name="fmha_v3_varlen_bwd",
    gen_fake=gen_fmha_v3_varlen_bwd_fake_tensor,
)
def fmha_v3_varlen_bwd(
    dout: Tensor,
    q: Tensor,
    k: Tensor,
    v: Tensor,
    out: Tensor,
    softmax_lse: Tensor,
    cu_seqlens_q: Tensor,
    cu_seqlens_k: Tensor,
    max_seqlen_q: int,
    max_seqlen_k: int,
    dropout_p: float,
    softmax_scale: float,
    zero_tensors: bool,
    is_causal: bool,
    window_size_left: int,
    window_size_right: int,
    deterministic: bool,
    is_v3_atomic_fp32: bool,
    how_v3_bf16_cvt: int,
    dq: Optional[Tensor] = None,
    dk: Optional[Tensor] = None,
    dv: Optional[Tensor] = None,
    alibi_slopes: Optional[Tensor] = None,
    rng_state: Optional[Tensor] = None,
    gen: Optional[Generator] = None,
    cu_seqlens_q_padded: Optional[Tensor] = None,
    cu_seqlens_k_padded: Optional[Tensor] = None,
) -> Tuple[Tensor, Tensor, Tensor, Tensor]: ...


def maybe_contiguous(x):
    return x.contiguous() if x is not None and x.stride(-1) != 1 else x


def _flash_attn_forward(
    q: torch.Tensor,
    k: torch.Tensor,
    v: torch.Tensor,
    dropout_p: float,
    softmax_scale: float,
    causal: bool,
    window_size_left: int,
    window_size_right: int,
    sink_size: int,
    bias: Optional[torch.Tensor],
    alibi_slopes: Optional[torch.Tensor],
    q_descale: Optional[torch.Tensor],
    k_descale: Optional[torch.Tensor],
    v_descale: Optional[torch.Tensor],
    return_lse: bool,
    return_softmax: bool,
    how_v3_bf16_cvt: Optional[int] = 1,
    cu_seqlens_q: Optional[torch.Tensor] = None,
    cu_seqlens_kv: Optional[torch.Tensor] = None,
) -> Tuple[torch.Tensor, torch.Tensor, torch.Tensor, torch.Tensor]:

    (_, seqlen_q, nhead_q, hdim_q) = q.shape
    (_, seqlen_k, nhead_k, hdim_v) = v.shape

    # mask
    window_size_left = -1 if window_size_left >= seqlen_k else window_size_left
    window_size_right = -1 if window_size_right >= seqlen_k else window_size_right
    mask = causal and window_size_left == -1  # causal mask
    nmask = not causal and window_size_left == -1 and window_size_right == -1  # no mask
    swa = (window_size_left > 0) or (window_size_right > 0)

    def can_impl_fmha_v3_fwd():
        # basic
        ret = alibi_slopes is None
        ret = ret and (bias is None)
        ret = ret and (dropout_p == 0.0)
        ret = ret and (hdim_v == 128)
        ret = ret and (hdim_q == 128 or hdim_q == 192)
        ret = ret and (nhead_q % nhead_k == 0)
        ret = ret and (not swa)
        ret = ret and (q.dtype == dtypes.bf16)
        ret = ret and (cu_seqlens_q is None and cu_seqlens_kv is None)
        return ret

    q, k, v = [maybe_contiguous(x) for x in (q, k, v)]

    # Validate newly added optional cumulative length / padded arrays if provided.
    # They are currently only plumbed through for future CK support enabling per-batch padding.
    def _validate_cu(name: str, x: Optional[torch.Tensor]):
        if x is None:
            return
        assert x.dim() == 1, f"{name} must be 1D"
        assert x.dtype in (torch.int32, torch.int64), f"{name} must be int32/int64"
        # Lightweight monotonicity / length check deferred until integration point.

    _validate_cu("cu_seqlens_q", cu_seqlens_q)
    _validate_cu("cu_seqlens_kv", cu_seqlens_kv)

    if can_impl_fmha_v3_fwd() and seqlen_q > 128:  # Prefer CK for decode cases
        out, softmax_lse, S_dmask, rng_state = fmha_v3_fwd(
            q,
            k,
            v,
            dropout_p,
            softmax_scale,
            causal,
            window_size_left,
            window_size_right,
            return_lse,
            return_softmax,
            how_v3_bf16_cvt,
            None,
            bias,
            alibi_slopes,
            None,
        )
    else:
        out, softmax_lse, S_dmask, rng_state = mha_fwd(
            q,
            k,
            v,
            dropout_p,
            softmax_scale,
            causal,
            window_size_left,
            window_size_right,
            sink_size,
            return_lse,
            return_softmax,
            cu_seqlens_q,
            cu_seqlens_kv,
            None,
            bias,
            alibi_slopes,
            q_descale,
            k_descale,
            v_descale,
            None,
            # custom_build_args={"md_name": md_name, "blob_gen_cmd": blob_gen_cmd},
        )
    return out, softmax_lse, S_dmask, rng_state


# @torch_compile_guard(mutates_args=[])
def can_impl_fmha_v3_bwd(
    dout: torch.Tensor,
    q: torch.Tensor,
    k: torch.Tensor,
    v: torch.Tensor,
    dk: Optional[torch.Tensor],
    dv: Optional[torch.Tensor],
    dbias: Optional[torch.Tensor],
    dropout_p: float,
    causal: bool,
    window_size_left: int,
    window_size_right: int,
    bias: Optional[torch.Tensor],
    alibi_slopes: Optional[torch.Tensor],
    deterministic: bool,
    is_v3_atomic_fp32: Optional[bool] = True,
) -> bool:

    (_, seqlen_q, nhead_q, hdim_q) = q.shape
    (_, seqlen_k, nhead_k, hdim_v) = v.shape
    batch_stride_q = q.stride(0)
    stride_q = q.stride(1)
    nhead_stride_q = q.stride(2)

    batch_stride_k = k.stride(0)
    stride_k = k.stride(1)
    nhead_stride_k = k.stride(2)

    batch_stride_v = v.stride(0)
    stride_v = v.stride(1)
    nhead_stride_v = v.stride(2)

    batch_stride_do = dout.stride(0)
    stride_do = dout.stride(1)
    nhead_stride_do = dout.stride(2)

    batch_stride_dk = dk.stride(0)
    nhead_stride_dk = dk.stride(2)

    batch_stride_dv = dv.stride(0)
    nhead_stride_dv = dv.stride(2)

    # mask
    window_size_left = -1 if window_size_left >= seqlen_k else window_size_left
    window_size_right = -1 if window_size_right >= seqlen_k else window_size_right
    mask = causal and window_size_left == -1  # causal mask
    nmask = not causal and window_size_left == -1 and window_size_right == -1  # no mask
    swa = (window_size_left > 0) or (window_size_right > 0)

    def np():
        # bwd_hd128_bf16_a16_rtne
        # bwd_hd128_bf16_a16_rtna
        # bwd_hd128_bf16_a16_rtz
        # bwd_hd128_bf16_a32_rtne
        # bwd_hd128_bf16_a32_rtna
        # bwd_hd128_bf16_a32_rtz
        # bwd_hd128_bf16_causal_a16_rtne
        # bwd_hd128_bf16_causal_a16_rtna
        # bwd_hd128_bf16_causal_a16_rtz
        # bwd_hd128_bf16_causal_a32_rtne
        # bwd_hd128_bf16_causal_a32_rtna
        # bwd_hd128_bf16_causal_a32_rtz
        # bwd_hd128_fp16_a16
        # bwd_hd128_fp16_a32
        # bwd_hd128_fp16_causal_a16
        # bwd_hd128_fp16_causal_a32
        # bwd_hd64_bf16_a16_rtne
        # bwd_hd64_bf16_a16_rtna
        # bwd_hd64_bf16_a16_rtz
        # bwd_hd64_bf16_causal_a16_rtne
        # bwd_hd64_bf16_causal_a16_rtna
        # bwd_hd64_bf16_causal_a16_rtz
        # bwd_hd64_fp16_a16
        # bwd_hd64_fp16_causal_a16
        npssk = seqlen_q == seqlen_k
        npssk &= seqlen_k % 64 == 0
        npssk &= stride_q == stride_do
        npssk &= nhead_stride_q == nhead_stride_do
        npssk &= batch_stride_q == batch_stride_do
        npssk &= stride_k == stride_v
        npssk &= nhead_stride_k == nhead_stride_v
        npssk &= batch_stride_k == batch_stride_v
        npssk &= nhead_stride_k == nhead_stride_dk
        npssk &= nhead_stride_v == nhead_stride_dv
        npssk &= (batch_stride_dk / batch_stride_k) == (nhead_q / nhead_k)
        npssk &= (batch_stride_dv / batch_stride_v) == (nhead_q / nhead_k)

        hd128_case = (hdim_q == 128) and npssk
        hd64_case = (hdim_q == 64 and is_v3_atomic_fp32 == False) and npssk
        ret = hd128_case or hd64_case
        ret &= not swa

        return ret

    def pssk():
        # only for hd64 a32 causal/no causal, fp16/bf16-rtne/rtna/rtz cases
        # FIXME: Currently we only support mask_type == mask_enum::no_mask or causal mask with seqlen_q == seqlen_k
        # Because python side only support mask_enum::bottom_right
        # However v3 kernel only support mask_enum::top_left
        # bwd_hd64_bf16_a32_rtne_pssk
        # bwd_hd64_bf16_a32_rtna_pssk
        # bwd_hd64_bf16_a32_rtz_pssk
        # bwd_hd64_bf16_causal_a32_rtne_pssk
        # bwd_hd64_bf16_causal_a32_rtna_pssk
        # bwd_hd64_bf16_causal_a32_rtz_pssk
        # bwd_hd64_fp16_a32_pssk
        # bwd_hd64_fp16_causal_a32_pssk
        # nhead_stride_dq_acc >= stride_dq_acc must be guaranteed
        ret = hdim_q == 64 and is_v3_atomic_fp32 == True
        ret &= not swa

        return ret

    def pddv():
        # only for a16 causal/no causal, fp16/bf16-rtne/rtna/rtz cases
        # bwd_hd128_bf16_a16_rtne_pddv
        # bwd_hd128_bf16_a16_rtna_pddv
        # bwd_hd128_bf16_a16_rtz_pddv
        # bwd_hd128_bf16_causal_a16_rtne_pddv
        # bwd_hd128_bf16_causal_a16_rtna_pddv
        # bwd_hd128_bf16_causal_a16_rtz_pddv
        # bwd_hd128_fp16_a16_pddv
        # bwd_hd128_fp16_causal_a16_pddv
        ret = is_v3_atomic_fp32 == False
        ret &= hdim_q > 64 and hdim_q < 128
        ret &= seqlen_q == seqlen_k
        ret &= seqlen_k % 64 == 0
        ret &= stride_q == stride_do
        ret &= nhead_stride_q == nhead_stride_do
        ret &= batch_stride_q == batch_stride_do
        ret &= stride_k == stride_v
        ret &= nhead_stride_k == nhead_stride_v
        ret &= batch_stride_k == batch_stride_v
        ret &= nhead_stride_k == nhead_stride_dk
        ret &= nhead_stride_v == nhead_stride_dv
        ret &= (batch_stride_dk / batch_stride_k) == (nhead_q / nhead_k)
        ret &= (batch_stride_dv / batch_stride_v) == (nhead_q / nhead_k)
        ret &= not swa

        return ret

    def psskddv():
        # only for a32 causal/no causal, fp16/bf16-rtne/rtna/rtz cases
        # bwd_hd128_bf16_a32_rtne_psskddv
        # bwd_hd128_bf16_a32_rtna_psskddv
        # bwd_hd128_bf16_a32_rtz_psskddv
        # bwd_hd128_bf16_causal_a32_rtne_psskddv
        # bwd_hd128_bf16_causal_a32_rtna_psskddv
        # bwd_hd128_bf16_causal_a32_rtz_psskddv
        # bwd_hd128_fp16_a32_psskddv
        # bwd_hd128_fp16_causal_a32_psskddv
        # bwd_hd192_fp16_a32_psskddv
        # bwd_hd192_fp16_causal_a32_psskddv
        # bwd_hd192_bf16_a32_rtne_psskddv
        # bwd_hd192_bf16_a32_rtna_psskddv
        # bwd_hd192_bf16_a32_rtz_psskddv
        # bwd_hd192_bf16_causal_a32_rtne_psskddv
        # bwd_hd192_bf16_causal_a32_rtna_psskddv
        # bwd_hd192_bf16_causal_a32_rtz_psskddv
        ret = is_v3_atomic_fp32 == True
        ret &= hdim_q > 64 and hdim_q <= 192
        ret &= nmask or mask or (swa and hdim_q > 64 and hdim_q <= 128)

        return ret

    # basic
    ret = get_gfx() == "gfx942"
    ret &= alibi_slopes is None
    ret &= bias is None
    ret &= dbias is None
    ret &= dropout_p == 0.0
    ret &= not deterministic
    ret &= hdim_q == hdim_v
    ret &= nhead_q % nhead_k == 0
    ret &= hdim_q >= 64 and hdim_q <= 192 and hdim_q % 8 == 0
    ret &= np() or pssk() or pddv() or psskddv()
    return ret


def _flash_attn_backward_fake(
    dout: torch.Tensor,
    q: torch.Tensor,
    k: torch.Tensor,
    v: torch.Tensor,
    out: torch.Tensor,
    softmax_lse: torch.Tensor,
    dq: Optional[torch.Tensor],
    dk: Optional[torch.Tensor],
    dv: Optional[torch.Tensor],
    dbias: Optional[torch.Tensor],
    dropout_p: float,
    softmax_scale: float,
    causal: bool,
    window_size_left: int,
    window_size_right: int,
    bias: Optional[torch.Tensor],
    alibi_slopes: Optional[torch.Tensor],
    deterministic: bool,
    rng_state: Optional[torch.Tensor] = None,
    is_v3_atomic_fp32: Optional[bool] = True,
    how_v3_bf16_cvt: Optional[int] = 1,
) -> torch.Tensor:
    batch_size = q.size(0)
    seqlen_q = q.size(1)
    num_heads = q.size(2)

    softmax_d = torch.empty(
        (batch_size, num_heads, seqlen_q),  # {batch_size, num_heads, seqlen_q}
        dtype=torch.float32,
        device=q.device,
    )
    return softmax_d


@torch_compile_guard(gen_fake=_flash_attn_backward_fake)
def _flash_attn_backward(
    dout: torch.Tensor,
    q: torch.Tensor,
    k: torch.Tensor,
    v: torch.Tensor,
    out: torch.Tensor,
    softmax_lse: torch.Tensor,
    dq: Optional[torch.Tensor],
    dk: Optional[torch.Tensor],
    dv: Optional[torch.Tensor],
    dbias: Optional[torch.Tensor],
    dropout_p: float,
    softmax_scale: float,
    causal: bool,
    window_size_left: int,
    window_size_right: int,
    bias: Optional[torch.Tensor],
    alibi_slopes: Optional[torch.Tensor],
    deterministic: bool,
    rng_state: Optional[torch.Tensor] = None,
    is_v3_atomic_fp32: Optional[bool] = True,
    how_v3_bf16_cvt: Optional[int] = 1,
) -> torch.Tensor:
    # rtna & rtz are deprecated in gfx950
    if get_gfx() == "gfx950" and how_v3_bf16_cvt != 0:
        how_v3_bf16_cvt = 0

    # can_impl_fmha_v3_bwd should before maybe_contiguous to get pure dout, q, k, v, out
    can_impl_fmha_v3_bwd_ = can_impl_fmha_v3_bwd(
        dout,
        q,
        k,
        v,
        dk,
        dv,
        dbias,
        dropout_p,
        causal,
        window_size_left,
        window_size_right,
        bias,
        alibi_slopes,
        deterministic,
        is_v3_atomic_fp32,
    )

    # dq, dk, dv are allocated by us so they should already be contiguous
    dout, q, k, v, out = [maybe_contiguous(x) for x in (dout, q, k, v, out)]

    (_, seqlen_q, nhead_q, hdim_q) = q.shape
    (_, seqlen_k, nhead_k, hdim_v) = v.shape
    mask = causal and window_size_left == -1  # causal mask
    nmask = not causal and window_size_left == -1 and window_size_right == -1  # no mask
    swa = (window_size_left > 0) or (window_size_right > 0)

    # only 1 block when sk <= 256, thus deterministic
    is_950_1block = (
        get_gfx() == "gfx950"
        and seqlen_k <= 256
        and hdim_q > 64
        and hdim_q <= 128
        and hdim_q % 8 == 0
    )

    def can_impl_fmha_v3_bwd_gfx950():
        ret = get_gfx() == "gfx950"
        ret &= alibi_slopes is None
        ret &= bias is None
        ret &= dbias is None
        ret &= dropout_p == 0.0
        ret &= not deterministic or is_950_1block
        ret &= nhead_q % nhead_k == 0
        ret &= (
            (hdim_q > 64 and hdim_q <= 128)
            or (hdim_q == 192 and hdim_v == 128 and nmask)
        ) and hdim_q % 8 == 0
        ret &= not swa
        return ret

    can_impl_fmha_v3_bwd_ |= can_impl_fmha_v3_bwd_gfx950()

    if (
        can_impl_fmha_v3_bwd_ and seqlen_q > 16
    ):  # ck fmha bwd has optimization for seqlen_q <= 16
        if dq is not None:
            dq.zero_()
        (
            dq,
            dk,
            dv,
            softmax_d,
        ) = fmha_v3_bwd(
            dout,
            q,
            k,
            v,
            out,
            softmax_lse,
            dropout_p,
            softmax_scale,
            causal,
            window_size_left,
            window_size_right,
            False if is_950_1block else deterministic,
            False if is_950_1block else is_v3_atomic_fp32,
            how_v3_bf16_cvt,
            dq,
            dk,
            dv,
            alibi_slopes,
            rng_state,
            None,
        )
    else:
        (
            dq,
            dk,
            dv,
            softmax_d,
        ) = mha_bwd(
            dout,
            q,
            k,
            v,
            out,
            softmax_lse,
            dropout_p,
            softmax_scale,
            causal,
            window_size_left,
            window_size_right,
            deterministic,
            dq,
            dk,
            dv,
            dbias,
            bias,
            alibi_slopes,
            rng_state,
            None,
            # custom_build_args={"md_name": md_name, "blob_gen_cmd": blob_gen_cmd},
        )
    return softmax_d


class FlashAttnFunc(torch.autograd.Function):
    @staticmethod
    def forward(
        ctx,
        q,
        k,
        v,
        dropout_p,
        softmax_scale,
        causal,
        window_size,
        bias,
        alibi_slopes,
        deterministic,
        return_lse,
        return_softmax,
        is_grad_enabled,
        is_v3_atomic_fp32: Optional[bool] = True,
        how_v3_bf16_cvt: Optional[int] = 1,
        cu_seqlens_q: Optional[torch.Tensor] = None,
        cu_seqlens_kv: Optional[torch.Tensor] = None,
    ):
        is_grad = is_grad_enabled and any(x.requires_grad for x in [q, k, v])
        if softmax_scale is None:
            softmax_scale = q.shape[-1] ** (-0.5)
        head_size_q_og = q.size(3)
        head_size_v_og = v.size(3)
        if head_size_q_og % 8 != 0:
            q = torch.nn.functional.pad(q, [0, 8 - head_size_q_og % 8])
            k = torch.nn.functional.pad(k, [0, 8 - head_size_q_og % 8])
        if head_size_v_og % 8 != 0:
            v = torch.nn.functional.pad(v, [0, 8 - head_size_v_og % 8])
        out_padded, softmax_lse, S_dmask, rng_state = _flash_attn_forward(
            q,
            k,
            v,
            dropout_p,
            softmax_scale,
            causal=causal,
            window_size_left=int(window_size[0]),
            window_size_right=int(window_size[1]),
            sink_size=int(window_size[2]) if len(window_size) == 3 else 0,
            bias=bias,
            alibi_slopes=alibi_slopes,
            q_descale=None,
            k_descale=None,
            v_descale=None,
            return_lse=return_lse,
            return_softmax=return_softmax and dropout_p > 0,
            how_v3_bf16_cvt=how_v3_bf16_cvt,
            cu_seqlens_q=cu_seqlens_q,
            cu_seqlens_kv=cu_seqlens_kv,
        )
        if is_grad:
            assert return_lse
            ctx.save_for_backward(q, k, v, out_padded, softmax_lse, rng_state)
            ctx.dropout_p = dropout_p
            ctx.softmax_scale = softmax_scale
            ctx.causal = causal
            ctx.window_size = window_size
            ctx.bias = bias
            ctx.alibi_slopes = alibi_slopes
            ctx.deterministic = deterministic
            ctx.head_size_q_og = head_size_q_og
            ctx.is_v3_atomic_fp32 = is_v3_atomic_fp32
            ctx.how_v3_bf16_cvt = how_v3_bf16_cvt
        out = out_padded[..., :head_size_v_og]

        result = [out]
        if return_lse:
            result.append(softmax_lse)
        if return_softmax:
            result.append(S_dmask)

        return result[0] if len(result) == 1 else tuple(result)

    @staticmethod
    def backward(ctx, dout, *args):
        q, k, v, out, softmax_lse, rng_state = ctx.saved_tensors
        dq, dk, dv = torch.empty_like(q), torch.empty_like(k), torch.empty_like(v)
        bias = ctx.bias
        dbias = torch.empty_like(bias) if bias is not None else None
        head_size_q_og = ctx.head_size_q_og
        head_size_v_og = dout.size(3)
        dout_padded = dout
        if head_size_v_og % 8 != 0:
            dout_padded = torch.nn.functional.pad(dout, [0, 8 - head_size_v_og % 8])
        _flash_attn_backward(
            dout_padded,
            q,
            k,
            v,
            out,
            softmax_lse,
            dq,
            dk,
            dv,
            dbias,
            ctx.dropout_p,
            ctx.softmax_scale,
            ctx.causal,
            int(ctx.window_size[0]),
            int(ctx.window_size[1]),
            ctx.bias,
            ctx.alibi_slopes,
            ctx.deterministic,
            rng_state,
            ctx.is_v3_atomic_fp32,
            ctx.how_v3_bf16_cvt,
        )
        dq = dq[..., :head_size_q_og]  # We could have padded the head dimension
        dk = dk[..., :head_size_q_og]
        dv = dv[..., :head_size_v_og]
        # Forward positional args order:
        #  1 q
        #  2 k
        #  3 v
        #  4 dropout_p
        #  5 softmax_scale
        #  6 causal
        #  7 window_size (tuple - no grad)
        #  8 bias
        #  9 alibi_slopes
        # 10 deterministic
        # 11 return_lse
        # 12 return_softmax
        # 13 is_grad_enabled
        # 14 is_v3_atomic_fp32
        # 15 how_v3_bf16_cvt
        # 16 cu_seqlens_q
        # 17 cu_seqlens_kv
        # Need to return exactly 17 gradient entries.
        return (
            dq,  # q
            dk,  # k
            dv,  # v
            None,  # dropout_p
            None,  # softmax_scale
            None,  # causal
            None,  # window_size
            dbias,  # bias
            None,  # alibi_slopes
            None,  # deterministic
            None,  # return_lse
            None,  # return_softmax
            None,  # is_grad_enabled
            None,  # is_v3_atomic_fp32
            None,  # how_v3_bf16_cvt
            None,  # cu_seqlens_q
            None,  # cu_seqlens_kv
        )


def flash_attn_func(
    q,
    k,
    v,
    dropout_p=0.0,
    softmax_scale=None,
    causal=False,
    window_size=(-1, -1, 0),  # -1 means infinite context window, 0 means no sink
    bias=None,
    alibi_slopes=None,
    deterministic=True,
    return_lse=False,
    return_attn_probs=False,
    how_v3_bf16_cvt=1,
    cu_seqlens_q: Optional[torch.Tensor] = None,
    cu_seqlens_kv: Optional[torch.Tensor] = None,
):
    """dropout_p should be set to 0.0 during evaluation
    Supports multi-query and grouped-query attention (MQA/GQA) by passing in KV with fewer heads
    than Q. Note that the number of heads in Q must be divisible by the number of heads in KV.
    For example, if Q has 6 heads and K, V have 2 heads, head 0, 1, 2 of Q will attention to head
    0 of K, V, and head 3, 4, 5 of Q will attention to head 1 of K, V.

    If causal=True, the causal mask is aligned to the bottom right corner of the attention matrix.
    For example, if seqlen_q = 2 and seqlen_k = 5, the causal mask (1 = keep, 0 = masked out) is:
        1 1 1 1 0
        1 1 1 1 1
    If seqlen_q = 5 and seqlen_k = 2, the causal mask is:
        0 0
        0 0
        0 0
        1 0
        1 1
    If the row of the mask is all zero, the output will be zero.

    If window_size != (-1, -1), implements sliding window local attention. Query at position i
    will only attend to keys between
    [i + seqlen_k - seqlen_q - window_size[0], i + seqlen_k - seqlen_q + window_size[1]] inclusive.

    Arguments:
        q: (batch_size, seqlen, nheads, headdim_q)
        k: (batch_size, seqlen, nheads_k, headdim_q)
        v: (batch_size, seqlen, nheads_k, headdim_v)
        dropout_p: float. Dropout probability.
        softmax_scale: float. The scaling of QK^T before applying softmax.
            Default to 1 / sqrt(headdim_q).
        causal: bool. Whether to apply causal attention mask (e.g., for auto-regressive modeling).
        window_size: (left, right). If not (-1, -1), implements sliding window local attention.
        bias: (seqlen_q, seqlen_k)
        alibi_slopes: (nheads,) or (batch_size, nheads), fp32. A bias of
            (-alibi_slope * |i + seqlen_k - seqlen_q - j|)
            is added to the attention score of query i and key j.
        deterministic: bool. Whether to use the deterministic implementation of the backward pass,
            which is slightly slower and uses more memory. The forward pass is always deterministic.
        return_attn_probs: bool. Whether to return the attention probabilities. This option is for
           testing only. The returned probabilities are not guaranteed to be correct
           (they might not have the right scaling).
        cu_seqlens_q: (batch_size + 1,). The cumulative sequence lengths of the query sequences.
        cu_seqlens_kv: (batch_size + 1,). The cumulative sequence lengths of the key/value sequences.
    Return:
        out: (batch_size, seqlen, nheads, headdim_v).
        softmax_lse [optional, if return_attn_probs=True]: (batch_size, nheads, seqlen). The
            logsumexp of each row of the matrix QK^T * scaling (e.g., log of the softmax
            normalization factor).
        S_dmask [optional, if return_attn_probs=True]: (batch_size, nheads, seqlen, seqlen).
            The output of softmax (possibly with different scaling). It also encodes the dropout
            pattern (negative means that location was dropped, nonnegative means it was kept).
    """
    return FlashAttnFunc.apply(
        q,
        k,
        v,
        dropout_p,
        softmax_scale,
        causal,
        window_size,
        bias,
        alibi_slopes,
        deterministic,
        return_lse,
        return_attn_probs,
        torch.is_grad_enabled(),
        True,  # is_v3_atomic_fp32
        how_v3_bf16_cvt,
        cu_seqlens_q,
        cu_seqlens_kv,
    )


def _flash_attn_varlen_forward(
    q: torch.Tensor,
    k: torch.Tensor,
    v: torch.Tensor,
    cu_seqlens_q: torch.Tensor,
    cu_seqlens_k: torch.Tensor,
    cu_seqlens_q_padded: Optional[torch.Tensor],
    cu_seqlens_k_padded: Optional[torch.Tensor],
    max_seqlen_q: int,
    max_seqlen_k: int,
    min_seqlen_q: int,
    dropout_p: float,
    softmax_scale: float,
    causal: bool,
    logits_soft_cap: float = 0.0,
    window_size_left: int = -1,
    window_size_right: int = -1,
    sink_size: int = 0,
    bias: Optional[torch.Tensor] = None,
    alibi_slopes: Optional[torch.Tensor] = None,
    q_descale: Optional[torch.Tensor] = None,
    k_descale: Optional[torch.Tensor] = None,
    v_descale: Optional[torch.Tensor] = None,
    return_lse: bool = False,
    return_softmax: bool = False,
    how_v3_bf16_cvt: Optional[int] = 1,
    block_table: Optional[torch.Tensor] = None,
    out: Optional[torch.Tensor] = None,
    zero_tensors: bool = False,
) -> Tuple[torch.Tensor, torch.Tensor, torch.Tensor, torch.Tensor]:

    (_, nhead_q, hdim_q) = q.shape

    nhead_k = v.shape[-2]
    hdim_v = v.shape[-1]
    # mask
    window_size_left = -1 if window_size_left >= max_seqlen_k else window_size_left
    window_size_right = -1 if window_size_right >= max_seqlen_k else window_size_right
    sink_size = 0 if sink_size >= max_seqlen_k else sink_size
    mask = causal == True and window_size_left == -1  # causal mask
    nmask = (
        causal == False and window_size_left == -1 and window_size_right == -1
    )  # no mask
    swa = (window_size_left > 0) or (window_size_right > 0)

    def can_impl_fmha_v3_fwd():
        # basic
        ret = alibi_slopes is None
        ret = ret and (bias is None)
        ret = ret and (dropout_p == 0.0)
        ret = ret and (hdim_v == 128)
        ret = ret and (hdim_q == 128 or hdim_q == 192)
        ret = ret and (nhead_q % nhead_k == 0)
        ret = ret and (not swa)
        ret = ret and (q.dtype == dtypes.bf16)
        ret = ret and logits_soft_cap == 0.0
        return ret

    q, k, v = [maybe_contiguous(x) for x in (q, k, v)]

    if can_impl_fmha_v3_fwd():
        out, softmax_lse, S_dmask, rng_state = fmha_v3_varlen_fwd(
            q,
            k,
            v,
            cu_seqlens_q,
            cu_seqlens_k,
            max_seqlen_q,
            max_seqlen_k,
            min_seqlen_q,
            dropout_p,
            softmax_scale,
            logits_soft_cap,
            zero_tensors,
            causal,
            window_size_left,
            window_size_right,
            return_lse,
            return_softmax,
            how_v3_bf16_cvt,
            out,
            block_table,
            bias,
            alibi_slopes,
            None,
            cu_seqlens_q_padded,
            cu_seqlens_k_padded,
            # custom_build_args={"md_name": md_name, "blob_gen_cmd": blob_gen_cmd},
        )
    else:
        # Input validation for padded cumulative arrays if provided
        def _validate(name: str, t: torch.Tensor):
            assert t.dim() == 1, f"{name} must be 1D"
            assert t.is_cuda, f"{name} must be on CUDA"
            assert t.dtype == torch.int32, f"{name} must be int32, actual: {t.dtype}"
            assert t.is_contiguous(), f"{name} must be contiguous"
            assert (
                t.numel() == cu_seqlens_q.numel()
            ), f"{name} length mismatch with batch"
            # light monotonic check (first and last only; deeper check in C++)
            assert t[0].item() == 0, f"{name}[0] must be 0"

        if cu_seqlens_q_padded is not None:
            _validate("cu_seqlens_q_padded", cu_seqlens_q_padded)
        if cu_seqlens_k_padded is not None:
            _validate("cu_seqlens_k_padded", cu_seqlens_k_padded)

        out, softmax_lse, S_dmask, rng_state = mha_varlen_fwd(
            q,
            k,
            v,
            cu_seqlens_q,
            cu_seqlens_k,
            max_seqlen_q,
            max_seqlen_k,
            min_seqlen_q,
            dropout_p,
            softmax_scale,
            logits_soft_cap,
            zero_tensors,
            causal,
            window_size_left,
            window_size_right,
            sink_size,
            return_lse,
            return_softmax,
            out=out,
            block_table=block_table,
            bias=bias,
            alibi_slopes=alibi_slopes,
            q_descale=q_descale,
            k_descale=k_descale,
            v_descale=v_descale,
            gen=None,
            cu_seqlens_q_padded=cu_seqlens_q_padded,
            cu_seqlens_k_padded=cu_seqlens_k_padded,
        )
    return out, softmax_lse, S_dmask, rng_state


def _flash_attn_varlen_backward(
    dout: torch.Tensor,
    q: torch.Tensor,
    k: torch.Tensor,
    v: torch.Tensor,
    out: torch.Tensor,
    softmax_lse: torch.Tensor,
    dq: Optional[torch.Tensor],
    dk: Optional[torch.Tensor],
    dv: Optional[torch.Tensor],
    cu_seqlens_q: torch.Tensor,
    cu_seqlens_k: torch.Tensor,
    max_seqlen_q: int,
    max_seqlen_k: int,
    dropout_p: float,
    softmax_scale: float,
    causal: bool,
    window_size_left: int,
    window_size_right: int,
    alibi_slopes: Optional[torch.Tensor],
    deterministic: bool,
    rng_state: Optional[torch.Tensor] = None,
    is_v3_atomic_fp32: Optional[bool] = True,
    how_v3_bf16_cvt: Optional[int] = 1,
    zero_tensors: bool = False,
    cu_seqlens_q_padded: Optional[torch.Tensor] = None,
    cu_seqlens_k_padded: Optional[torch.Tensor] = None,
) -> torch.Tensor:

    (_, nhead_q, hdim_q) = q.shape

    nhead_k = v.shape[-2]
    hdim_v = v.shape[-1]

    # mask
    window_size_left = -1 if window_size_left >= max_seqlen_k else window_size_left
    window_size_right = -1 if window_size_right >= max_seqlen_k else window_size_right
    mask = causal == True and window_size_left == -1  # causal mask
    nmask = (
        causal == False and window_size_left == -1 and window_size_right == -1
    )  # no mask
    swa = (window_size_left > 0) or (window_size_right > 0)

    def pssk():
        # only for hd64 a32 causal/no causal, fp16/bf16-rtne/rtna/rtz cases
        # FIXME: Currently we only support mask_type == mask_enum::no_mask
        # Because python side only support mask_enum::bottom_right
        # However v3 kernel only support mask_enum::top_left
        # bwd_hd64_bf16_a32_rtne_pssk_group
        # bwd_hd64_bf16_a32_rtna_pssk_group
        # bwd_hd64_bf16_a32_rtz_pssk_group
        # bwd_hd64_bf16_causal_a32_rtne_pssk_group
        # bwd_hd64_bf16_causal_a32_rtna_pssk_group
        # bwd_hd64_bf16_causal_a32_rtz_pssk_group
        # bwd_hd64_fp16_a32_pssk_group
        # bwd_hd64_fp16_causal_a32_pssk_group
        # bwd_hd128_bf16_a32_rtne_pssk_group
        # bwd_hd128_bf16_a32_rtna_pssk_group
        # bwd_hd128_bf16_a32_rtz_pssk_group
        # bwd_hd128_bf16_causal_a32_rtne_pssk_group
        # bwd_hd128_bf16_causal_a32_rtna_pssk_group
        # bwd_hd128_bf16_causal_a32_rtz_pssk_group
        # bwd_hd128_fp16_a32_pssk_group
        # bwd_hd128_fp16_causal_a32_pssk_group
        ret = (
            is_v3_atomic_fp32 == True
        )  # nhead_stride_dq_acc >= stride_dq_acc must be guaranteed
        ret &= hdim_q == 64 or hdim_q == 128

        return ret

    def psskddv():
        # bwd_hd128_bf16_a32_rtne_psskddv_group
        # bwd_hd128_bf16_a32_rtna_psskddv_group
        # bwd_hd128_bf16_a32_rtz_psskddv_group
        # bwd_hd128_bf16_causal_a32_rtne_psskddv_group
        # bwd_hd128_bf16_causal_a32_rtna_psskddv_group
        # bwd_hd128_bf16_causal_a32_rtz_psskddv_group
        # bwd_hd128_fp16_a32_psskddv_group
        # bwd_hd128_fp16_causal_a32_psskddv_group
        ret = (
            is_v3_atomic_fp32 == True
        )  # nhead_stride_dq_acc >= stride_dq_acc must be guaranteed
        ret &= hdim_q >= 64 and hdim_q <= 192

        return ret

    def can_impl_fmha_v3_bwd():
        # basic
        ret = get_gfx() == "gfx942"
        ret &= alibi_slopes is None
        # ret &= bias is None
        # ret &= dbias is None
        ret &= dropout_p == 0.0
        ret &= deterministic == False
        ret &= hdim_q == hdim_v
        ret &= nhead_q % nhead_k == 0
        ret &= hdim_q >= 64 and hdim_q <= 192 and hdim_q % 8 == 0
        ret &= not swa
        ret &= pssk() or psskddv()

        return ret

    def can_impl_fmha_v3_bwd_gfx950():
        ret = get_gfx() == "gfx950"
        ret &= alibi_slopes is None
        # ret &= bias is None
        # ret &= dbias is None
        ret &= dropout_p == 0.0
        ret &= deterministic == False
        ret &= hdim_q == hdim_v
        ret &= nhead_q % nhead_k == 0
        ret &= hdim_q > 64 and hdim_q <= 128 and hdim_q % 8 == 0
        ret &= not swa

        return ret

    can_impl_fmha_v3_bwd_ = can_impl_fmha_v3_bwd() or can_impl_fmha_v3_bwd_gfx950()
    # dq, dk, dv are allocated by us so they should already be contiguous
    dout, q, k, v, out = [maybe_contiguous(x) for x in (dout, q, k, v, out)]

    if can_impl_fmha_v3_bwd_:
        (
            dq,
            dk,
            dv,
            softmax_d,
        ) = fmha_v3_varlen_bwd(
            dout,
            q,
            k,
            v,
            out,
            softmax_lse,
            cu_seqlens_q,
            cu_seqlens_k,
            max_seqlen_q,
            max_seqlen_k,
            dropout_p,
            softmax_scale,
            zero_tensors,
            causal,
            window_size_left,
            window_size_right,
            deterministic,
            is_v3_atomic_fp32,
            how_v3_bf16_cvt,
            dq,
            dk,
            dv,
            alibi_slopes,
            rng_state,
            None,
            cu_seqlens_q_padded,
            cu_seqlens_k_padded,
        )
    else:
        (
            dq,
            dk,
            dv,
            softmax_d,
        ) = mha_varlen_bwd(
            dout,
            q,
            k,
            v,
            out,
            softmax_lse,
            cu_seqlens_q,
            cu_seqlens_k,
            max_seqlen_q,
            max_seqlen_k,
            dropout_p,
            softmax_scale,
            zero_tensors,
            causal,
            window_size_left,
            window_size_right,
            deterministic,
            dq,
            dk,
            dv,
            alibi_slopes,
            rng_state,
            None,
            cu_seqlens_q_padded,
            cu_seqlens_k_padded,
            # custom_build_args={"md_name": md_name, "blob_gen_cmd": blob_gen_cmd},
        )
    return softmax_d


class FlashAttnVarlenFunc(torch.autograd.Function):
    @staticmethod
    def forward(
        ctx,
        q,
        k,
        v,
        cu_seqlens_q,
        cu_seqlens_k,
        max_seqlen_q,
        max_seqlen_k,
        min_seqlen_q,
        dropout_p,
        softmax_scale,
        logits_soft_cap,
        causal,
        window_size,
        bias,
        alibi_slopes,
        deterministic,
        return_lse,
        return_softmax,
        block_table,
        out,
        is_grad_enabled,
        cu_seqlens_q_padded=None,
        cu_seqlens_k_padded=None,
        is_v3_atomic_fp32: Optional[bool] = True,
        how_v3_bf16_cvt: Optional[int] = 1,
    ):
        is_grad = is_grad_enabled and any(x.requires_grad for x in [q, k, v])
        if softmax_scale is None:
            softmax_scale = q.shape[-1] ** (-0.5)
        head_size_q_og = q.size(-1)
        head_size_v_og = v.size(-1)
        if head_size_q_og % 8 != 0:
            q = torch.nn.functional.pad(q, [0, 8 - head_size_q_og % 8])
            k = torch.nn.functional.pad(k, [0, 8 - head_size_q_og % 8])
        if head_size_v_og % 8 != 0:
            v = torch.nn.functional.pad(v, [0, 8 - head_size_v_og % 8])

        out_padded, softmax_lse, S_dmask, rng_state = _flash_attn_varlen_forward(
            q,
            k,
            v,
            cu_seqlens_q,
            cu_seqlens_k,
            cu_seqlens_q_padded,
            cu_seqlens_k_padded,
            max_seqlen_q,
            max_seqlen_k,
            min_seqlen_q,
            dropout_p,
            softmax_scale,
            causal=causal,
            logits_soft_cap=logits_soft_cap,
            window_size_left=window_size[0],
            window_size_right=window_size[1],
            sink_size=window_size[2] if len(window_size) > 2 else 0,
            bias=bias,
            alibi_slopes=alibi_slopes,
            q_descale=None,
            k_descale=None,
            v_descale=None,
            return_lse=return_lse,
            return_softmax=return_softmax and dropout_p > 0,
            how_v3_bf16_cvt=how_v3_bf16_cvt,
            block_table=block_table,
            out=out,
        )
        if is_grad:

            assert return_lse
            ctx.save_for_backward(
                q, k, v, out_padded, softmax_lse, cu_seqlens_q, cu_seqlens_k, rng_state
            )
            ctx.dropout_p = dropout_p
            ctx.max_seqlen_q = max_seqlen_q
            ctx.max_seqlen_k = max_seqlen_k
            ctx.softmax_scale = softmax_scale
            ctx.causal = causal
            ctx.window_size = window_size
            ctx.bias = bias
            ctx.alibi_slopes = alibi_slopes
            ctx.deterministic = deterministic
            ctx.head_size_q_og = head_size_q_og
            ctx.is_v3_atomic_fp32 = is_v3_atomic_fp32
            ctx.how_v3_bf16_cvt = how_v3_bf16_cvt
            ctx.cu_seqlens_q_padded = cu_seqlens_q_padded
            ctx.cu_seqlens_k_padded = cu_seqlens_k_padded

        out = out_padded[..., :head_size_v_og]

        result = [out]
        if return_lse:
            result.append(softmax_lse)
        if return_softmax:
            result.append(S_dmask)

        return result[0] if len(result) == 1 else tuple(result)

    @staticmethod
    def backward(ctx, dout, *args):
        (
            q,
            k,
            v,
            out,
            softmax_lse,
            cu_seqlens_q,
            cu_seqlens_k,
            rng_state,
        ) = ctx.saved_tensors
        dq, dk, dv = torch.empty_like(q), torch.empty_like(k), torch.empty_like(v)
        bias = ctx.bias
        dbias = torch.empty_like(bias) if bias is not None else None
        head_size_q_og = ctx.head_size_q_og
        head_size_v_og = dout.size(2)
        dout_padded = dout
        if head_size_v_og % 8 != 0:
            dout_padded = torch.nn.functional.pad(dout, [0, 8 - head_size_v_og % 8])
        # TODO - dbias
        _flash_attn_varlen_backward(
            dout_padded,
            q,
            k,
            v,
            out,
            softmax_lse,
            dq,
            dk,
            dv,
            cu_seqlens_q,
            cu_seqlens_k,
            ctx.max_seqlen_q,
            ctx.max_seqlen_k,
            ctx.dropout_p,
            ctx.softmax_scale,
            ctx.causal,
            ctx.window_size[0],
            ctx.window_size[1],
            ctx.alibi_slopes,
            ctx.deterministic,
            rng_state=rng_state,
            is_v3_atomic_fp32=ctx.is_v3_atomic_fp32,
            how_v3_bf16_cvt=ctx.how_v3_bf16_cvt,
            cu_seqlens_q_padded=ctx.cu_seqlens_q_padded,
            cu_seqlens_k_padded=ctx.cu_seqlens_k_padded,
        )
        dq = dq[..., :head_size_q_og]  # We could have padded the head dimension
        dk = dk[..., :head_size_q_og]
        dv = dv[..., :head_size_v_og]
        # Forward signature (positional args):
        # q, k, v,
        # cu_seqlens_q, cu_seqlens_k,
        # max_seqlen_q, max_seqlen_k,
        # min_seqlen_q,
        # dropout_p, softmax_scale, logits_soft_cap,
        # causal,
        # window_size,
        # bias,
        # alibi_slopes,
        # deterministic,
        # return_lse, return_softmax,
        # block_table,
        # out,
        # is_grad_enabled,
        # cu_seqlens_q_padded, cu_seqlens_k_padded,
        # is_v3_atomic_fp32, how_v3_bf16_cvt
        # We only have gradients for q,k,v (dq,dk,dv) and possibly bias (dbias). Others are None.
        return (
            dq,  # q
            dk,  # k
            dv,  # v
            None,  # cu_seqlens_q
            None,  # cu_seqlens_k
            None,  # max_seqlen_q
            None,  # max_seqlen_k
            None,  # min_seqlen_q
            None,  # dropout_p
            None,  # softmax_scale
            None,  # logits_soft_cap
            None,  # causal
            None,  # window_size (tuple treated as arg)
            dbias,  # bias
            None,  # alibi_slopes
            None,  # deterministic
            None,  # return_lse
            None,  # return_softmax
            None,  # block_table
            None,  # out
            None,  # is_grad_enabled
            None,  # cu_seqlens_q_padded
            None,  # cu_seqlens_k_padded
            None,  # is_v3_atomic_fp32
            None,  # how_v3_bf16_cvt
        )


def flash_attn_varlen_func(
    q,
    k,
    v,
    cu_seqlens_q,
    cu_seqlens_k,
    max_seqlen_q,
    max_seqlen_k,
    min_seqlen_q=0,
    dropout_p=0.0,
    softmax_scale=None,
    logits_soft_cap=0.0,
    causal=False,
    window_size=(-1, -1, 0),  # -1 means infinite context window, 0 means no sink
    bias=None,
    alibi_slopes=None,
    deterministic=False,
    return_lse=False,
    return_attn_probs=False,
    how_v3_bf16_cvt=1,
    block_table=None,
    out=None,
    cu_seqlens_q_padded: Optional[torch.Tensor] = None,
    cu_seqlens_k_padded: Optional[torch.Tensor] = None,
):
    if block_table is not None and (
        cu_seqlens_q_padded is not None or cu_seqlens_k_padded is not None
    ):
        raise NotImplementedError(
            "Paged/Split-KV attention (using block_table) does not currently support "
            "physical sequence padding (cu_seqlens_*_padded)."
        )
    """dropout_p should be set to 0.0 during evaluation
    Supports multi-query and grouped-query attention (MQA/GQA) by passing in K, V with fewer heads
    than Q. Note that the number of heads in Q must be divisible by the number of heads in KV.
    For example, if Q has 6 heads and K, V have 2 heads, head 0, 1, 2 of Q will attention to head
    0 of K, V, and head 3, 4, 5 of Q will attention to head 1 of K, V.

    If causal=True, the causal mask is aligned to the bottom right corner of the attention matrix.
    For example, if seqlen_q = 2 and seqlen_k = 5, the causal mask (1 = keep, 0 = masked out) is:
        1 1 1 1 0
        1 1 1 1 1
    If seqlen_q = 5 and seqlen_k = 2, the causal mask is:
        0 0
        0 0
        0 0
        1 0
        1 1
    If the row of the mask is all zero, the output will be zero.

    If window_size != (-1, -1), implements sliding window local attention. Query at position i
    will only attend to keys between
    [i + seqlen_k - seqlen_q - window_size[0], i + seqlen_k - seqlen_q + window_size[1]] inclusive.

    Arguments:
        q: (total_q, nheads, headdim_q), where total_q = total number of query tokens in the batch.
        k: (total_k, nheads_k, headdim_q), where total_k = total number of key tokens in the batch.
        v: (total_k, nheads_k, headdim_v), where total_k = total number of key tokens in the batch.
        cu_seqlens_q: (batch_size + 1,), dtype dtypes.i32. The cumulative sequence lengths
           of the sequences in the batch, used to index into q.
        cu_seqlens_k: (batch_size + 1,), dtype dtypes.i32. The cumulative sequence lengths
           of the sequences in the batch, used to index into kv.
        max_seqlen_q: int. Maximum query sequence length in the batch.
        max_seqlen_k: int. Maximum key sequence length in the batch.
        min_seqlen_q: int. Minimum query sequence length for chunked prefill.
        dropout_p: float. Dropout probability.
        softmax_scale: float. The scaling of QK^T before applying softmax.
            Default to 1 / sqrt(headdim_q).
        causal: bool. Whether to apply causal attention mask (e.g., for auto-regressive modeling).
        window_size: (left, right). If not (-1, -1), implements sliding window local attention.
        bias: (seqlen_q, seqlen_k)
        alibi_slopes: (nheads,) or (batch_size, nheads), fp32. A bias of
            (-alibi_slope * |i + seqlen_k - seqlen_q - j|)
            is added to the attention score of query i and key j.
        deterministic: bool. Whether to use the deterministic implementation of the backward pass,
            which is slightly slower and uses more memory. The forward pass is always deterministic.
        return_attn_probs: bool. Whether to return the attention probabilities. This option is for
           testing only. The returned probabilities are not guaranteed to be correct
           (they might not have the right scaling).
    Return:
        out: (total, nheads, headdim_v).
        softmax_lse [optional, if return_attn_probs=True]: (nheads, total_q_seqlen). The
            logsumexp of each row of the matrix QK^T * scaling (e.g., log of the softmax
            normalization factor).
        S_dmask [optional, if return_attn_probs=True]: (batch_size, nheads, seqlen, seqlen).
            The output of softmax (possibly with different scaling). It also encodes the dropout
            pattern (negative means that location was dropped, nonnegative means it was kept).
    """
    return FlashAttnVarlenFunc.apply(
        q,
        k,
        v,
        cu_seqlens_q,
        cu_seqlens_k,
        max_seqlen_q,
        max_seqlen_k,
        min_seqlen_q,
        dropout_p,
        softmax_scale,
        logits_soft_cap,
        causal,
        window_size,
        bias,
        alibi_slopes,
        deterministic,
        return_lse,
        return_attn_probs,
        block_table,
        out,
        torch.is_grad_enabled(),
        cu_seqlens_q_padded,
        cu_seqlens_k_padded,
        True,
        how_v3_bf16_cvt,
    )


def mha_batch_prefill_fake_tensors(
    q: torch.Tensor,
    k: torch.Tensor,
    v: torch.Tensor,
    cu_seqlens_q: torch.Tensor,
    kv_indptr: torch.Tensor,
    kv_page_indices: torch.Tensor,
    max_seqlen_q: int,
    max_seqlen_k: int,
    dropout_p: float,
    softmax_scale: float,
    logits_soft_cap: float,
    zero_tensors: bool,
    is_causal: bool,
    window_size_left: int,
    window_size_right: int,
    return_softmax_lse: bool,
    return_dropout_randval: bool,
    out: Optional[torch.Tensor] = None,
    bias: Optional[torch.Tensor] = None,
    alibi_slopes: Optional[torch.Tensor] = None,
    q_descale: Optional[torch.Tensor] = None,
    k_descale: Optional[torch.Tensor] = None,
    v_descale: Optional[torch.Tensor] = None,
    gen: Optional[Generator] = None,
    kv_last_page_lens: Optional[torch.Tensor] = None,
    block_table: Optional[torch.Tensor] = None,
    seqlen_k: Optional[torch.Tensor] = None,
) -> Tuple[Tensor, Tensor, Tensor, Tensor]:
    # ) -> Tuple[torch.Tensor, torch.Tensor, torch.Tensor, torch.Tensor]:
    if k.dim() != 5 or v.dim() != 5:
        raise ValueError("Batch prefill requires 5D vectorized K/V tensors")
    num_heads = q.size(1)  # num_heads = q.sizes()[1]
    head_size_v = v.size(-2)  # head_size_v = v.size(-2)
    total_q = q.size(0)  # total_q = q.size(0)

    if out is None:
        out = torch.empty(
            (total_q, num_heads, head_size_v),  # {total_q, num_heads, head_size_v}
            dtype=q.dtype,
            device=q.device,
            requires_grad=q.requires_grad,
        )

    if return_softmax_lse:
        softmax_lse = torch.empty(
            (num_heads, total_q),  # {num_heads, total_q}
            dtype=torch.float32,
            device=q.device,
        )
    else:
        softmax_lse = torch.empty((0,), dtype=torch.float32, device=q.device)

    if return_dropout_randval:
        assert dropout_p > 0, "return_dropout_randval requires p_dropout > 0"
        p = torch.empty(
            (num_heads, total_q, max_seqlen_k),  # {num_heads, total_q, max_seqlen_k}
            dtype=torch.uint8,
            device=q.device,
        )
    else:
        p = torch.empty((0,), device=q.device)

    rng_state = torch.empty((2,), dtype=torch.int64, device=q.device)

    return (out, softmax_lse, p, rng_state)


@compile_ops(
    "module_mha_batch_prefill",
    fc_name="mha_batch_prefill",
    gen_func=cmdGenFunc_mha_batch_prefill,
    gen_fake=mha_batch_prefill_fake_tensors,
)
def mha_batch_prefill(
    q: Tensor,
    k: Tensor,
    v: Tensor,
    cu_seqlens_q: Tensor,
    kv_indptr: Tensor,
    kv_page_indices: Tensor,
    max_seqlen_q: int,
    max_seqlen_k: int,
    dropout_p: float,
    softmax_scale: float,
    logits_soft_cap: float,
    zero_tensors: bool,
    is_causal: bool,
    window_size_left: int,
    window_size_right: int,
    return_softmax_lse: bool,
    return_dropout_randval: bool,
    out: Optional[Tensor] = None,
    bias: Optional[Tensor] = None,
    alibi_slopes: Optional[Tensor] = None,
    q_descale: Optional[torch.Tensor] = None,
    k_descale: Optional[torch.Tensor] = None,
    v_descale: Optional[torch.Tensor] = None,
    gen: Optional[Generator] = None,
    kv_last_page_lens: Optional[Tensor]=None,
    block_table: Optional[Tensor] = None,
    seqlen_k: Optional[Tensor] = None,
) -> Tuple[Tensor, Tensor, Tensor, Tensor]: ...


def _mha_batch_prefill(
    q: torch.Tensor,
    k: torch.Tensor,
    v: torch.Tensor,
    cu_seqlens_q: torch.Tensor,
    kv_indptr: torch.Tensor,
    kv_page_indices: torch.Tensor,
    max_seqlen_q: int,
    max_seqlen_k: int,
    dropout_p: float,
    softmax_scale: float,
    causal: bool,
    logits_soft_cap: float = 0.0,
    window_size_left: int = -1,
    window_size_right: int = -1,
    bias: Optional[torch.Tensor] = None,
    alibi_slopes: Optional[torch.Tensor] = None,
    return_lse: bool = False,
    return_softmax: bool = False,
    zero_tensors: bool = False,
    out: torch.Tensor = None,
<<<<<<< HEAD
    kv_last_page_lens: torch.Tensor = None,
    block_table: torch.Tensor = None,
    seqlen_k: torch.Tensor = None,
=======
    q_descale: Optional[torch.Tensor] = None,
    k_descale: Optional[torch.Tensor] = None,
    v_descale: Optional[torch.Tensor] = None,
>>>>>>> 1629216d
) -> Tuple[torch.Tensor, torch.Tensor, torch.Tensor, torch.Tensor]:

    q, k, v = [maybe_contiguous(x) for x in (q, k, v)]
    out, softmax_lse, S_dmask, rng_state = mha_batch_prefill(
        q,
        k,
        v,
        cu_seqlens_q,
        kv_indptr,
        kv_page_indices,
        max_seqlen_q,
        max_seqlen_k,
        dropout_p,
        softmax_scale,
        logits_soft_cap,
        zero_tensors,
        causal,
        window_size_left,
        window_size_right,
        return_lse,
        return_softmax,
        out,
<<<<<<< HEAD
        None,
        alibi_slopes,
        None,
        kv_last_page_lens,
        block_table,
        seqlen_k,
=======
        bias,
        alibi_slopes,
        q_descale,
        k_descale,
        v_descale,
>>>>>>> 1629216d
        # custom_build_args={"md_name": md_name, "blob_gen_cmd": blob_gen_cmd},
    )
    return out, softmax_lse, S_dmask, rng_state


def mha_batch_prefill_func(
    q,
    k,
    v,
    cu_seqlens_q,
    kv_indptr,
    kv_page_indices,
    max_seqlen_q,
    max_seqlen_k,
    dropout_p=0.0,
    softmax_scale=None,
    logits_soft_cap=0.0,
    causal=False,
    window_size=(-1, -1),  # -1 means infinite context window
    alibi_slopes=None,
    deterministic=False,
    return_lse=False,
    return_attn_probs=False,
    out=None,
<<<<<<< HEAD
    kv_last_page_lens=None,
    block_table=None,
    seqlen_k=None,
=======
    q_descale=None,
    k_descale=None,
    v_descale=None,
>>>>>>> 1629216d
):
    if softmax_scale is None:
        softmax_scale = q.shape[-1] ** (-0.5)
    head_size_q_og = q.size(-1)
    if k.dim() != 5 or v.dim() != 5:
        raise ValueError("Batch prefill requires 5D vectorized K/V tensors")
    head_size_v_og = v.size(-2)
    if head_size_q_og % 8 != 0 or head_size_v_og % 8 != 0:
        raise ValueError("Vectorized KV requires head size divisible by 8")
    if k.size(-3) * 8 != head_size_q_og:
        raise ValueError("K vectorized layout does not match Q head size")
    if k.size(-2) % 8 != 0:
        raise ValueError("Vectorized KV requires page size divisible by 8")
    if not k.is_contiguous() or not v.is_contiguous():
        raise ValueError("Vectorized KV requires contiguous K/V")
    out_padded, softmax_lse, S_dmask, rng_state = _mha_batch_prefill(
        q,
        k,
        v,
        cu_seqlens_q,
        kv_indptr,
        kv_page_indices,
        max_seqlen_q,
        max_seqlen_k,
        dropout_p,
        softmax_scale,
        causal=causal,
        logits_soft_cap=logits_soft_cap,
        window_size_left=window_size[0],
        window_size_right=window_size[1],
        alibi_slopes=alibi_slopes,
        return_lse=return_lse,
        return_softmax=return_attn_probs and dropout_p > 0,
        out=out,
<<<<<<< HEAD
        kv_last_page_lens=kv_last_page_lens,
        block_table=block_table,
        seqlen_k=seqlen_k,
=======
        q_descale=q_descale,
        k_descale=k_descale,
        v_descale=v_descale,
>>>>>>> 1629216d
    )
    out = out_padded[..., :head_size_v_og]

    result = [out]
    if return_lse:
        result.append(softmax_lse)
    if return_attn_probs:
        result.append(S_dmask)

    return result[0] if len(result) == 1 else tuple(result)


def flash_attn_fp8_pertensor_func(
    q,
    k,
    v,
    q_descale,
    k_descale,
    v_descale,
    causal=False,
    window_size=(-1, -1, 0),  # -1 means infinite context window, 0 means no sink
    softmax_scale=None,
):
    if softmax_scale is None:
        softmax_scale = q.shape[-1] ** (-0.5)
    head_size_q_og = q.size(3)
    head_size_v_og = v.size(3)
    if head_size_q_og % 8 != 0:
        q = torch.nn.functional.pad(q, [0, 8 - head_size_q_og % 8])
        k = torch.nn.functional.pad(k, [0, 8 - head_size_q_og % 8])
    if head_size_v_og % 8 != 0:
        v = torch.nn.functional.pad(v, [0, 8 - head_size_v_og % 8])
    out_padded, _, _, _ = _flash_attn_forward(
        q,
        k,
        v,
        0.0,
        softmax_scale,
        causal=causal,
        window_size_left=int(window_size[0]),
        window_size_right=int(window_size[1]),
        sink_size=int(window_size[2]) if len(window_size) == 3 else 0,
        bias=None,
        alibi_slopes=None,
        q_descale=q_descale,
        k_descale=k_descale,
        v_descale=v_descale,
        return_lse=False,
        return_softmax=False,
    )
    out = out_padded[..., :head_size_v_og]
    return out


def flash_attn_varlen_fp8_pertensor_func(
    q,
    k,
    v,
    q_descale,
    k_descale,
    v_descale,
    cu_seqlens_q,
    cu_seqlens_k,
    max_seqlen_q,
    max_seqlen_k,
    min_seqlen_q=0,
    logits_soft_cap=0.0,
    causal=False,
    window_size=(-1, -1, 0),  # -1 means infinite context window
    softmax_scale=None,
):
    if softmax_scale is None:
        softmax_scale = q.shape[-1] ** (-0.5)
    head_size_q_og = q.size(-1)
    head_size_v_og = v.size(-1)
    if head_size_q_og % 8 != 0:
        q = torch.nn.functional.pad(q, [0, 8 - head_size_q_og % 8])
        k = torch.nn.functional.pad(k, [0, 8 - head_size_q_og % 8])
    if head_size_v_og % 8 != 0:
        v = torch.nn.functional.pad(v, [0, 8 - head_size_v_og % 8])
    out_padded, _, _, _ = _flash_attn_varlen_forward(
        q,
        k,
        v,
        cu_seqlens_q,
        cu_seqlens_k,
        None,
        None,
        max_seqlen_q,
        max_seqlen_k,
        min_seqlen_q,
        0.0,
        softmax_scale,
        causal=causal,
        logits_soft_cap=logits_soft_cap,
        window_size_left=int(window_size[0]),
        window_size_right=int(window_size[1]),
        sink_size=int(window_size[2]) if len(window_size) == 3 else 0,
        bias=None,
        alibi_slopes=None,
        q_descale=q_descale,
        k_descale=k_descale,
        v_descale=v_descale,
        return_lse=False,
        return_softmax=False,
    )
    out = out_padded[..., :head_size_v_og]
    return out<|MERGE_RESOLUTION|>--- conflicted
+++ resolved
@@ -2688,10 +2688,10 @@
     q_descale: Optional[torch.Tensor] = None,
     k_descale: Optional[torch.Tensor] = None,
     v_descale: Optional[torch.Tensor] = None,
-    gen: Optional[Generator] = None,
-    kv_last_page_lens: Optional[Tensor]=None,
+    kv_last_page_lens: Optional[Tensor] = None,
     block_table: Optional[Tensor] = None,
     seqlen_k: Optional[Tensor] = None,
+    gen: Optional[Generator] = None,
 ) -> Tuple[Tensor, Tensor, Tensor, Tensor]: ...
 
 
@@ -2716,15 +2716,12 @@
     return_softmax: bool = False,
     zero_tensors: bool = False,
     out: torch.Tensor = None,
-<<<<<<< HEAD
     kv_last_page_lens: torch.Tensor = None,
     block_table: torch.Tensor = None,
     seqlen_k: torch.Tensor = None,
-=======
     q_descale: Optional[torch.Tensor] = None,
     k_descale: Optional[torch.Tensor] = None,
     v_descale: Optional[torch.Tensor] = None,
->>>>>>> 1629216d
 ) -> Tuple[torch.Tensor, torch.Tensor, torch.Tensor, torch.Tensor]:
 
     q, k, v = [maybe_contiguous(x) for x in (q, k, v)]
@@ -2747,20 +2744,14 @@
         return_lse,
         return_softmax,
         out,
-<<<<<<< HEAD
-        None,
-        alibi_slopes,
-        None,
-        kv_last_page_lens,
-        block_table,
-        seqlen_k,
-=======
         bias,
         alibi_slopes,
         q_descale,
         k_descale,
         v_descale,
->>>>>>> 1629216d
+        kv_last_page_lens,
+        block_table,
+        seqlen_k,
         # custom_build_args={"md_name": md_name, "blob_gen_cmd": blob_gen_cmd},
     )
     return out, softmax_lse, S_dmask, rng_state
@@ -2785,28 +2776,26 @@
     return_lse=False,
     return_attn_probs=False,
     out=None,
-<<<<<<< HEAD
     kv_last_page_lens=None,
     block_table=None,
     seqlen_k=None,
-=======
     q_descale=None,
     k_descale=None,
     v_descale=None,
->>>>>>> 1629216d
 ):
     if softmax_scale is None:
         softmax_scale = q.shape[-1] ** (-0.5)
     head_size_q_og = q.size(-1)
+    k_vector_size = 16 // k.element_size()
     if k.dim() != 5 or v.dim() != 5:
         raise ValueError("Batch prefill requires 5D vectorized K/V tensors")
     head_size_v_og = v.size(-2)
-    if head_size_q_og % 8 != 0 or head_size_v_og % 8 != 0:
-        raise ValueError("Vectorized KV requires head size divisible by 8")
-    if k.size(-3) * 8 != head_size_q_og:
+    if head_size_q_og % k_vector_size != 0 or head_size_v_og % k_vector_size != 0:
+        raise ValueError("Vectorized KV requires head size divisible by vector size")
+    if k.size(-3) * k_vector_size != head_size_q_og:
         raise ValueError("K vectorized layout does not match Q head size")
-    if k.size(-2) % 8 != 0:
-        raise ValueError("Vectorized KV requires page size divisible by 8")
+    if k.size(-2) % k_vector_size != 0:
+        raise ValueError("Vectorized KV requires page size divisible by vector size")
     if not k.is_contiguous() or not v.is_contiguous():
         raise ValueError("Vectorized KV requires contiguous K/V")
     out_padded, softmax_lse, S_dmask, rng_state = _mha_batch_prefill(
@@ -2828,15 +2817,12 @@
         return_lse=return_lse,
         return_softmax=return_attn_probs and dropout_p > 0,
         out=out,
-<<<<<<< HEAD
         kv_last_page_lens=kv_last_page_lens,
         block_table=block_table,
         seqlen_k=seqlen_k,
-=======
         q_descale=q_descale,
         k_descale=k_descale,
         v_descale=v_descale,
->>>>>>> 1629216d
     )
     out = out_padded[..., :head_size_v_og]
 
