--- conflicted
+++ resolved
@@ -478,13 +478,7 @@
         # bwd_hd192_bf16_causal_a32_rtz_psskddv
         ret = is_v3_atomic_fp32 == True
         ret &= hdim_q > 64 and hdim_q <= 192
-<<<<<<< HEAD
         ret &= nmask or (mask and seqlen_q == seqlen_k) or (swa and hdim_q > 64 and hdim_q <= 128)# TODO: or (seqlen_q != seqlen_k and mask_type == top_left)
-=======
-        ret &= nmask or (
-            mask and seqlen_q == seqlen_k
-        )  # TODO: or (seqlen_q != seqlen_k and mask_type == top_left)
->>>>>>> 062acc78
 
         return ret
 
