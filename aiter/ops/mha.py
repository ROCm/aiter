--- conflicted
+++ resolved
@@ -2716,15 +2716,12 @@
     return_softmax: bool = False,
     zero_tensors: bool = False,
     out: torch.Tensor = None,
-<<<<<<< HEAD
     kv_last_page_lens: torch.Tensor = None,
     block_table: torch.Tensor = None,
     seqlen_k: torch.Tensor = None,
-=======
     q_descale: Optional[torch.Tensor] = None,
     k_descale: Optional[torch.Tensor] = None,
     v_descale: Optional[torch.Tensor] = None,
->>>>>>> 71464341
 ) -> Tuple[torch.Tensor, torch.Tensor, torch.Tensor, torch.Tensor]:
 
     q, k, v = [maybe_contiguous(x) for x in (q, k, v)]
@@ -2747,20 +2744,14 @@
         return_lse,
         return_softmax,
         out,
-<<<<<<< HEAD
-        None,
+        bias,
         alibi_slopes,
-        None,
         kv_last_page_lens,
         block_table,
         seqlen_k,
-=======
-        bias,
-        alibi_slopes,
         q_descale,
         k_descale,
         v_descale,
->>>>>>> 71464341
         # custom_build_args={"md_name": md_name, "blob_gen_cmd": blob_gen_cmd},
     )
     return out, softmax_lse, S_dmask, rng_state
@@ -2785,15 +2776,12 @@
     return_lse=False,
     return_attn_probs=False,
     out=None,
-<<<<<<< HEAD
     kv_last_page_lens=None,
     block_table=None,
     seqlen_k=None,
-=======
     q_descale=None,
     k_descale=None,
     v_descale=None,
->>>>>>> 71464341
 ):
     if softmax_scale is None:
         softmax_scale = q.shape[-1] ** (-0.5)
@@ -2828,15 +2816,12 @@
         return_lse=return_lse,
         return_softmax=return_attn_probs and dropout_p > 0,
         out=out,
-<<<<<<< HEAD
         kv_last_page_lens=kv_last_page_lens,
         block_table=block_table,
         seqlen_k=seqlen_k,
-=======
         q_descale=q_descale,
         k_descale=k_descale,
         v_descale=v_descale,
->>>>>>> 71464341
     )
     out = out_padded[..., :head_size_v_og]
 
