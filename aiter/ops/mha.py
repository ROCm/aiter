# SPDX-License-Identifier: MIT
# Copyright (C) 2024-2025, Advanced Micro Devices, Inc. All rights reserved.

from torch import Tensor, Generator
<<<<<<< HEAD
from typing import List, Optional, Tuple, Any
from ..jit.core import compile_ops, CK_DIR, AITER_CSRC_DIR, logger
from ..jit.utils.chip_info import get_gfx, get_cu_num
=======
from typing import Optional, Tuple, Any
from ..jit.core import compile_ops, CK_DIR, AITER_CSRC_DIR
from ..jit.utils.chip_info import get_gfx
>>>>>>> e4e2089f
from ..jit.utils.torch_guard import torch_compile_guard
from ..utility import dtypes
import torch


def cmdGenFunc_mha_fwd(
    q: Tensor,
    k: Tensor,
    v: Tensor,
    dropout_p: float,
    softmax_scale: float,
    is_causal: bool,
    window_size_left: int,
    window_size_right: int,
    return_softmax_lse: bool,
    return_dropout_randval: bool,
    cu_seqlens_q: Optional[torch.Tensor] = None,
    cu_seqlens_kv: Optional[torch.Tensor] = None,
    out: Optional[Tensor] = None,
    bias: Optional[Tensor] = None,
    alibi_slopes: Optional[Tensor] = None,
    gen: Optional[Generator] = None,
):
    (_, seqlen_q, _, _) = q.shape
    # causal=true is the same as causal=false in this case
    causal = is_causal
    if seqlen_q == 1 and alibi_slopes is None:
        causal = False

    md_name = "mha_fwd"
    filter = "*"
    if q.dtype == dtypes.fp16:
        md_name += "_fp16"
        filter += "fp16*"
    elif q.dtype == dtypes.bf16:
        md_name += "_bf16"
        filter += "bf16*"
    elif q.dtype == dtypes.fp8:
        # only support bf16 out for fp8 input
        md_name += "_fp8bf16"
        filter += "fp8bf16*"
    if bias is not None:
        md_name += "_bias"
        filter += "_bias*"
    elif alibi_slopes is not None:
        md_name += "_alibi"
        filter += "_alibi*"
    else:
        md_name += "_nbias"
        filter += "_nbias*"
    if not causal and window_size_left == -1 and window_size_right == -1:
        md_name += "_nmask"
        filter += "_nmask*"
    else:
        md_name += "_mask"
        filter += "_mask*"
    if return_softmax_lse:
        md_name += "_lse"
        filter += "_lse*"
    else:
        md_name += "_nlse"
        filter += "_nlse*"
    if dropout_p == 0:
        md_name += "_ndropout"
        filter += "_ndropout*"
    else:
        md_name += "_dropout"
        filter += "_dropout*"

    blob_gen_cmd = [
        f"{CK_DIR}/example/ck_tile/01_fmha/generate.py -d fwd "
        "--receipt 100 --filter {} --output_dir {{}}".format(filter),
        f"{AITER_CSRC_DIR}/cpp_itfs/mha_fwd_generate.py --receipt 2 --output_dir {{}}",
    ]
    return {
        "md_name": md_name,
        "blob_gen_cmd": blob_gen_cmd,
    }


def common_mha_fwd_fake_tensors(
    q: torch.Tensor,
    k: torch.Tensor,
    v: torch.Tensor,
    dropout_p: float,
    return_softmax_lse: bool,
    return_dropout_randval: bool,
    out: Optional[torch.Tensor] = None,
):
    batch_size = q.size(0)
    seqlen_q = q.size(1)
    num_heads = q.size(2)
    head_size_v = v.size(3)
    seqlen_k = k.size(1)

    if out is not None:
        assert out.dtype == q.dtype, "Output must have the same dtype as inputs"
        assert out.device == q.device, "Output must be on the same device as inputs"
        assert out.stride(-1) == 1, "Output tensor must have contiguous last dimension"
        assert out.shape == (
            batch_size,
            seqlen_q,
            num_heads,
            head_size_v,
        ), "Output tensor has incorrect shape"
    else:
        out = torch.empty(
            (batch_size, seqlen_q, num_heads, head_size_v),
            dtype=q.dtype,
            device=q.device,
            requires_grad=q.requires_grad,
        )

    if return_softmax_lse:
        softmax_lse = torch.empty(
            (batch_size, num_heads, seqlen_q), dtype=torch.float32, device=q.device
        )
    else:
        softmax_lse = torch.empty((0,), dtype=torch.float32, device=q.device)

    if return_dropout_randval:
        assert dropout_p > 0, "return_dropout_randval requires p_dropout > 0"
        p = torch.empty(
            (batch_size, num_heads, seqlen_q, seqlen_k),
            dtype=torch.uint8,
            device=q.device,
        )
    else:
        p = torch.empty((0,), device=q.device)

    rng_state = torch.empty((2,), dtype=torch.int64, device=q.device)

    return out, softmax_lse, p, rng_state


def gen_mha_fwd_fake_tensors(
    q: torch.Tensor,
    k: torch.Tensor,
    v: torch.Tensor,
    dropout_p: float,
    softmax_scale: float,
    is_causal: bool,
    window_size_left: int,
    window_size_right: int,
    return_softmax_lse: bool,
    return_dropout_randval: bool,
    cu_seqlens_q: Optional[torch.Tensor] = None,
    cu_seqlens_kv: Optional[torch.Tensor] = None,
    out: Optional[torch.Tensor] = None,
    bias: Optional[torch.Tensor] = None,
    alibi_slopes: Optional[torch.Tensor] = None,
    gen: Optional[torch.Generator] = None,
) -> Tuple[torch.Tensor, torch.Tensor, torch.Tensor, torch.Tensor]:
    return common_mha_fwd_fake_tensors(
        q, k, v, dropout_p, return_softmax_lse, return_dropout_randval, out
    )


@compile_ops(
    "module_mha_fwd",
    fc_name="mha_fwd",
    gen_func=cmdGenFunc_mha_fwd,
    gen_fake=gen_mha_fwd_fake_tensors,
)
def mha_fwd(
    q: Tensor,
    k: Tensor,
    v: Tensor,
    dropout_p: float,
    softmax_scale: float,
    is_causal: bool,
    window_size_left: int,
    window_size_right: int,
    return_softmax_lse: bool,
    return_dropout_randval: bool,
    cu_seqlens_q: Optional[torch.Tensor] = None,
    cu_seqlens_kv: Optional[torch.Tensor] = None,
    out: Optional[Tensor] = None,
    bias: Optional[Tensor] = None,
    alibi_slopes: Optional[Tensor] = None,
    gen: Optional[Generator] = None,
) -> Tuple[Tensor, Tensor, Tensor, Tensor]: ...


def gen_fmha_v3_fwd_fake_tensors(
    q: Tensor,
    k: Tensor,
    v: Tensor,
    dropout_p: float,
    softmax_scale: float,
    is_causal: bool,
    window_size_left: int,
    window_size_right: int,
    return_softmax_lse: bool,
    return_dropout_randval: bool,
    out: Optional[Tensor] = None,
    bias: Optional[Tensor] = None,
    alibi_slopes: Optional[Tensor] = None,
    gen: Optional[Generator] = None,
) -> Tuple[torch.Tensor, torch.Tensor, torch.Tensor, torch.Tensor]:
    return common_mha_fwd_fake_tensors(
        q, k, v, dropout_p, return_softmax_lse, return_dropout_randval, out
    )


@compile_ops(
    "module_fmha_v3_fwd", fc_name="fmha_v3_fwd", gen_fake=gen_fmha_v3_fwd_fake_tensors
)
def fmha_v3_fwd(
    q: Tensor,
    k: Tensor,
    v: Tensor,
    dropout_p: float,
    softmax_scale: float,
    is_causal: bool,
    window_size_left: int,
    window_size_right: int,
    return_softmax_lse: bool,
    return_dropout_randval: bool,
    out: Optional[Tensor] = None,
    bias: Optional[Tensor] = None,
    alibi_slopes: Optional[Tensor] = None,
    gen: Optional[Generator] = None,
) -> Tuple[Tensor, Tensor, Tensor, Tensor]: ...


def cmdGenFunc_mha_varlen_fwd(
    q: torch.Tensor,
    k: torch.Tensor,
    v: torch.Tensor,
    cu_seqlens_q: torch.Tensor,
    cu_seqlens_k: Optional[torch.Tensor],
    max_seqlen_q: int,
    max_seqlen_k: int,
    min_seqlen_q: int,
    dropout_p: float,
    softmax_scale: float,
    logits_soft_cap: float,
    zero_tensors: bool,
    is_causal: bool,
    window_size_left: int,
    window_size_right: int,
    return_softmax_lse: bool,
    return_dropout_randval: bool,
    out: Optional[torch.Tensor] = None,
    block_table: Optional[torch.Tensor] = None,
    bias: Optional[torch.Tensor] = None,
    alibi_slopes: Optional[torch.Tensor] = None,
    gen: Optional[torch.Generator] = None,
    cu_seqlens_q_padded: Optional[torch.Tensor] = None,
    cu_seqlens_k_padded: Optional[torch.Tensor] = None,
):
    # causal=true is the same as causal=false in this case
    causal = is_causal
    if max_seqlen_q == 1 and alibi_slopes is None:
        causal = False
    md_name = "mha_varlen_fwd"
    if block_table is None:
        filter_fwd = "*"  # get_fwd_blobs()
        if q.dtype == dtypes.fp16:
            md_name += "_fp16"
            filter_fwd += "fp16*"
        elif q.dtype == dtypes.bf16:
            md_name += "_bf16"
            filter_fwd += "bf16*"
        elif q.dtype == dtypes.fp8:
            # only support bf16 out for fp8 input
            md_name += "_fp8bf16"
            filter_fwd += "fp8bf16*"
        if 0.0 < logits_soft_cap:
            md_name += "_logits"
            filter_fwd += "_logits*"
        else:
            md_name += "_nlogits"
            filter_fwd += "_nlogits*"
        if bias is not None:
            md_name += "_bias"
            filter_fwd += "_bias*"
        elif alibi_slopes is not None:
            md_name += "_alibi"
            filter_fwd += "_alibi*"
        else:
            md_name += "_nbias"
            filter_fwd += "_nbias*"
        if not causal and window_size_left == -1 and window_size_right == -1:
            md_name += "_nmask"
            filter_fwd += "_nmask*"
        else:
            md_name += "_mask"
            filter_fwd += "_mask*"
        if return_softmax_lse:
            md_name += "_lse"
            filter_fwd += "_lse*"
        else:
            md_name += "_nlse"
            filter_fwd += "_nlse*"
        if dropout_p == 0:
            md_name += "_ndropout"
            filter_fwd += "_ndropout*"
        else:
            md_name += "_dropout"
            filter_fwd += "_dropout*"
        if min_seqlen_q == 0:
            md_name += "_nskip"
            filter_fwd += "_nskip*"
        else:
            md_name += "_skip"
            filter_fwd += "_skip*"
        blob_gen_cmd = [
            f"{CK_DIR}/example/ck_tile/01_fmha/generate.py -d fwd "
            "--receipt 200 --filter {} --output_dir {{}}".format(filter_fwd)
        ]
        blob_gen_cmd.append(
            f"{CK_DIR}/example/ck_tile/01_fmha/generate.py -d fwd_splitkv "
            "--receipt 200 --filter {} --output_dir {{}}".format('" @ "')
        )
        blob_gen_cmd.append(
            f"{AITER_CSRC_DIR}/cpp_itfs/mha_fwd_generate.py --receipt 3 --output_dir {{}}"
        )
    else:
        filter_fwd_splitkv1 = "*"  # get_fwd_splitkv_combine_blobs()
        filter_fwd_splitkv2 = "*"  # get_fwd_splitkv_blobs()
        if q.dtype == dtypes.fp16:
            md_name += "_fp16"
            filter_fwd_splitkv1 += "fp16*"
            filter_fwd_splitkv2 += "fp16*"
        elif q.dtype == dtypes.bf16:
            md_name += "_bf16"
            filter_fwd_splitkv1 += "bf16*"
            filter_fwd_splitkv2 += "bf16*"
        if 0.0 < logits_soft_cap:
            md_name += "_logits"
            filter_fwd += "_logits*"
        else:
            md_name += "_nlogits"
            filter_fwd += "_nlogits*"
        if bias is not None:
            md_name += "_bias"
            filter_fwd_splitkv2 += "_bias*"
        elif alibi_slopes is not None:
            md_name += "_alibi"
            filter_fwd_splitkv2 += "_alibi*"
        else:
            md_name += "_nbias"
            filter_fwd_splitkv2 += "_nbias*"
        if not is_causal and window_size_left == -1 and window_size_right == -1:
            md_name += "_nmask"
            filter_fwd_splitkv2 += "_nmask*"
        else:
            md_name += "_mask"
            filter_fwd_splitkv2 += "_mask*"
        if return_softmax_lse:
            md_name += "_lse"
            filter_fwd_splitkv1 += "_lse*"
            filter_fwd_splitkv2 += "_lse*"
        else:
            md_name += "_nlse"
            filter_fwd_splitkv1 += "_nlse*"
            filter_fwd_splitkv2 += "_nlse*"
        md_name += "_pagedkv"
        filter_fwd_splitkv2 += "_pagedkv*"
        filter_fwd_splitkv = f"{filter_fwd_splitkv1}@{filter_fwd_splitkv2}"
        blob_gen_cmd = [
            f"{CK_DIR}/example/ck_tile/01_fmha/generate.py -d fwd "
            "--receipt 200 --filter {} --output_dir {{}}".format('" "')
        ]
        blob_gen_cmd.append(
            f"{CK_DIR}/example/ck_tile/01_fmha/generate.py -d fwd_splitkv "
            "--receipt 200 --filter {} --output_dir {{}}".format(filter_fwd_splitkv)
        )
        blob_gen_cmd.append(
            f"{AITER_CSRC_DIR}/cpp_itfs/mha_fwd_generate.py --receipt 3 --output_dir {{}}"
        )
    return {
        "md_name": md_name,
        "blob_gen_cmd": blob_gen_cmd,
    }


def gen_mha_varlen_fwd_fake_tensor(
    q: torch.Tensor,
    k: torch.Tensor,
    v: torch.Tensor,
    cu_seqlens_q: torch.Tensor,
    cu_seqlens_k: Optional[torch.Tensor],
    max_seqlen_q: int,
    max_seqlen_k: int,
    min_seqlen_q: int,
    dropout_p: float,
    softmax_scale: float,
    logits_soft_cap: float,
    zero_tensors: bool,
    is_causal: bool,
    window_size_left: int,
    window_size_right: int,
    return_softmax_lse: bool,
    return_dropout_randval: bool,
    out: Optional[torch.Tensor] = None,
    block_table: Optional[torch.Tensor] = None,
    bias: Optional[torch.Tensor] = None,
    alibi_slopes: Optional[torch.Tensor] = None,
    gen: Optional[torch.Generator] = None,
    cu_seqlens_q_padded: Optional[torch.Tensor] = None,
    cu_seqlens_k_padded: Optional[torch.Tensor] = None,
) -> Tuple[Tensor, Tensor, Tensor, Tensor]:
    device = q.device
    dtype = q.dtype

    total_q = q.size(0)
    num_heads = q.size(1)
    head_size_v = v.size(-1)

    if out is not None:
        out_tensor = out
    else:
        out_shape = (total_q, num_heads, head_size_v)
        out_tensor = torch.empty(out_shape, device=device, dtype=dtype)

    if return_softmax_lse:
        softmax_lse_shape = (num_heads, total_q)
        softmax_lse_tensor = torch.empty(
            softmax_lse_shape, device=device, dtype=torch.float32
        )
    else:
        softmax_lse_tensor = torch.empty((0,), device=device, dtype=torch.float32)

    if return_dropout_randval:
        p_shape = (num_heads, total_q, max_seqlen_k)
        p_tensor = torch.empty(p_shape, device=device, dtype=torch.uint8)
    else:
        p_tensor = torch.empty((0,), device=device)

    rng_state_tensor = torch.empty((2,), device=device, dtype=torch.int64)

    return [out_tensor, softmax_lse_tensor, p_tensor, rng_state_tensor]


@compile_ops(
    "module_mha_varlen_fwd",
    fc_name="mha_varlen_fwd",
    gen_func=cmdGenFunc_mha_varlen_fwd,
    gen_fake=gen_mha_varlen_fwd_fake_tensor,
)
def mha_varlen_fwd(
    q: torch.Tensor,
    k: torch.Tensor,
    v: torch.Tensor,
    cu_seqlens_q: torch.Tensor,
    cu_seqlens_k: Optional[torch.Tensor],
    max_seqlen_q: int,
    max_seqlen_k: int,
    min_seqlen_q: int,
    dropout_p: float,
    softmax_scale: float,
    logits_soft_cap: float,
    zero_tensors: bool,
    is_causal: bool,
    window_size_left: int,
    window_size_right: int,
    return_softmax_lse: bool,
    return_dropout_randval: bool,
    out: Optional[torch.Tensor] = None,
    block_table: Optional[torch.Tensor] = None,
    bias: Optional[torch.Tensor] = None,
    alibi_slopes: Optional[torch.Tensor] = None,
    gen: Optional[torch.Generator] = None,
    cu_seqlens_q_padded: Optional[torch.Tensor] = None,
    cu_seqlens_k_padded: Optional[torch.Tensor] = None,
) -> Tuple[Tensor, Tensor, Tensor, Tensor]: ...


def gen_fmha_v3_varlen_fwd_fake_tensor(
    q: torch.Tensor,
    k: torch.Tensor,
    v: torch.Tensor,
    cu_seqlens_q: torch.Tensor,
    cu_seqlens_k: Optional[torch.Tensor],
    max_seqlen_q: int,
    max_seqlen_k: int,
    min_seqlen_q: int,
    dropout_p: float,
    softmax_scale: float,
    logits_soft_cap: float,
    zero_tensors: bool,
    is_causal: bool,
    window_size_left: int,
    window_size_right: int,
    return_softmax_lse: bool,
    return_dropout_randval: bool,
    how_v3_bf16_cvt: int,
    out: Optional[torch.Tensor] = None,
    block_table: Optional[torch.Tensor] = None,
    bias: Optional[torch.Tensor] = None,
    alibi_slopes: Optional[torch.Tensor] = None,
    gen: Optional[torch.Generator] = None,
) -> Tuple[Tensor, Tensor, Tensor, Tensor]:

    device = q.device
    dtype = q.dtype

    total_q = q.size(0)
    num_heads = q.size(1)
    head_size_v = v.size(-1)

    if out is not None:
        out_tensor = out
    else:
        out_shape = (total_q, num_heads, head_size_v)
        out_tensor = torch.empty(out_shape, device=device, dtype=dtype)

    if return_softmax_lse:
        softmax_lse_shape = (num_heads, total_q)
        softmax_lse_tensor = torch.empty(
            softmax_lse_shape, device=device, dtype=torch.float32
        )
    else:
        softmax_lse_tensor = torch.empty((0,), device=device, dtype=torch.float32)

    if return_dropout_randval:
        p_shape = (num_heads, total_q, max_seqlen_k)
        p_tensor = torch.empty(p_shape, device=device, dtype=torch.uint8)
    else:
        p_tensor = torch.empty((0,), device=device)

    rng_state_tensor = torch.empty((2,), device=device, dtype=torch.int64)

    return [out_tensor, softmax_lse_tensor, p_tensor, rng_state_tensor]


@compile_ops(
    "module_fmha_v3_varlen_fwd",
    fc_name="fmha_v3_varlen_fwd",
    gen_fake=gen_fmha_v3_varlen_fwd_fake_tensor,
)
def fmha_v3_varlen_fwd(
    q: torch.Tensor,
    k: torch.Tensor,
    v: torch.Tensor,
    cu_seqlens_q: torch.Tensor,
    cu_seqlens_k: Optional[torch.Tensor],
    max_seqlen_q: int,
    max_seqlen_k: int,
    min_seqlen_q: int,
    dropout_p: float,
    softmax_scale: float,
    logits_soft_cap: float,
    zero_tensors: bool,
    is_causal: bool,
    window_size_left: int,
    window_size_right: int,
    return_softmax_lse: bool,
    return_dropout_randval: bool,
    how_v3_bf16_cvt: int,
    out: Optional[torch.Tensor] = None,
    block_table: Optional[torch.Tensor] = None,
    bias: Optional[torch.Tensor] = None,
    alibi_slopes: Optional[torch.Tensor] = None,
    gen: Optional[torch.Generator] = None,
) -> Tuple[Tensor, Tensor, Tensor, Tensor]: ...


def cmdGenFunc_mha_bwd(
    dout: Tensor,
    q: Tensor,
    k: Tensor,
    v: Tensor,
    out: Tensor,
    softmax_lse: Tensor,
    dropout_p: float,
    softmax_scale: float,
    is_causal: bool,
    window_size_left: int,
    window_size_right: int,
    deterministic: bool,
    dq: Optional[Tensor] = None,
    dk: Optional[Tensor] = None,
    dv: Optional[Tensor] = None,
    dbias: Optional[Tensor] = None,
    bias: Optional[Tensor] = None,
    alibi_slopes: Optional[Tensor] = None,
    rng_state: Optional[Tensor] = None,
    gen: Optional[Generator] = None,
):
    md_name = "mha_bwd"
    filter1 = "*"  # get_bwd_dot_do_o_blobs()
    filter2 = "*"  # get_bwd_convert_dq_blobs()
    filter3 = "*"  # get_bwd_dq_dk_dv_blobs()
    if q.dtype == dtypes.fp16:
        md_name += "_fp16"
        filter1 += "fp16*"
        filter2 += "fp16*"
        filter3 += "fp16*"
    elif q.dtype == dtypes.bf16:
        md_name += "_bf16"
        filter1 += "bf16*"
        filter2 += "bf16*"
        filter3 += "bf16*"
    if bias is not None:
        md_name += "_bias"
        filter3 += "_bias*"
    elif alibi_slopes is not None:
        md_name += "_alibi"
        filter3 += "_alibi*"
    else:
        md_name += "_nbias"
        filter3 += "_nbias*"
    if dbias is not None:
        md_name += "_dbias"
        filter3 += "_dbias*"
    else:
        md_name += "_ndbias"
        filter3 += "_ndbias*"
    if not is_causal and window_size_left == -1 and window_size_right == -1:
        md_name += "_nmask"
        filter3 += "_nmask*"
    else:
        md_name += "_mask"
        filter3 += "_mask*"
    if dropout_p == 0:
        md_name += "_ndropout"
        filter3 += "_ndropout*"
    else:
        md_name += "_dropout"
        filter3 += "_dropout*"
    if deterministic:
        md_name += "_deterministic"
        filter2 += "_deterministic*"
        filter3 += "_deterministic*"
    else:
        md_name += "_ndeterministic"
        filter2 += "_ndeterministic*"
        filter3 += "_ndeterministic*"

    filter = f"{filter1}@{filter2}@{filter3}"

    blob_gen_cmd = [
        f"{CK_DIR}/example/ck_tile/01_fmha/generate.py -d bwd "
        "--receipt 300 --filter {} --output_dir {{}}".format(filter),
        f"{AITER_CSRC_DIR}/cpp_itfs/mha_bwd_generate.py --receipt 1 --output_dir {{}}",
    ]
    return {
        "md_name": md_name,
        "blob_gen_cmd": blob_gen_cmd,
    }


def common_mha_bwd_fake_tensors(
    q: Tensor,
    k: Tensor,
    v: Tensor,
    dq: Optional[Tensor] = None,
    dk: Optional[Tensor] = None,
    dv: Optional[Tensor] = None,
):
    batch_size = q.size(0)
    seqlen_q = q.size(1)
    num_heads = q.size(2)
    head_size_q = q.size(3)
    head_size_v = v.size(3)
    seqlen_k = k.size(1)
    num_heads_k = k.size(2)

    if dq is None:
        dq = torch.empty_like(q)  # (batch_size, seqlen_q, num_heads, head_size_q)
    else:
        assert dq.dtype == q.dtype, "dq must have the same dtype as q"
        assert dq.device == q.device, "dq must be on the same device as q"
        assert dq.stride(-1) == 1, "dq must have contiguous last dimension"
        assert dq.shape == (
            batch_size,
            seqlen_q,
            num_heads,
            head_size_q,
        ), "dq has incorrect shape"

    if dk is None:
        dk = torch.empty_like(k)  # (batch_size, seqlen_k, num_heads_k, head_size_q)
    else:
        assert dk.dtype == q.dtype, "dk must have the same dtype as q"
        assert dk.device == q.device, "dk must be on the same device as q"
        assert dk.stride(-1) == 1, "dk must have contiguous last dimension"
        assert dk.shape == (
            batch_size,
            seqlen_k,
            num_heads_k,
            head_size_q,
        ), "dk has incorrect shape"

    if dv is None:
        dv = torch.empty_like(v)  # (batch_size, seqlen_k, num_heads_k, head_size_v)
    else:
        assert dv.dtype == q.dtype, "dv must have the same dtype as q"
        assert dv.device == q.device, "dv must be on the same device as q"
        assert dv.stride(-1) == 1, "dv must have contiguous last dimension"
        assert dv.shape == (
            batch_size,
            seqlen_k,
            num_heads_k,
            head_size_v,
        ), "dv has incorrect shape"

    softmax_d = torch.empty(
        (batch_size, num_heads, seqlen_q),  # {batch_size, num_heads, seqlen_q}
        dtype=torch.float32,
        device=q.device,
    )

    return [dq, dk, dv, softmax_d]


def gen_mha_bwd_fake_tensors(
    dout: Tensor,
    q: Tensor,
    k: Tensor,
    v: Tensor,
    out: Tensor,
    softmax_lse: Tensor,
    dropout_p: float,
    softmax_scale: float,
    is_causal: bool,
    window_size_left: int,
    window_size_right: int,
    deterministic: bool,
    dq: Optional[Tensor] = None,
    dk: Optional[Tensor] = None,
    dv: Optional[Tensor] = None,
    dbias: Optional[Tensor] = None,
    bias: Optional[Tensor] = None,
    alibi_slopes: Optional[Tensor] = None,
    rng_state: Optional[Tensor] = None,
    gen: Optional[Generator] = None,
) -> Tuple[Tensor, Tensor, Tensor, Tensor]:
    return common_mha_bwd_fake_tensors(q, k, v, dq, dk, dv)


@compile_ops(
    "module_mha_bwd",
    fc_name="mha_bwd",
    gen_func=cmdGenFunc_mha_bwd,
    gen_fake=gen_mha_bwd_fake_tensors,
)
def mha_bwd(
    dout: Tensor,
    q: Tensor,
    k: Tensor,
    v: Tensor,
    out: Tensor,
    softmax_lse: Tensor,
    dropout_p: float,
    softmax_scale: float,
    is_causal: bool,
    window_size_left: int,
    window_size_right: int,
    deterministic: bool,
    dq: Optional[Tensor] = None,
    dk: Optional[Tensor] = None,
    dv: Optional[Tensor] = None,
    dbias: Optional[Tensor] = None,
    bias: Optional[Tensor] = None,
    alibi_slopes: Optional[Tensor] = None,
    rng_state: Optional[Tensor] = None,
    gen: Optional[Generator] = None,
) -> Tuple[Tensor, Tensor, Tensor, Tensor]: ...


def gen_fmha_v3_bwd_fake_tensors(
    dout: Tensor,
    q: Tensor,
    k: Tensor,
    v: Tensor,
    out: Tensor,
    softmax_lse: Tensor,
    dropout_p: float,
    softmax_scale: float,
    is_causal: bool,
    window_size_left: int,
    window_size_right: int,
    deterministic: bool,
    is_v3_atomic_fp32: bool,
    how_v3_bf16_cvt: int,
    dq: Optional[Tensor] = None,
    dk: Optional[Tensor] = None,
    dv: Optional[Tensor] = None,
    alibi_slopes: Optional[Tensor] = None,
    rng_state: Optional[Tensor] = None,
    gen: Optional[Generator] = None,
) -> Tuple[Tensor, Tensor, Tensor, Tensor]:
    return common_mha_bwd_fake_tensors(q, k, v, dq, dk, dv)


@compile_ops(
    "module_fmha_v3_bwd", fc_name="fmha_v3_bwd", gen_fake=gen_fmha_v3_bwd_fake_tensors
)
def fmha_v3_bwd(
    dout: Tensor,
    q: Tensor,
    k: Tensor,
    v: Tensor,
    out: Tensor,
    softmax_lse: Tensor,
    dropout_p: float,
    softmax_scale: float,
    is_causal: bool,
    window_size_left: int,
    window_size_right: int,
    deterministic: bool,
    is_v3_atomic_fp32: bool,
    how_v3_bf16_cvt: int,
    dq: Optional[Tensor] = None,
    dk: Optional[Tensor] = None,
    dv: Optional[Tensor] = None,
    alibi_slopes: Optional[Tensor] = None,
    rng_state: Optional[Tensor] = None,
    gen: Optional[Generator] = None,
) -> Tuple[Tensor, Tensor, Tensor, Tensor]: ...


def cmdGenFunc_mha_varlen_bwd(
    dout: Tensor,
    q: Tensor,
    k: Tensor,
    v: Tensor,
    out: Tensor,
    softmax_lse: Tensor,
    cu_seqlens_q: Tensor,
    cu_seqlens_k: Tensor,
    max_seqlen_q: int,
    max_seqlen_k: int,
    dropout_p: float,
    softmax_scale: float,
    zero_tensors: bool,
    is_causal: bool,
    window_size_left: int,
    window_size_right: int,
    deterministic: bool,
    dq: Optional[Tensor] = None,
    dk: Optional[Tensor] = None,
    dv: Optional[Tensor] = None,
    alibi_slopes: Optional[Tensor] = None,
    rng_state: Optional[Tensor] = None,
    gen: Optional[Generator] = None,
) -> dict[str, Any]:
    md_name = "mha_varlen_bwd"
    filter1 = "*"  # get_bwd_dot_do_o_blobs()
    filter2 = "*"  # get_bwd_convert_dq_blobs()
    filter3 = "*"  # get_bwd_dq_dk_dv_blobs()
    if q.dtype == dtypes.fp16:
        md_name += "_fp16"
        filter1 += "fp16*"
        filter2 += "fp16*"
        filter3 += "fp16*"
    elif q.dtype == dtypes.bf16:
        md_name += "_bf16"
        filter1 += "bf16*"
        filter2 += "bf16*"
        filter3 += "bf16*"
    if alibi_slopes is None:
        md_name += "_nbias"
        filter3 += "_nbias*"
    else:
        md_name += "_alibi"
        filter3 += "_alibi*"
    if not is_causal and window_size_left == -1 and window_size_right == -1:
        md_name += "_nmask"
        filter3 += "_nmask*"
    else:
        md_name += "_mask"
        filter3 += "_mask*"
    if dropout_p == 0:
        md_name += "_ndropout"
        filter3 += "_ndropout*"
    else:
        md_name += "_dropout"
        filter3 += "_dropout*"
    if deterministic:
        md_name += "_deterministic"
        filter2 += "_deterministic*"
        filter3 += "_deterministic*"
    else:
        md_name += "_ndeterministic"
        filter2 += "_ndeterministic*"
        filter3 += "_ndeterministic*"
    filter = f"{filter1}@{filter2}@{filter3}"

    blob_gen_cmd = [
        f"{CK_DIR}/example/ck_tile/01_fmha/generate.py -d bwd "
        "--receipt 400 --filter {} --output_dir {{}}".format(filter),
        f"{AITER_CSRC_DIR}/cpp_itfs/mha_bwd_generate.py --receipt 1 --output_dir {{}}",
    ]
    return {
        "md_name": md_name,
        "blob_gen_cmd": blob_gen_cmd,
    }


def cmdGenFunc_mha_batch_prefill(
    q: Tensor,
    k: Tensor,
    v: Tensor,
    cu_seqlens_q: Tensor,
    kv_indptr: Tensor,
    kv_page_indices: Tensor,
    max_seqlen_q: int,
    max_seqlen_k: int,
    dropout_p: float,
    softmax_scale: float,
    logits_soft_cap: float,
    zero_tensors: bool,
    is_causal: bool,
    window_size_left: int,
    window_size_right: int,
    return_softmax_lse: bool,
    return_dropout_randval: bool,
    out: Optional[Tensor] = None,
    alibi_slopes: Optional[Tensor] = None,
    gen: Optional[Generator] = None,
):
    # causal=true is the same as causal=false in this case
    causal = is_causal
    if max_seqlen_q == 1 and alibi_slopes is None:
        causal = False
    md_name = "mha_batch_prefill"
    filter_fwd = "*"  # get_fwd_blobs()
    if q.dtype == torch.float16:
        md_name += "_fp16"
        filter_fwd += "fp16*"
    elif q.dtype == torch.bfloat16:
        md_name += "_bf16"
        filter_fwd += "bf16*"
    if 0.0 < logits_soft_cap:
        md_name += "_logits"
        filter_fwd += "_logits*"
    else:
        md_name += "_nlogits"
        filter_fwd += "_nlogits*"
    if alibi_slopes is None:
        md_name += "_nbias"
        filter_fwd += "_nbias*"
    else:
        md_name += "_alibi"
        filter_fwd += "_alibi*"
    if not causal and window_size_left == -1 and window_size_right == -1:
        md_name += "_nmask"
        filter_fwd += "_nmask*"
    else:
        md_name += "_mask"
        filter_fwd += "_mask*"
    if return_softmax_lse:
        md_name += "_lse"
        filter_fwd += "_lse*"
    else:
        md_name += "_nlse"
        filter_fwd += "_nlse*"
    if dropout_p == 0:
        md_name += "_ndropout"
        filter_fwd += "_ndropout*"
    else:
        md_name += "_dropout"
        filter_fwd += "_dropout*"
    blob_gen_cmd = [
        f"{CK_DIR}/example/ck_tile/01_fmha/generate.py -d batch_prefill "
        "--receipt 200 --filter {} --output_dir {{}}".format(filter_fwd)
    ]
    blob_gen_cmd.append(
        f"{AITER_CSRC_DIR}/cpp_itfs/mha_fwd_generate.py --receipt 4 --output_dir {{}}"
    )
    return {
        "md_name": md_name,
        "blob_gen_cmd": blob_gen_cmd,
    }


@compile_ops(
    "module_mha_varlen_bwd",
    fc_name="mha_varlen_bwd",
    gen_func=cmdGenFunc_mha_varlen_bwd,
    gen_fake=gen_mha_bwd_fake_tensors,
)
def mha_varlen_bwd(
    dout: Tensor,
    q: Tensor,
    k: Tensor,
    v: Tensor,
    out: Tensor,
    softmax_lse: Tensor,
    cu_seqlens_q: Tensor,
    cu_seqlens_k: Tensor,
    max_seqlen_q: int,
    max_seqlen_k: int,
    dropout_p: float,
    softmax_scale: float,
    zero_tensors: bool,
    is_causal: bool,
    window_size_left: int,
    window_size_right: int,
    deterministic: bool,
    dq: Optional[Tensor] = None,
    dk: Optional[Tensor] = None,
    dv: Optional[Tensor] = None,
    alibi_slopes: Optional[Tensor] = None,
    rng_state: Optional[Tensor] = None,
    gen: Optional[Generator] = None,
) -> Tuple[Tensor, Tensor, Tensor, Tensor]: ...


def gen_fmha_v3_varlen_bwd_fake_tensor(
    dout: Tensor,
    q: Tensor,
    k: Tensor,
    v: Tensor,
    out: Tensor,
    softmax_lse: Tensor,
    cu_seqlens_q: Tensor,
    cu_seqlens_k: Tensor,
    max_seqlen_q: int,
    max_seqlen_k: int,
    dropout_p: float,
    softmax_scale: float,
    zero_tensors: bool,
    is_causal: bool,
    window_size_left: int,
    window_size_right: int,
    deterministic: bool,
    is_v3_atomic_fp32: bool,
    how_v3_bf16_cvt: int,
    dq: Optional[Tensor] = None,
    dk: Optional[Tensor] = None,
    dv: Optional[Tensor] = None,
    alibi_slopes: Optional[Tensor] = None,
    rng_state: Optional[Tensor] = None,
    gen: Optional[Generator] = None,
):
    return common_mha_bwd_fake_tensors(q, k, v, dq, dk, dv)


@compile_ops(
    "module_fmha_v3_varlen_bwd",
    fc_name="fmha_v3_varlen_bwd",
    gen_fake=gen_fmha_v3_varlen_bwd_fake_tensor,
)
def fmha_v3_varlen_bwd(
    dout: Tensor,
    q: Tensor,
    k: Tensor,
    v: Tensor,
    out: Tensor,
    softmax_lse: Tensor,
    cu_seqlens_q: Tensor,
    cu_seqlens_k: Tensor,
    # cu_seqlens_q_padded: Tensor,
    # cu_seqlens_k_padded: Tensor,
    max_seqlen_q: int,
    max_seqlen_k: int,
    dropout_p: float,
    softmax_scale: float,
    zero_tensors: bool,
    is_causal: bool,
    window_size_left: int,
    window_size_right: int,
    deterministic: bool,
    is_v3_atomic_fp32: bool,
    how_v3_bf16_cvt: int,
    dq: Optional[Tensor] = None,
    dk: Optional[Tensor] = None,
    dv: Optional[Tensor] = None,
    alibi_slopes: Optional[Tensor] = None,
    rng_state: Optional[Tensor] = None,
    gen: Optional[Generator] = None,
) -> Tuple[Tensor, Tensor, Tensor, Tensor]: ...


def maybe_contiguous(x):
    return x.contiguous() if x is not None and x.stride(-1) != 1 else x


def _flash_attn_forward(
    q: torch.Tensor,
    k: torch.Tensor,
    v: torch.Tensor,
    dropout_p: float,
    softmax_scale: float,
    causal: bool,
    window_size_left: int,
    window_size_right: int,
    bias: Optional[torch.Tensor],
    alibi_slopes: Optional[torch.Tensor],
    return_lse: bool,
    return_softmax: bool,
    cu_seqlens_q: Optional[torch.Tensor] = None,
    cu_seqlens_kv: Optional[torch.Tensor] = None,
) -> Tuple[torch.Tensor, torch.Tensor, torch.Tensor, torch.Tensor]:

    (_, seqlen_q, nhead_q, hdim_q) = q.shape
    (_, seqlen_k, nhead_k, hdim_v) = v.shape

    # mask
    window_size_left = -1 if window_size_left >= seqlen_k else window_size_left
    window_size_right = -1 if window_size_right >= seqlen_k else window_size_right
    mask = causal and window_size_left == -1  # causal mask
    nmask = not causal and window_size_left == -1 and window_size_right == -1  # no mask
    swa = (window_size_left > 0) or (window_size_right > 0)

    def can_impl_fmha_v3_fwd():
        # basic
        ret = alibi_slopes is None
        ret = ret and (bias is None)
        ret = ret and (dropout_p == 0.0)
        ret = ret and (hdim_q == hdim_v)
        ret = ret and (hdim_q == 128)
        ret = ret and (nhead_q % nhead_k == 0)
        ret = ret and (not swa)
        ret = ret and (q.dtype == dtypes.bf16)
        ret = ret and (cu_seqlens_q is None and cu_seqlens_kv is None)
        return ret

    q, k, v = [maybe_contiguous(x) for x in (q, k, v)]

    # Validate newly added optional cumulative length / padded arrays if provided.
    # They are currently only plumbed through for future CK support enabling per-batch padding.
    def _validate_cu(name: str, x: Optional[torch.Tensor]):
        if x is None:
            return
        assert x.dim() == 1, f"{name} must be 1D"
        assert x.dtype in (torch.int32, torch.int64), f"{name} must be int32/int64"
        # Lightweight monotonicity / length check deferred until integration point.

    _validate_cu("cu_seqlens_q", cu_seqlens_q)
    _validate_cu("cu_seqlens_kv", cu_seqlens_kv)

    if can_impl_fmha_v3_fwd() and seqlen_q > 128:  # Prefer CK for decode cases
        out, softmax_lse, S_dmask, rng_state = fmha_v3_fwd(
            q,
            k,
            v,
            dropout_p,
            softmax_scale,
            causal,
            window_size_left,
            window_size_right,
            return_lse,
            return_softmax,
            None,
            bias,
            alibi_slopes,
            None,
        )
    else:
        out, softmax_lse, S_dmask, rng_state = mha_fwd(
            q,
            k,
            v,
            dropout_p,
            softmax_scale,
            causal,
            window_size_left,
            window_size_right,
            return_lse,
            return_softmax,
            cu_seqlens_q,
            cu_seqlens_kv,
            None,
            bias,
            alibi_slopes,
            None,
            # custom_build_args={"md_name": md_name, "blob_gen_cmd": blob_gen_cmd},
        )
    return out, softmax_lse, S_dmask, rng_state


@torch_compile_guard()
def can_impl_fmha_v3_bwd(
    dout: torch.Tensor,
    q: torch.Tensor,
    k: torch.Tensor,
    v: torch.Tensor,
    dk: Optional[torch.Tensor],
    dv: Optional[torch.Tensor],
    dbias: Optional[torch.Tensor],
    dropout_p: float,
    causal: bool,
    window_size_left: int,
    window_size_right: int,
    bias: Optional[torch.Tensor],
    alibi_slopes: Optional[torch.Tensor],
    deterministic: bool,
    is_v3_atomic_fp32: Optional[bool] = True,
) -> bool:

    (_, seqlen_q, nhead_q, hdim_q) = q.shape
    (_, seqlen_k, nhead_k, hdim_v) = v.shape
    batch_stride_q = q.stride(0)
    stride_q = q.stride(1)
    nhead_stride_q = q.stride(2)

    batch_stride_k = k.stride(0)
    stride_k = k.stride(1)
    nhead_stride_k = k.stride(2)

    batch_stride_v = v.stride(0)
    stride_v = v.stride(1)
    nhead_stride_v = v.stride(2)

    batch_stride_do = dout.stride(0)
    stride_do = dout.stride(1)
    nhead_stride_do = dout.stride(2)

    batch_stride_dk = dk.stride(0)
    nhead_stride_dk = dk.stride(2)

    batch_stride_dv = dv.stride(0)
    nhead_stride_dv = dv.stride(2)

    # mask
    window_size_left = -1 if window_size_left >= seqlen_k else window_size_left
    window_size_right = -1 if window_size_right >= seqlen_k else window_size_right
    mask = causal and window_size_left == -1  # causal mask
    nmask = not causal and window_size_left == -1 and window_size_right == -1  # no mask
    swa = (window_size_left > 0) or (window_size_right > 0)

    def np():
        # bwd_hd128_bf16_a16_rtne
        # bwd_hd128_bf16_a16_rtna
        # bwd_hd128_bf16_a16_rtz
        # bwd_hd128_bf16_a32_rtne
        # bwd_hd128_bf16_a32_rtna
        # bwd_hd128_bf16_a32_rtz
        # bwd_hd128_bf16_causal_a16_rtne
        # bwd_hd128_bf16_causal_a16_rtna
        # bwd_hd128_bf16_causal_a16_rtz
        # bwd_hd128_bf16_causal_a32_rtne
        # bwd_hd128_bf16_causal_a32_rtna
        # bwd_hd128_bf16_causal_a32_rtz
        # bwd_hd128_fp16_a16
        # bwd_hd128_fp16_a32
        # bwd_hd128_fp16_causal_a16
        # bwd_hd128_fp16_causal_a32
        # bwd_hd64_bf16_a16_rtne
        # bwd_hd64_bf16_a16_rtna
        # bwd_hd64_bf16_a16_rtz
        # bwd_hd64_bf16_causal_a16_rtne
        # bwd_hd64_bf16_causal_a16_rtna
        # bwd_hd64_bf16_causal_a16_rtz
        # bwd_hd64_fp16_a16
        # bwd_hd64_fp16_causal_a16
        npssk = seqlen_q == seqlen_k
        npssk &= seqlen_k % 64 == 0
        npssk &= stride_q == stride_do
        npssk &= nhead_stride_q == nhead_stride_do
        npssk &= batch_stride_q == batch_stride_do
        npssk &= stride_k == stride_v
        npssk &= nhead_stride_k == nhead_stride_v
        npssk &= batch_stride_k == batch_stride_v
        npssk &= nhead_stride_k == nhead_stride_dk
        npssk &= nhead_stride_v == nhead_stride_dv
        npssk &= (batch_stride_dk / batch_stride_k) == (nhead_q / nhead_k)
        npssk &= (batch_stride_dv / batch_stride_v) == (nhead_q / nhead_k)

        hd128_case = (hdim_q == 128) and npssk
        hd64_case = (hdim_q == 64 and is_v3_atomic_fp32 == False) and npssk
        ret = hd128_case or hd64_case
        ret &= not swa

        return ret

    def pssk():
        # only for hd64 a32 causal/no causal, fp16/bf16-rtne/rtna/rtz cases
        # FIXME: Currently we only support mask_type == mask_enum::no_mask or causal mask with seqlen_q == seqlen_k
        # Because python side only support mask_enum::bottom_right
        # However v3 kernel only support mask_enum::top_left
        # bwd_hd64_bf16_a32_rtne_pssk
        # bwd_hd64_bf16_a32_rtna_pssk
        # bwd_hd64_bf16_a32_rtz_pssk
        # bwd_hd64_bf16_causal_a32_rtne_pssk
        # bwd_hd64_bf16_causal_a32_rtna_pssk
        # bwd_hd64_bf16_causal_a32_rtz_pssk
        # bwd_hd64_fp16_a32_pssk
        # bwd_hd64_fp16_causal_a32_pssk
        # nhead_stride_dq_acc >= stride_dq_acc must be guaranteed
        ret = hdim_q == 64 and is_v3_atomic_fp32 == True
        ret &= not swa

        return ret

    def pddv():
        # only for a16 causal/no causal, fp16/bf16-rtne/rtna/rtz cases
        # bwd_hd128_bf16_a16_rtne_pddv
        # bwd_hd128_bf16_a16_rtna_pddv
        # bwd_hd128_bf16_a16_rtz_pddv
        # bwd_hd128_bf16_causal_a16_rtne_pddv
        # bwd_hd128_bf16_causal_a16_rtna_pddv
        # bwd_hd128_bf16_causal_a16_rtz_pddv
        # bwd_hd128_fp16_a16_pddv
        # bwd_hd128_fp16_causal_a16_pddv
        ret = is_v3_atomic_fp32 == False
        ret &= hdim_q > 64 and hdim_q < 128
        ret &= seqlen_q == seqlen_k
        ret &= seqlen_k % 64 == 0
        ret &= stride_q == stride_do
        ret &= nhead_stride_q == nhead_stride_do
        ret &= batch_stride_q == batch_stride_do
        ret &= stride_k == stride_v
        ret &= nhead_stride_k == nhead_stride_v
        ret &= batch_stride_k == batch_stride_v
        ret &= nhead_stride_k == nhead_stride_dk
        ret &= nhead_stride_v == nhead_stride_dv
        ret &= (batch_stride_dk / batch_stride_k) == (nhead_q / nhead_k)
        ret &= (batch_stride_dv / batch_stride_v) == (nhead_q / nhead_k)
        ret &= not swa

        return ret

    def psskddv():
        # only for a32 causal/no causal, fp16/bf16-rtne/rtna/rtz cases
        # bwd_hd128_bf16_a32_rtne_psskddv
        # bwd_hd128_bf16_a32_rtna_psskddv
        # bwd_hd128_bf16_a32_rtz_psskddv
        # bwd_hd128_bf16_causal_a32_rtne_psskddv
        # bwd_hd128_bf16_causal_a32_rtna_psskddv
        # bwd_hd128_bf16_causal_a32_rtz_psskddv
        # bwd_hd128_fp16_a32_psskddv
        # bwd_hd128_fp16_causal_a32_psskddv
        # bwd_hd192_fp16_a32_psskddv
        # bwd_hd192_fp16_causal_a32_psskddv
        # bwd_hd192_bf16_a32_rtne_psskddv
        # bwd_hd192_bf16_a32_rtna_psskddv
        # bwd_hd192_bf16_a32_rtz_psskddv
        # bwd_hd192_bf16_causal_a32_rtne_psskddv
        # bwd_hd192_bf16_causal_a32_rtna_psskddv
        # bwd_hd192_bf16_causal_a32_rtz_psskddv
        ret = is_v3_atomic_fp32 == True
        ret &= hdim_q > 64 and hdim_q <= 192
        ret &= nmask or mask or (swa and hdim_q > 64 and hdim_q <= 128)

        return ret

    # basic
    ret = alibi_slopes is None
    ret &= bias is None
    ret &= dbias is None
    ret &= dropout_p == 0.0
    ret &= not deterministic
    ret &= hdim_q == hdim_v
    ret &= nhead_q % nhead_k == 0
    ret &= hdim_q >= 64 and hdim_q <= 192 and hdim_q % 8 == 0
    ret &= np() or pssk() or pddv() or psskddv()
    return ret


def _flash_attn_backward(
    dout: torch.Tensor,
    q: torch.Tensor,
    k: torch.Tensor,
    v: torch.Tensor,
    out: torch.Tensor,
    softmax_lse: torch.Tensor,
    dq: Optional[torch.Tensor],
    dk: Optional[torch.Tensor],
    dv: Optional[torch.Tensor],
    dbias: Optional[torch.Tensor],
    dropout_p: float,
    softmax_scale: float,
    causal: bool,
    window_size_left: int,
    window_size_right: int,
    bias: Optional[torch.Tensor],
    alibi_slopes: Optional[torch.Tensor],
    deterministic: bool,
    rng_state: Optional[torch.Tensor] = None,
    is_v3_atomic_fp32: Optional[bool] = True,
    how_v3_bf16_cvt: Optional[int] = 1,
) -> torch.Tensor:
    # rtna & rtz are deprecated in gfx950
    if get_gfx() == "gfx950" and how_v3_bf16_cvt != 0:
        how_v3_bf16_cvt = 0

    # can_impl_fmha_v3_bwd should before maybe_contiguous to get pure dout, q, k, v, out
    can_impl_fmha_v3_bwd_ = can_impl_fmha_v3_bwd(
        dout,
        q,
        k,
        v,
        dk,
        dv,
        dbias,
        dropout_p,
        causal,
        window_size_left,
        window_size_right,
        bias,
        alibi_slopes,
        deterministic,
        is_v3_atomic_fp32,
    )

    # dq, dk, dv are allocated by us so they should already be contiguous
    dout, q, k, v, out = [maybe_contiguous(x) for x in (dout, q, k, v, out)]

    (_, seqlen_q, nhead_q, hdim_q) = q.shape
    (_, seqlen_k, nhead_k, hdim_v) = v.shape
    mask = causal and window_size_left == -1  # causal mask
    nmask = not causal and window_size_left == -1 and window_size_right == -1  # no mask
    swa = (window_size_left > 0) or (window_size_right > 0)

    # only 1 block when sk <= 256, thus deterministic
    is_950_1block = (
        get_gfx() == "gfx950"
        and seqlen_k <= 256
        and hdim_q > 64
        and hdim_q <= 128
        and hdim_q % 8 == 0
        and not swa
    )

    def can_impl_fmha_v3_bwd_gfx950():
        ret = get_gfx() == "gfx950"
        ret &= alibi_slopes is None
        ret &= bias is None
        ret &= dbias is None
        ret &= dropout_p == 0.0
        ret &= not deterministic or is_950_1block
        ret &= hdim_q == hdim_v
        ret &= nhead_q % nhead_k == 0
        ret &= hdim_q > 64 and hdim_q <= 128 and hdim_q % 8 == 0

        return ret

    can_impl_fmha_v3_bwd_ |= can_impl_fmha_v3_bwd_gfx950()

    if (
        can_impl_fmha_v3_bwd_ and seqlen_q > 16
    ):  # ck fmha bwd has optimization for seqlen_q <= 16
        if dq is not None:
            dq.zero_()
        (
            dq,
            dk,
            dv,
            softmax_d,
        ) = fmha_v3_bwd(
            dout,
            q,
            k,
            v,
            out,
            softmax_lse,
            dropout_p,
            softmax_scale,
            causal,
            window_size_left,
            window_size_right,
            False if is_950_1block else deterministic,
            False if is_950_1block else is_v3_atomic_fp32,
            how_v3_bf16_cvt,
            dq,
            dk,
            dv,
            alibi_slopes,
            rng_state,
            None,
        )
    else:
        (
            dq,
            dk,
            dv,
            softmax_d,
        ) = mha_bwd(
            dout,
            q,
            k,
            v,
            out,
            softmax_lse,
            dropout_p,
            softmax_scale,
            causal,
            window_size_left,
            window_size_right,
            deterministic,
            dq,
            dk,
            dv,
            dbias,
            bias,
            alibi_slopes,
            rng_state,
            None,
            # custom_build_args={"md_name": md_name, "blob_gen_cmd": blob_gen_cmd},
        )
    return softmax_d


class FlashAttnFunc(torch.autograd.Function):
    @staticmethod
    def forward(
        ctx,
        q,
        k,
        v,
        dropout_p,
        softmax_scale,
        causal,
        window_size,
        bias,
        alibi_slopes,
        deterministic,
        return_lse,
        return_softmax,
        is_grad_enabled,
        is_v3_atomic_fp32: Optional[bool] = True,
        how_v3_bf16_cvt: Optional[int] = 1,
        cu_seqlens_q: Optional[torch.Tensor] = None,
        cu_seqlens_kv: Optional[torch.Tensor] = None,
    ):
        is_grad = is_grad_enabled and any(x.requires_grad for x in [q, k, v])
        if softmax_scale is None:
            softmax_scale = q.shape[-1] ** (-0.5)
        head_size_q_og = q.size(3)
        head_size_v_og = v.size(3)
        if head_size_q_og % 8 != 0:
            q = torch.nn.functional.pad(q, [0, 8 - head_size_q_og % 8])
            k = torch.nn.functional.pad(k, [0, 8 - head_size_q_og % 8])
        if head_size_v_og % 8 != 0:
            v = torch.nn.functional.pad(v, [0, 8 - head_size_v_og % 8])
        out_padded, softmax_lse, S_dmask, rng_state = _flash_attn_forward(
            q,
            k,
            v,
            dropout_p,
            softmax_scale,
            causal=causal,
            window_size_left=int(window_size[0]),
            window_size_right=int(window_size[1]),
            bias=bias,
            alibi_slopes=alibi_slopes,
            return_lse=return_lse,
            return_softmax=return_softmax and dropout_p > 0,
            cu_seqlens_q=cu_seqlens_q,
            cu_seqlens_kv=cu_seqlens_kv,
        )
        if is_grad:
            assert return_lse
            ctx.save_for_backward(q, k, v, out_padded, softmax_lse, rng_state)
            ctx.dropout_p = dropout_p
            ctx.softmax_scale = softmax_scale
            ctx.causal = causal
            ctx.window_size = window_size
            ctx.bias = bias
            ctx.alibi_slopes = alibi_slopes
            ctx.deterministic = deterministic
            ctx.head_size_q_og = head_size_q_og
            ctx.is_v3_atomic_fp32 = is_v3_atomic_fp32
            ctx.how_v3_bf16_cvt = how_v3_bf16_cvt
        out = out_padded[..., :head_size_v_og]

        result = [out]
        if return_lse:
            result.append(softmax_lse)
        if return_softmax:
            result.append(S_dmask)

        return result[0] if len(result) == 1 else tuple(result)

    @staticmethod
    def backward(ctx, dout, *args):
        q, k, v, out, softmax_lse, rng_state = ctx.saved_tensors
        dq, dk, dv = torch.empty_like(q), torch.empty_like(k), torch.empty_like(v)
        bias = ctx.bias
        dbias = torch.empty_like(bias) if bias is not None else None
        head_size_q_og = ctx.head_size_q_og
        head_size_v_og = dout.size(3)
        dout_padded = dout
        if head_size_v_og % 8 != 0:
            dout_padded = torch.nn.functional.pad(dout, [0, 8 - head_size_v_og % 8])
        _flash_attn_backward(
            dout_padded,
            q,
            k,
            v,
            out,
            softmax_lse,
            dq,
            dk,
            dv,
            dbias,
            ctx.dropout_p,
            ctx.softmax_scale,
            ctx.causal,
            int(ctx.window_size[0]),
            int(ctx.window_size[1]),
            ctx.bias,
            ctx.alibi_slopes,
            ctx.deterministic,
            rng_state,
            ctx.is_v3_atomic_fp32,
            ctx.how_v3_bf16_cvt,
        )
        dq = dq[..., :head_size_q_og]  # We could have padded the head dimension
        dk = dk[..., :head_size_q_og]
        dv = dv[..., :head_size_v_og]
        # Forward positional args order:
        #  1 q
        #  2 k
        #  3 v
        #  4 dropout_p
        #  5 softmax_scale
        #  6 causal
        #  7 window_size (tuple - no grad)
        #  8 bias
        #  9 alibi_slopes
        # 10 deterministic
        # 11 return_lse
        # 12 return_softmax
        # 13 is_grad_enabled
        # 14 is_v3_atomic_fp32
        # 15 how_v3_bf16_cvt
        # 16 cu_seqlens_q
        # 17 cu_seqlens_kv
        # Need to return exactly 17 gradient entries.
        return (
            dq,  # q
            dk,  # k
            dv,  # v
            None,  # dropout_p
            None,  # softmax_scale
            None,  # causal
            None,  # window_size
            dbias,  # bias
            None,  # alibi_slopes
            None,  # deterministic
            None,  # return_lse
            None,  # return_softmax
            None,  # is_grad_enabled
            None,  # is_v3_atomic_fp32
            None,  # how_v3_bf16_cvt
            None,  # cu_seqlens_q
            None,  # cu_seqlens_kv
        )


def flash_attn_func(
    q,
    k,
    v,
    dropout_p=0.0,
    softmax_scale=None,
    causal=False,
    window_size=(-1, -1),  # -1 means infinite context window
    bias=None,
    alibi_slopes=None,
    deterministic=True,
    return_lse=False,
    return_attn_probs=False,
    cu_seqlens_q: Optional[torch.Tensor] = None,
    cu_seqlens_kv: Optional[torch.Tensor] = None,
):
    """dropout_p should be set to 0.0 during evaluation
    Supports multi-query and grouped-query attention (MQA/GQA) by passing in KV with fewer heads
    than Q. Note that the number of heads in Q must be divisible by the number of heads in KV.
    For example, if Q has 6 heads and K, V have 2 heads, head 0, 1, 2 of Q will attention to head
    0 of K, V, and head 3, 4, 5 of Q will attention to head 1 of K, V.

    If causal=True, the causal mask is aligned to the bottom right corner of the attention matrix.
    For example, if seqlen_q = 2 and seqlen_k = 5, the causal mask (1 = keep, 0 = masked out) is:
        1 1 1 1 0
        1 1 1 1 1
    If seqlen_q = 5 and seqlen_k = 2, the causal mask is:
        0 0
        0 0
        0 0
        1 0
        1 1
    If the row of the mask is all zero, the output will be zero.

    If window_size != (-1, -1), implements sliding window local attention. Query at position i
    will only attend to keys between
    [i + seqlen_k - seqlen_q - window_size[0], i + seqlen_k - seqlen_q + window_size[1]] inclusive.

    Arguments:
        q: (batch_size, seqlen, nheads, headdim_q)
        k: (batch_size, seqlen, nheads_k, headdim_q)
        v: (batch_size, seqlen, nheads_k, headdim_v)
        dropout_p: float. Dropout probability.
        softmax_scale: float. The scaling of QK^T before applying softmax.
            Default to 1 / sqrt(headdim_q).
        causal: bool. Whether to apply causal attention mask (e.g., for auto-regressive modeling).
        window_size: (left, right). If not (-1, -1), implements sliding window local attention.
        bias: (seqlen_q, seqlen_k)
        alibi_slopes: (nheads,) or (batch_size, nheads), fp32. A bias of
            (-alibi_slope * |i + seqlen_k - seqlen_q - j|)
            is added to the attention score of query i and key j.
        deterministic: bool. Whether to use the deterministic implementation of the backward pass,
            which is slightly slower and uses more memory. The forward pass is always deterministic.
        return_attn_probs: bool. Whether to return the attention probabilities. This option is for
           testing only. The returned probabilities are not guaranteed to be correct
           (they might not have the right scaling).
        cu_seqlens_q: (batch_size + 1,). The cumulative sequence lengths of the query sequences.
        cu_seqlens_kv: (batch_size + 1,). The cumulative sequence lengths of the key/value sequences.
    Return:
        out: (batch_size, seqlen, nheads, headdim_v).
        softmax_lse [optional, if return_attn_probs=True]: (batch_size, nheads, seqlen). The
            logsumexp of each row of the matrix QK^T * scaling (e.g., log of the softmax
            normalization factor).
        S_dmask [optional, if return_attn_probs=True]: (batch_size, nheads, seqlen, seqlen).
            The output of softmax (possibly with different scaling). It also encodes the dropout
            pattern (negative means that location was dropped, nonnegative means it was kept).
    """
    return FlashAttnFunc.apply(
        q,
        k,
        v,
        dropout_p,
        softmax_scale,
        causal,
        window_size,
        bias,
        alibi_slopes,
        deterministic,
        return_lse,
        return_attn_probs,
        torch.is_grad_enabled(),
        True,  # is_v3_atomic_fp32
        1,  # how_v3_bf16_cvt
        cu_seqlens_q,
        cu_seqlens_kv,
    )


def _flash_attn_varlen_forward(
    q: torch.Tensor,
    k: torch.Tensor,
    v: torch.Tensor,
    cu_seqlens_q: torch.Tensor,
    cu_seqlens_k: torch.Tensor,
    cu_seqlens_q_padded: Optional[torch.Tensor],
    cu_seqlens_k_padded: Optional[torch.Tensor],
    max_seqlen_q: int,
    max_seqlen_k: int,
    min_seqlen_q: int,
    dropout_p: float,
    softmax_scale: float,
    causal: bool,
    logits_soft_cap: float = 0.0,
    window_size_left: int = -1,
    window_size_right: int = -1,
    bias: Optional[torch.Tensor] = None,
    alibi_slopes: Optional[torch.Tensor] = None,
    return_lse: bool = False,
    return_softmax: bool = False,
    how_v3_bf16_cvt: Optional[int] = 1,
    block_table: Optional[torch.Tensor] = None,
    out: Optional[torch.Tensor] = None,
    zero_tensors: bool = False,
) -> Tuple[torch.Tensor, torch.Tensor, torch.Tensor, torch.Tensor]:

    (_, nhead_q, hdim_q) = q.shape

    nhead_k = v.shape[-2]
    hdim_v = v.shape[-1]
    # mask
    window_size_left = -1 if window_size_left >= max_seqlen_k else window_size_left
    window_size_right = -1 if window_size_right >= max_seqlen_k else window_size_right
    mask = causal == True and window_size_left == -1  # causal mask
    nmask = (
        causal == False and window_size_left == -1 and window_size_right == -1
    )  # no mask
    swa = (window_size_left > 0) or (window_size_right > 0)

    def can_impl_fmha_v3_fwd():
        # basic
        ret = alibi_slopes is None
        ret = ret and (bias is None)
        ret = ret and (dropout_p == 0.0)
        ret = ret and (hdim_q == hdim_v)
        ret = ret and (hdim_q == 128)
        ret = ret and (nhead_q % nhead_k == 0)
        ret = ret and (not swa)
        ret = ret and (q.dtype == dtypes.bf16)
        ret = ret and (cu_seqlens_q_padded is None and cu_seqlens_k_padded is None)
        return ret

    def can_impl_fmha_wholek_fwd():
        ret = q.shape[0] * q.shape[1] / 128 <= get_cu_num() * 0.8
        return ret

    q, k, v = [maybe_contiguous(x) for x in (q, k, v)]
    if can_impl_fmha_v3_fwd() and not can_impl_fmha_wholek_fwd():
        out, softmax_lse, S_dmask, rng_state = fmha_v3_varlen_fwd(
            q,
            k,
            v,
            cu_seqlens_q,
            cu_seqlens_k,
            max_seqlen_q,
            max_seqlen_k,
            min_seqlen_q,
            dropout_p,
            softmax_scale,
            logits_soft_cap,
            zero_tensors,
            causal,
            window_size_left,
            window_size_right,
            return_lse,
            return_softmax,
            how_v3_bf16_cvt,
            out,
            block_table,
            bias,
            alibi_slopes,
            None,
            # custom_build_args={"md_name": md_name, "blob_gen_cmd": blob_gen_cmd},
        )
    else:
        # Input validation for padded cumulative arrays if provided
        def _validate(name: str, t: torch.Tensor):
            assert t.dim() == 1, f"{name} must be 1D"
            assert t.is_cuda, f"{name} must be on CUDA"
            assert t.dtype == torch.int32, f"{name} must be int32, actual: {t.dtype}"
            assert t.is_contiguous(), f"{name} must be contiguous"
            assert (
                t.numel() == cu_seqlens_q.numel()
            ), f"{name} length mismatch with batch"
            # light monotonic check (first and last only; deeper check in C++)
            assert t[0].item() == 0, f"{name}[0] must be 0"

        if cu_seqlens_q_padded is not None:
            _validate("cu_seqlens_q_padded", cu_seqlens_q_padded)
        if cu_seqlens_k_padded is not None:
            _validate("cu_seqlens_k_padded", cu_seqlens_k_padded)

        out, softmax_lse, S_dmask, rng_state = mha_varlen_fwd(
            q,
            k,
            v,
            cu_seqlens_q,
            cu_seqlens_k,
            max_seqlen_q,
            max_seqlen_k,
            min_seqlen_q,
            dropout_p,
            softmax_scale,
            logits_soft_cap,
            zero_tensors,
            causal,
            window_size_left,
            window_size_right,
            return_lse,
            return_softmax,
            out=out,
            block_table=block_table,
            bias=bias,
            alibi_slopes=alibi_slopes,
            gen=None,
            cu_seqlens_q_padded=cu_seqlens_q_padded,
            cu_seqlens_k_padded=cu_seqlens_k_padded,
        )
    return out, softmax_lse, S_dmask, rng_state


def _flash_attn_varlen_backward(
    dout: torch.Tensor,
    q: torch.Tensor,
    k: torch.Tensor,
    v: torch.Tensor,
    out: torch.Tensor,
    softmax_lse: torch.Tensor,
    dq: Optional[torch.Tensor],
    dk: Optional[torch.Tensor],
    dv: Optional[torch.Tensor],
    cu_seqlens_q: torch.Tensor,
    cu_seqlens_k: torch.Tensor,
    #  FIXME: this two args currently not support on ck side
    # and has no host code on aiter side
    # cu_seqlens_q_padded: Tensor,
    # cu_seqlens_k_padded: Tensor,
    max_seqlen_q: int,
    max_seqlen_k: int,
    dropout_p: float,
    softmax_scale: float,
    causal: bool,
    window_size_left: int,
    window_size_right: int,
    alibi_slopes: Optional[torch.Tensor],
    deterministic: bool,
    rng_state: Optional[torch.Tensor] = None,
    is_v3_atomic_fp32: Optional[bool] = True,
    how_v3_bf16_cvt: Optional[int] = 1,
    zero_tensors: bool = False,
) -> torch.Tensor:

    (_, nhead_q, hdim_q) = q.shape

    nhead_k = v.shape[-2]
    hdim_v = v.shape[-1]

    # mask
    window_size_left = -1 if window_size_left >= max_seqlen_k else window_size_left
    window_size_right = -1 if window_size_right >= max_seqlen_k else window_size_right
    mask = causal == True and window_size_left == -1  # causal mask
    nmask = (
        causal == False and window_size_left == -1 and window_size_right == -1
    )  # no mask
    swa = (window_size_left > 0) or (window_size_right > 0)

    def pssk():
        # only for hd64 a32 causal/no causal, fp16/bf16-rtne/rtna/rtz cases
        # FIXME: Currently we only support mask_type == mask_enum::no_mask
        # Because python side only support mask_enum::bottom_right
        # However v3 kernel only support mask_enum::top_left
        # bwd_hd64_bf16_a32_rtne_pssk_group
        # bwd_hd64_bf16_a32_rtna_pssk_group
        # bwd_hd64_bf16_a32_rtz_pssk_group
        # bwd_hd64_bf16_causal_a32_rtne_pssk_group
        # bwd_hd64_bf16_causal_a32_rtna_pssk_group
        # bwd_hd64_bf16_causal_a32_rtz_pssk_group
        # bwd_hd64_fp16_a32_pssk_group
        # bwd_hd64_fp16_causal_a32_pssk_group
        # bwd_hd128_bf16_a32_rtne_pssk_group
        # bwd_hd128_bf16_a32_rtna_pssk_group
        # bwd_hd128_bf16_a32_rtz_pssk_group
        # bwd_hd128_bf16_causal_a32_rtne_pssk_group
        # bwd_hd128_bf16_causal_a32_rtna_pssk_group
        # bwd_hd128_bf16_causal_a32_rtz_pssk_group
        # bwd_hd128_fp16_a32_pssk_group
        # bwd_hd128_fp16_causal_a32_pssk_group
        ret = (
            is_v3_atomic_fp32 == True
        )  # nhead_stride_dq_acc >= stride_dq_acc must be guaranteed
        ret &= hdim_q == 64 or hdim_q == 128

        return ret

    def psskddv():
        # bwd_hd128_bf16_a32_rtne_psskddv_group
        # bwd_hd128_bf16_a32_rtna_psskddv_group
        # bwd_hd128_bf16_a32_rtz_psskddv_group
        # bwd_hd128_bf16_causal_a32_rtne_psskddv_group
        # bwd_hd128_bf16_causal_a32_rtna_psskddv_group
        # bwd_hd128_bf16_causal_a32_rtz_psskddv_group
        # bwd_hd128_fp16_a32_psskddv_group
        # bwd_hd128_fp16_causal_a32_psskddv_group
        ret = (
            is_v3_atomic_fp32 == True
        )  # nhead_stride_dq_acc >= stride_dq_acc must be guaranteed
        ret &= hdim_q >= 64 and hdim_q <= 192

        return ret

    def can_impl_fmha_v3_bwd():
        # basic
        ret = alibi_slopes is None
        # ret &= bias is None
        # ret &= dbias is None
        ret &= dropout_p == 0.0
        ret &= deterministic == False
        ret &= hdim_q == hdim_v
        ret &= nhead_q % nhead_k == 0
        ret &= hdim_q >= 64 and hdim_q <= 192 and hdim_q % 8 == 0
        ret &= not swa
        ret &= pssk() or psskddv()

        return ret

    def can_impl_fmha_v3_bwd_gfx950():
        ret = get_gfx() == "gfx950"
        ret &= alibi_slopes is None
        # ret &= bias is None
        # ret &= dbias is None
        ret &= dropout_p == 0.0
        ret &= deterministic == False
        ret &= hdim_q == hdim_v
        ret &= nhead_q % nhead_k == 0
        ret &= hdim_q > 64 and hdim_q <= 128 and hdim_q % 8 == 0
        ret &= not swa

        return ret

    can_impl_fmha_v3_bwd_ = can_impl_fmha_v3_bwd() or can_impl_fmha_v3_bwd_gfx950()
    # dq, dk, dv are allocated by us so they should already be contiguous
    dout, q, k, v, out = [maybe_contiguous(x) for x in (dout, q, k, v, out)]

    if can_impl_fmha_v3_bwd_:
        (
            dq,
            dk,
            dv,
            softmax_d,
        ) = fmha_v3_varlen_bwd(
            dout,
            q,
            k,
            v,
            out,
            softmax_lse,
            cu_seqlens_q,
            cu_seqlens_k,
            # cu_seqlens_q_padded,
            # cu_seqlens_k_padded,
            max_seqlen_q,
            max_seqlen_k,
            dropout_p,
            softmax_scale,
            zero_tensors,
            causal,
            window_size_left,
            window_size_right,
            deterministic,
            is_v3_atomic_fp32,
            how_v3_bf16_cvt,
            dq,
            dk,
            dv,
            alibi_slopes,
            rng_state,
            None,
        )
    else:
        (
            dq,
            dk,
            dv,
            softmax_d,
        ) = mha_varlen_bwd(
            dout,
            q,
            k,
            v,
            out,
            softmax_lse,
            cu_seqlens_q,
            cu_seqlens_k,
            max_seqlen_q,
            max_seqlen_k,
            dropout_p,
            softmax_scale,
            zero_tensors,
            causal,
            window_size_left,
            window_size_right,
            deterministic,
            dq,
            dk,
            dv,
            alibi_slopes,
            rng_state,
            None,
            # custom_build_args={"md_name": md_name, "blob_gen_cmd": blob_gen_cmd},
        )
    return softmax_d


class FlashAttnVarlenFunc(torch.autograd.Function):
    @staticmethod
    def forward(
        ctx,
        q,
        k,
        v,
        cu_seqlens_q,
        cu_seqlens_k,
        max_seqlen_q,
        max_seqlen_k,
        min_seqlen_q,
        dropout_p,
        softmax_scale,
        logits_soft_cap,
        causal,
        window_size,
        bias,
        alibi_slopes,
        deterministic,
        return_lse,
        return_softmax,
        block_table,
        out,
        is_grad_enabled,
        cu_seqlens_q_padded=None,
        cu_seqlens_k_padded=None,
        is_v3_atomic_fp32: Optional[bool] = True,
        how_v3_bf16_cvt: Optional[int] = 1,
    ):
        is_grad = is_grad_enabled and any(x.requires_grad for x in [q, k, v])
        if softmax_scale is None:
            softmax_scale = q.shape[-1] ** (-0.5)
        head_size_q_og = q.size(-1)
        head_size_v_og = v.size(-1)
        if head_size_q_og % 8 != 0:
            q = torch.nn.functional.pad(q, [0, 8 - head_size_q_og % 8])
            k = torch.nn.functional.pad(k, [0, 8 - head_size_q_og % 8])
        if head_size_v_og % 8 != 0:
            v = torch.nn.functional.pad(v, [0, 8 - head_size_v_og % 8])

        out_padded, softmax_lse, S_dmask, rng_state = _flash_attn_varlen_forward(
            q,
            k,
            v,
            cu_seqlens_q,
            cu_seqlens_k,
            cu_seqlens_q_padded,
            cu_seqlens_k_padded,
            max_seqlen_q,
            max_seqlen_k,
            min_seqlen_q,
            dropout_p,
            softmax_scale,
            causal=causal,
            logits_soft_cap=logits_soft_cap,
            window_size_left=window_size[0],
            window_size_right=window_size[1],
            bias=bias,
            alibi_slopes=alibi_slopes,
            return_lse=return_lse,
            return_softmax=return_softmax and dropout_p > 0,
            how_v3_bf16_cvt=how_v3_bf16_cvt,
            block_table=block_table,
            out=out,
        )
        if is_grad:

            assert return_lse
            ctx.save_for_backward(
                q, k, v, out_padded, softmax_lse, cu_seqlens_q, cu_seqlens_k, rng_state
            )
            ctx.dropout_p = dropout_p
            ctx.max_seqlen_q = max_seqlen_q
            ctx.max_seqlen_k = max_seqlen_k
            ctx.softmax_scale = softmax_scale
            ctx.causal = causal
            ctx.window_size = window_size
            ctx.bias = bias
            ctx.alibi_slopes = alibi_slopes
            ctx.deterministic = deterministic
            ctx.head_size_q_og = head_size_q_og
            ctx.is_v3_atomic_fp32 = is_v3_atomic_fp32
            ctx.how_v3_bf16_cvt = how_v3_bf16_cvt

        out = out_padded[..., :head_size_v_og]

        result = [out]
        if return_lse:
            result.append(softmax_lse)
        if return_softmax:
            result.append(S_dmask)

        return result[0] if len(result) == 1 else tuple(result)

    @staticmethod
    def backward(ctx, dout, *args):
        (
            q,
            k,
            v,
            out,
            softmax_lse,
            cu_seqlens_q,
            cu_seqlens_k,
            rng_state,
        ) = ctx.saved_tensors
        dq, dk, dv = torch.empty_like(q), torch.empty_like(k), torch.empty_like(v)
        bias = ctx.bias
        dbias = torch.empty_like(bias) if bias is not None else None
        head_size_q_og = ctx.head_size_q_og
        head_size_v_og = dout.size(2)
        dout_padded = dout
        if head_size_v_og % 8 != 0:
            dout_padded = torch.nn.functional.pad(dout, [0, 8 - head_size_v_og % 8])
        # TODO - dbias
        _flash_attn_varlen_backward(
            dout_padded,
            q,
            k,
            v,
            out,
            softmax_lse,
            dq,
            dk,
            dv,
            cu_seqlens_q,
            cu_seqlens_k,
            ctx.max_seqlen_q,
            ctx.max_seqlen_k,
            ctx.dropout_p,
            ctx.softmax_scale,
            ctx.causal,
            ctx.window_size[0],
            ctx.window_size[1],
            ctx.alibi_slopes,
            ctx.deterministic,
            rng_state=rng_state,
            is_v3_atomic_fp32=ctx.is_v3_atomic_fp32,
            how_v3_bf16_cvt=ctx.how_v3_bf16_cvt,
        )
        dq = dq[..., :head_size_q_og]  # We could have padded the head dimension
        dk = dk[..., :head_size_q_og]
        dv = dv[..., :head_size_v_og]
        # Forward signature (positional args):
        # q, k, v,
        # cu_seqlens_q, cu_seqlens_k,
        # max_seqlen_q, max_seqlen_k,
        # min_seqlen_q,
        # dropout_p, softmax_scale, logits_soft_cap,
        # causal,
        # window_size,
        # bias,
        # alibi_slopes,
        # deterministic,
        # return_lse, return_softmax,
        # block_table,
        # out,
        # is_grad_enabled,
        # cu_seqlens_q_padded, cu_seqlens_k_padded,
        # is_v3_atomic_fp32, how_v3_bf16_cvt
        # We only have gradients for q,k,v (dq,dk,dv) and possibly bias (dbias). Others are None.
        return (
            dq,  # q
            dk,  # k
            dv,  # v
            None,  # cu_seqlens_q
            None,  # cu_seqlens_k
            None,  # max_seqlen_q
            None,  # max_seqlen_k
            None,  # min_seqlen_q
            None,  # dropout_p
            None,  # softmax_scale
            None,  # logits_soft_cap
            None,  # causal
            None,  # window_size (tuple treated as arg)
            dbias,  # bias
            None,  # alibi_slopes
            None,  # deterministic
            None,  # return_lse
            None,  # return_softmax
            None,  # block_table
            None,  # out
            None,  # is_grad_enabled
            None,  # cu_seqlens_q_padded
            None,  # cu_seqlens_k_padded
            None,  # is_v3_atomic_fp32
            None,  # how_v3_bf16_cvt
        )


def flash_attn_varlen_func(
    q,
    k,
    v,
    cu_seqlens_q,
    cu_seqlens_k,
    max_seqlen_q,
    max_seqlen_k,
    min_seqlen_q=0,
    dropout_p=0.0,
    softmax_scale=None,
    logits_soft_cap=0.0,
    causal=False,
    window_size=(-1, -1),  # -1 means infinite context window
    bias=None,
    alibi_slopes=None,
    deterministic=False,
    return_lse=False,
    return_attn_probs=False,
    block_table=None,
    out=None,
    cu_seqlens_q_padded: Optional[torch.Tensor] = None,
    cu_seqlens_k_padded: Optional[torch.Tensor] = None,
):
    if block_table is not None and (
        cu_seqlens_q_padded is not None or cu_seqlens_k_padded is not None
    ):
        raise NotImplementedError(
            "Paged/Split-KV attention (using block_table) does not currently support "
            "physical sequence padding (cu_seqlens_*_padded)."
        )
    """dropout_p should be set to 0.0 during evaluation
    Supports multi-query and grouped-query attention (MQA/GQA) by passing in K, V with fewer heads
    than Q. Note that the number of heads in Q must be divisible by the number of heads in KV.
    For example, if Q has 6 heads and K, V have 2 heads, head 0, 1, 2 of Q will attention to head
    0 of K, V, and head 3, 4, 5 of Q will attention to head 1 of K, V.

    If causal=True, the causal mask is aligned to the bottom right corner of the attention matrix.
    For example, if seqlen_q = 2 and seqlen_k = 5, the causal mask (1 = keep, 0 = masked out) is:
        1 1 1 1 0
        1 1 1 1 1
    If seqlen_q = 5 and seqlen_k = 2, the causal mask is:
        0 0
        0 0
        0 0
        1 0
        1 1
    If the row of the mask is all zero, the output will be zero.

    If window_size != (-1, -1), implements sliding window local attention. Query at position i
    will only attend to keys between
    [i + seqlen_k - seqlen_q - window_size[0], i + seqlen_k - seqlen_q + window_size[1]] inclusive.

    Arguments:
        q: (total_q, nheads, headdim_q), where total_q = total number of query tokens in the batch.
        k: (total_k, nheads_k, headdim_q), where total_k = total number of key tokens in the batch.
        v: (total_k, nheads_k, headdim_v), where total_k = total number of key tokens in the batch.
        cu_seqlens_q: (batch_size + 1,), dtype dtypes.i32. The cumulative sequence lengths
           of the sequences in the batch, used to index into q.
        cu_seqlens_k: (batch_size + 1,), dtype dtypes.i32. The cumulative sequence lengths
           of the sequences in the batch, used to index into kv.
        max_seqlen_q: int. Maximum query sequence length in the batch.
        max_seqlen_k: int. Maximum key sequence length in the batch.
        min_seqlen_q: int. Minimum query sequence length for chunked prefill.
        dropout_p: float. Dropout probability.
        softmax_scale: float. The scaling of QK^T before applying softmax.
            Default to 1 / sqrt(headdim_q).
        causal: bool. Whether to apply causal attention mask (e.g., for auto-regressive modeling).
        window_size: (left, right). If not (-1, -1), implements sliding window local attention.
        bias: (seqlen_q, seqlen_k)
        alibi_slopes: (nheads,) or (batch_size, nheads), fp32. A bias of
            (-alibi_slope * |i + seqlen_k - seqlen_q - j|)
            is added to the attention score of query i and key j.
        deterministic: bool. Whether to use the deterministic implementation of the backward pass,
            which is slightly slower and uses more memory. The forward pass is always deterministic.
        return_attn_probs: bool. Whether to return the attention probabilities. This option is for
           testing only. The returned probabilities are not guaranteed to be correct
           (they might not have the right scaling).
    Return:
        out: (total, nheads, headdim_v).
        softmax_lse [optional, if return_attn_probs=True]: (nheads, total_q_seqlen). The
            logsumexp of each row of the matrix QK^T * scaling (e.g., log of the softmax
            normalization factor).
        S_dmask [optional, if return_attn_probs=True]: (batch_size, nheads, seqlen, seqlen).
            The output of softmax (possibly with different scaling). It also encodes the dropout
            pattern (negative means that location was dropped, nonnegative means it was kept).
    """
    return FlashAttnVarlenFunc.apply(
        q,
        k,
        v,
        cu_seqlens_q,
        cu_seqlens_k,
        max_seqlen_q,
        max_seqlen_k,
        min_seqlen_q,
        dropout_p,
        softmax_scale,
        logits_soft_cap,
        causal,
        window_size,
        bias,
        alibi_slopes,
        deterministic,
        return_lse,
        return_attn_probs,
        block_table,
        out,
        torch.is_grad_enabled(),
        cu_seqlens_q_padded,
        cu_seqlens_k_padded,
        True,
        1,
    )


def mha_batch_prefill_fake_tensors(
    q: torch.Tensor,
    k: torch.Tensor,
    v: torch.Tensor,
    cu_seqlens_q: torch.Tensor,
    kv_indptr: torch.Tensor,
    kv_page_indices: torch.Tensor,
    max_seqlen_q: int,
    max_seqlen_k: int,
    dropout_p: float,
    softmax_scale: float,
    logits_soft_cap: float,
    zero_tensors: bool,
    is_causal: bool,
    window_size_left: int,
    window_size_right: int,
    return_softmax_lse: bool,
    return_dropout_randval: bool,
    out: Optional[torch.Tensor] = None,
    alibi_slopes: Optional[torch.Tensor] = None,
    gen: Optional[Generator] = None,
) -> Tuple[Tensor, Tensor, Tensor, Tensor]:
    # ) -> Tuple[torch.Tensor, torch.Tensor, torch.Tensor, torch.Tensor]:
    num_heads = q.size(1)  # num_heads = q.sizes()[1]
    head_size_v = v.size(2)  # head_size_v = v.size(2)
    total_q = q.size(0)  # total_q = q.size(0)

    if out is None:
        out = torch.empty(
            (total_q, num_heads, head_size_v),  # {total_q, num_heads, head_size_v}
            dtype=q.dtype,
            device=q.device,
            requires_grad=q.requires_grad,
        )

    if return_softmax_lse:
        softmax_lse = torch.empty(
            (num_heads, total_q),  # {num_heads, total_q}
            dtype=torch.float32,
            device=q.device,
        )
    else:
        softmax_lse = torch.empty((0,), dtype=torch.float32, device=q.device)

    if return_dropout_randval:
        assert dropout_p > 0, "return_dropout_randval requires p_dropout > 0"
        p = torch.empty(
            (num_heads, total_q, max_seqlen_k),  # {num_heads, total_q, max_seqlen_k}
            dtype=torch.uint8,
            device=q.device,
        )
    else:
        p = torch.empty((0,), device=q.device)

    rng_state = torch.empty((2,), dtype=torch.int64, device=q.device)

    return (out, softmax_lse, p, rng_state)


@compile_ops(
    "module_mha_batch_prefill",
    fc_name="mha_batch_prefill",
    gen_func=cmdGenFunc_mha_batch_prefill,
    gen_fake=mha_batch_prefill_fake_tensors,
)
def mha_batch_prefill(
    q: Tensor,
    k: Tensor,
    v: Tensor,
    cu_seqlens_q: Tensor,
    kv_indptr: Tensor,
    kv_page_indices: Tensor,
    max_seqlen_q: int,
    max_seqlen_k: int,
    dropout_p: float,
    softmax_scale: float,
    logits_soft_cap: float,
    zero_tensors: bool,
    is_causal: bool,
    window_size_left: int,
    window_size_right: int,
    return_softmax_lse: bool,
    return_dropout_randval: bool,
    out: Optional[Tensor] = None,
    alibi_slopes: Optional[Tensor] = None,
    gen: Optional[Generator] = None,
) -> Tuple[Tensor, Tensor, Tensor, Tensor]: ...


def _mha_batch_prefill(
    q: torch.Tensor,
    k: torch.Tensor,
    v: torch.Tensor,
    cu_seqlens_q: torch.Tensor,
    kv_indptr: torch.Tensor,
    kv_page_indices: torch.Tensor,
    max_seqlen_q: int,
    max_seqlen_k: int,
    dropout_p: float,
    softmax_scale: float,
    causal: bool,
    logits_soft_cap: float = 0.0,
    window_size_left: int = -1,
    window_size_right: int = -1,
    alibi_slopes: Optional[torch.Tensor] = None,
    return_lse: bool = False,
    return_softmax: bool = False,
    zero_tensors: bool = False,
    out: torch.Tensor = None,
) -> Tuple[torch.Tensor, torch.Tensor, torch.Tensor, torch.Tensor]:

    q, k, v = [maybe_contiguous(x) for x in (q, k, v)]
    out, softmax_lse, S_dmask, rng_state = mha_batch_prefill(
        q,
        k,
        v,
        cu_seqlens_q,
        kv_indptr,
        kv_page_indices,
        max_seqlen_q,
        max_seqlen_k,
        dropout_p,
        softmax_scale,
        logits_soft_cap,
        zero_tensors,
        causal,
        window_size_left,
        window_size_right,
        return_lse,
        return_softmax,
        out,
        alibi_slopes,
        None,
        # custom_build_args={"md_name": md_name, "blob_gen_cmd": blob_gen_cmd},
    )
    return out, softmax_lse, S_dmask, rng_state


def mha_batch_prefill_func(
    q,
    k,
    v,
    cu_seqlens_q,
    kv_indptr,
    kv_page_indices,
    max_seqlen_q,
    max_seqlen_k,
    dropout_p=0.0,
    softmax_scale=None,
    logits_soft_cap=0.0,
    causal=False,
    window_size=(-1, -1),  # -1 means infinite context window
    alibi_slopes=None,
    deterministic=False,
    return_lse=False,
    return_attn_probs=False,
    out=None,
):
    if softmax_scale is None:
        softmax_scale = q.shape[-1] ** (-0.5)
    head_size_q_og = q.size(2)
    head_size_v_og = v.size(2)
    if head_size_q_og % 8 != 0:
        q = torch.nn.functional.pad(q, [0, 8 - head_size_q_og % 8])
        k = torch.nn.functional.pad(k, [0, 8 - head_size_q_og % 8])
    if head_size_v_og % 8 != 0:
        v = torch.nn.functional.pad(v, [0, 8 - head_size_v_og % 8])
    out_padded, softmax_lse, S_dmask, rng_state = _mha_batch_prefill(
        q,
        k,
        v,
        cu_seqlens_q,
        kv_indptr,
        kv_page_indices,
        max_seqlen_q,
        max_seqlen_k,
        dropout_p,
        softmax_scale,
        causal=causal,
        logits_soft_cap=logits_soft_cap,
        window_size_left=window_size[0],
        window_size_right=window_size[1],
        alibi_slopes=alibi_slopes,
        return_lse=return_lse,
        return_softmax=return_attn_probs and dropout_p > 0,
        out=out,
    )
    out = out_padded[..., :head_size_v_og]

    result = [out]
    if return_lse:
        result.append(softmax_lse)
    if return_attn_probs:
        result.append(S_dmask)

    return result[0] if len(result) == 1 else tuple(result)


def flash_attn_fp8_pertensor_func(
    q,
    k,
    v,
    causal=False,
    window_size=(-1, -1),  # -1 means infinite context window
    softmax_scale=None,
):
    if softmax_scale is None:
        softmax_scale = q.shape[-1] ** (-0.5)
    head_size_q_og = q.size(3)
    head_size_v_og = v.size(3)
    if head_size_q_og % 8 != 0:
        q = torch.nn.functional.pad(q, [0, 8 - head_size_q_og % 8])
        k = torch.nn.functional.pad(k, [0, 8 - head_size_q_og % 8])
    if head_size_v_og % 8 != 0:
        v = torch.nn.functional.pad(v, [0, 8 - head_size_v_og % 8])
    out_padded, _, _, _ = _flash_attn_forward(
        q,
        k,
        v,
        0.0,
        softmax_scale,
        causal=causal,
        window_size_left=int(window_size[0]),
        window_size_right=int(window_size[1]),
        bias=None,
        alibi_slopes=None,
        return_lse=False,
        return_softmax=False,
    )
    out = out_padded[..., :head_size_v_og]
    return out


def flash_attn_varlen_fp8_pertensor_func(
    q,
    k,
    v,
    cu_seqlens_q,
    cu_seqlens_k,
    max_seqlen_q,
    max_seqlen_k,
    min_seqlen_q=0,
    logits_soft_cap=0.0,
    causal=False,
    window_size=(-1, -1),  # -1 means infinite context window
    softmax_scale=None,
):
    if softmax_scale is None:
        softmax_scale = q.shape[-1] ** (-0.5)
    head_size_q_og = q.size(-1)
    head_size_v_og = v.size(-1)
    if head_size_q_og % 8 != 0:
        q = torch.nn.functional.pad(q, [0, 8 - head_size_q_og % 8])
        k = torch.nn.functional.pad(k, [0, 8 - head_size_q_og % 8])
    if head_size_v_og % 8 != 0:
        v = torch.nn.functional.pad(v, [0, 8 - head_size_v_og % 8])
    out_padded, _, _, _ = _flash_attn_varlen_forward(
        q,
        k,
        v,
        cu_seqlens_q,
        cu_seqlens_k,
        None,
        None,
        max_seqlen_q,
        max_seqlen_k,
        min_seqlen_q,
        0.0,
        softmax_scale,
        causal=causal,
        logits_soft_cap=logits_soft_cap,
        window_size_left=int(window_size[0]),
        window_size_right=int(window_size[1]),
        bias=None,
        alibi_slopes=None,
        return_lse=False,
        return_softmax=False,
    )
    out = out_padded[..., :head_size_v_og]
    return out<|MERGE_RESOLUTION|>--- conflicted
+++ resolved
@@ -2,15 +2,9 @@
 # Copyright (C) 2024-2025, Advanced Micro Devices, Inc. All rights reserved.
 
 from torch import Tensor, Generator
-<<<<<<< HEAD
 from typing import List, Optional, Tuple, Any
 from ..jit.core import compile_ops, CK_DIR, AITER_CSRC_DIR, logger
 from ..jit.utils.chip_info import get_gfx, get_cu_num
-=======
-from typing import Optional, Tuple, Any
-from ..jit.core import compile_ops, CK_DIR, AITER_CSRC_DIR
-from ..jit.utils.chip_info import get_gfx
->>>>>>> e4e2089f
 from ..jit.utils.torch_guard import torch_compile_guard
 from ..utility import dtypes
 import torch
