# SPDX-License-Identifier: MIT
# Copyright (C) 2024-2025, Advanced Micro Devices, Inc. All rights reserved.

import torch
from torch import Tensor
from typing import Optional
<<<<<<< HEAD
=======
from aiter import logger
>>>>>>> a7e88d62
from ..jit.core import (
    compile_ops,
)
from ..jit.utils.chip_info import get_cu_num
import functools
import pandas as pd


@functools.lru_cache(maxsize=1024)
def get_CKGEMM_config(M: int, N: int, K: int):
    if not hasattr(get_CKGEMM_config, "ckgemm_dict"):
        ckgemm_dict = pd.read_csv(
            f"{AITER_ROOT_DIR}/aiter/configs/a4w4_blockscale_tuned_gemm.csv"
        ).drop_duplicates()
        get_CKGEMM_config.ckgemm_dict = ckgemm_dict.set_index(
            ["cu_num", "M", "N", "K"]
        ).to_dict("index")
    cu_num = get_cu_num()
    config = get_CKGEMM_config.ckgemm_dict.get((cu_num, M, N, K), None)
    if config is not None:
        logger.info(
            f"shape M:{M}, N:{N}, K:{K} is tuned on cu_num = {cu_num} in CKGEMM, kernel name is {config['kernelName']}!"
        )
    return config


def gemm_a4w4(
    A: Tensor,  # A:[M, K/2] f4x2
    B: Tensor,  # B:[N, K/2] f4x2
    A_scale: Tensor,  # A_scale:[M, K/32] e8m0 paded
    B_scale: Tensor,  # B_scale:[N, K/32] e8m0 paded
    out: Tensor,  # Out:[M, N] bf16
    bias: Optional[Tensor] = None,  # bias:[1, N] f32
    alpha: Optional[float] = 1.0,
    beta: Optional[float] = 0.0,
    bpreshuffle: Optional[bool] = True,
) -> torch.Tensor:
    """
    A4W4 GEMM kernel for AMD GPUs.
    This function is a wrapper for the A4W4 GEMM kernel.
    It is used to perform matrix multiplication with 4-bit quantization.
    """
    # Load the A4W4 GEMM kernel
    m = A.shape[0]
    n = B.shape[0]
    k = A.shape[-1] * 2

    ck_config = get_CKGEMM_config(m, n, k)
    splitK = 0
    if ck_config is not None:
        splitK = ck_config["splitK"]
    if m < 256 or ck_config is not None or bias is None:
        return gemm_a4w4_blockscale(A, B, A_scale, B_scale, out, splitK=splitK)
    return gemm_a4w4_asm(A, B, A_scale, B_scale, out, bias, alpha, beta, bpreshuffle)


@compile_ops("module_gemm_a4w4_asm")
def gemm_a4w4_asm(
    A: Tensor,  # A:[M, K/2] f4x2
    B: Tensor,  # B:[N, K/2] f4x2
    A_scale: Tensor,  # A_scale:[M, K/32] e8m0 paded
    B_scale: Tensor,  # B_scale:[N, K/32] e8m0 paded
    out: Tensor,  # Out:[M, N] bf16
    bias: Optional[Tensor] = None,  # bias:[1, N] f32
    alpha: Optional[float] = 1.0,
    beta: Optional[float] = 0.0,
    bpreshuffle: Optional[bool] = True,
) -> torch.Tensor: ...


@compile_ops("module_gemm_a4w4_blockscale")
def gemm_a4w4_blockscale(
    XQ: Tensor,  # XQ:[M, K/2] f4x2
    WQ: Tensor,  # WQ:[N, K/2] f4x2
    x_scale: Tensor,  # x_scale:[M, K/32] e8m0 paded
    w_scale: Tensor,  # w_scale:[N, K/32] e8m0 paded
    out: Tensor,  # Out:[M, N] bf16
    splitK: Optional[int] = 0,
) -> torch.Tensor: ...


@compile_ops("module_gemm_a4w4_blockscale_tune", fc_name="gemm_a4w4_blockscale_tune")
def gemm_a4w4_blockscale_tune(
    XQ: torch.Tensor,
    WQ: torch.Tensor,
    x_scale: torch.Tensor,
    w_scale: torch.Tensor,
    Out: torch.Tensor,
    kernelId: int,
    splitK: int = 0,
) -> torch.Tensor: ...<|MERGE_RESOLUTION|>--- conflicted
+++ resolved
@@ -4,10 +4,7 @@
 import torch
 from torch import Tensor
 from typing import Optional
-<<<<<<< HEAD
-=======
 from aiter import logger
->>>>>>> a7e88d62
 from ..jit.core import (
     compile_ops,
 )
