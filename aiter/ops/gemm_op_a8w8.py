# SPDX-License-Identifier: MIT
# Copyright (C) 2024-2025, Advanced Micro Devices, Inc. All rights reserved.

import torch
from torch import Tensor
from typing import Optional
import functools
import pandas as pd
from aiter import logger
from ..jit.core import (
    compile_ops,
    AITER_ROOT_DIR,
)
from ..jit.utils.torch_guard import torch_compile_guard
from ..utility import dtypes
from ..jit.utils.chip_info import get_cu_num
from torch.library import Library

aiter_lib = Library("aiter", "FRAGMENT")
from ..ops.gemm_op_common import get_padded_m


def gen_gemm_a8w8_ck_fake_tensors(
    XQ: torch.Tensor,
    WQ: torch.Tensor,
    x_scale: torch.Tensor,
    w_scale: torch.Tensor,
    Out: torch.Tensor,
    bias: Optional[torch.Tensor] = None,
    splitK: int = 0,
) -> torch.Tensor:
    return Out


@compile_ops(
    "module_gemm_a8w8", fc_name="gemm_a8w8", gen_fake=gen_gemm_a8w8_ck_fake_tensors
)
def gemm_a8w8_ck(
    XQ: torch.Tensor,
    WQ: torch.Tensor,
    x_scale: torch.Tensor,
    w_scale: torch.Tensor,
    Out: torch.Tensor,
    bias: Optional[torch.Tensor] = None,
    splitK: int = 0,
) -> torch.Tensor: ...


def gen_gemm_a8w8_bpreshuffle_ck_fake_tensors(
    XQ: torch.Tensor,
    WQ: torch.Tensor,
    x_scale: torch.Tensor,
    w_scale: torch.Tensor,
    Out: torch.Tensor,
) -> torch.Tensor:
    return Out


@compile_ops(
    "module_gemm_a8w8_bpreshuffle",
    fc_name="gemm_a8w8_bpreshuffle",
    gen_fake=gen_gemm_a8w8_bpreshuffle_ck_fake_tensors,
)
def gemm_a8w8_bpreshuffle_ck(
    XQ: torch.Tensor,
    WQ: torch.Tensor,
    x_scale: torch.Tensor,
    w_scale: torch.Tensor,
    Out: torch.Tensor,
) -> torch.Tensor: ...


def gen_gemm_a8w8_asm_fake_tensors(
    XQ: Tensor,  # A:[M, K] i8
    WQ: Tensor,  # B:[N, K] i8 -> shuffle layout(32,16)
    x_scale: Tensor,  # A_scale:[M, 1] f32
    w_scale: Tensor,  # B_scale:[1, N] f32
    Out: Tensor,  # Out:[M, N] bf16
    kernelName: str,
    bias: Optional[Tensor],  # bias:[1, N] f32
    bpreshuffle: Optional[bool] = True,
    splitK: Optional[int] = None,
) -> torch.Tensor:
    return Out


@compile_ops(
    "module_gemm_a8w8_asm",
    fc_name="gemm_a8w8_asm",
    gen_fake=gen_gemm_a8w8_asm_fake_tensors,
)
def gemm_a8w8_asm(
    XQ: Tensor,  # A:[M, K] i8
    WQ: Tensor,  # B:[N, K] i8 -> shuffle layout(32,16)
    x_scale: Tensor,  # A_scale:[M, 1] f32
    w_scale: Tensor,  # B_scale:[1, N] f32
    Out: Tensor,  # Out:[M, N] bf16
    kernelName: str,
    bias: Optional[Tensor],  # bias:[1, N] f32
    bpreshuffle: Optional[bool] = True,
    splitK: Optional[int] = None,
) -> torch.Tensor: ...


def gen_gemm_a8w8_blockscale_ck_fake_tensors(
    XQ: torch.Tensor,
    WQ: torch.Tensor,
    x_scale: torch.Tensor,
    w_scale: torch.Tensor,
    Out: torch.Tensor,
) -> Tensor:
    return Out


@compile_ops(
    "module_gemm_a8w8_blockscale",
    fc_name="gemm_a8w8_blockscale",
    gen_fake=gen_gemm_a8w8_blockscale_ck_fake_tensors,
)
def gemm_a8w8_blockscale_ck(
    XQ: torch.Tensor,
    WQ: torch.Tensor,
    x_scale: torch.Tensor,
    w_scale: torch.Tensor,
    Out: torch.Tensor,
) -> torch.Tensor: ...


@compile_ops(
    "module_gemm_a8w8_blockscale_bpreshuffle",
    fc_name="gemm_a8w8_blockscale_bpreshuffle",
    gen_fake=gen_gemm_a8w8_blockscale_ck_fake_tensors,
)
def gemm_a8w8_blockscale_bpreshuffle_ck(
    XQ: torch.Tensor,
    WQ: torch.Tensor,
    x_scale: torch.Tensor,
    w_scale: torch.Tensor,
    Out: torch.Tensor,
) -> torch.Tensor: ...


def gen_flatmm_a8w8_blockscale_asm_fake_tensors(
    XQ: Tensor,
    WQ: Tensor,
    x_scale: Tensor,
    w_scale: Tensor,
    out: Tensor,
) -> Tensor:
    return out


@compile_ops(
    "module_gemm_a8w8_blockscale_asm",
    fc_name="flatmm_a8w8_blockscale_asm",
    gen_fake=gen_flatmm_a8w8_blockscale_asm_fake_tensors,
)
def flatmm_a8w8_blockscale_asm(
    XQ: Tensor,
    WQ: Tensor,
    x_scale: Tensor,
    w_scale: Tensor,
    out: Tensor,
) -> Tensor: ...


def gen_mi350_a8w8_blockscale_asm_fake_tensors(
    XQ: Tensor,
    WQ: Tensor,
    x_scale: Tensor,
    w_scale: Tensor,
    out: Tensor,
) -> Tensor:
    return out


@compile_ops(
    "module_gemm_mi350_a8w8_blockscale_asm",
    fc_name="mi350_a8w8_blockscale_asm",
    gen_fake=gen_mi350_a8w8_blockscale_asm_fake_tensors,
)
def mi350_a8w8_blockscale_asm(
    XQ: Tensor,
    WQ: Tensor,
    x_scale: Tensor,
    w_scale: Tensor,
    out: Tensor,
) -> Tensor: ...


@functools.lru_cache(maxsize=1024)
def compute_gemm_SplitK(M: int, N: int, K: int, tile_m: int, tile_n: int, tile_k: int):
    cu_num = get_cu_num()
    tile_num = ((M + tile_m - 1) // tile_m) * ((N + tile_n - 1) // tile_n)
    cusPerTile = cu_num / tile_num
    splitK = 0
    while cusPerTile >= pow(2, splitK + 1) and (pow(2, splitK + 1) * tile_k) < 2 * K:
        splitK += 1
    return splitK


_CKGEMM_CONFIG_CACHE = None


@torch_compile_guard()
def get_CKGEMM_config_(tuned_file: str = None) -> None:
    if tuned_file is None:
        tuned_file = "a8w8_tuned_gemm.csv"
    global _CKGEMM_CONFIG_CACHE

    if _CKGEMM_CONFIG_CACHE is None:
        _CKGEMM_CONFIG_CACHE = {}
    if tuned_file not in _CKGEMM_CONFIG_CACHE:
        ckgemm_dict = pd.read_csv(
            f"{AITER_ROOT_DIR}/aiter/configs/{tuned_file}"
        ).drop_duplicates()
        _CKGEMM_CONFIG_CACHE[tuned_file] = ckgemm_dict.set_index(
            ["cu_num", "M", "N", "K"]
        ).to_dict("index")

    return None


@functools.lru_cache(maxsize=1024)
def get_CKGEMM_config(M: int, N: int, K: int, tuned_file="a8w8_tuned_gemm.csv"):
    get_CKGEMM_config_(tuned_file)

    cu_num = get_cu_num()

    padded_M = M
    config = None
    for gl in [None, 0, 1]:
        padded_M = M if gl is None else get_padded_m(M, N, K, gl)
        config = _CKGEMM_CONFIG_CACHE[tuned_file].get((cu_num, padded_M, N, K), None)
        if config is not None:
            logger.info(
                f"shape is M:{M}, N:{N}, K:{K}, found padded_M: {padded_M}, N:{N}, K:{K} is tuned on cu_num = {cu_num} in CKGEMM , kernel name is {config['kernelName']}!"
            )
            break
    if config is None:
        logger.info(
            f"shape is M:{M}, N:{N}, K:{K}, not found tuned config in CKGEMM, will use default config!"
        )
    return config


#@functools.lru_cache(maxsize=1024)
#def get_ASMGEMM_config(
#    M: int,
#    N: int,
#    K: int,
#    bias: bool,
#    dtype: torch.dtype,
#    tuned_file="asm_a8w8_gemm.csv",
#):
#    if not hasattr(get_ASMGEMM_config, "asmgemm_dict"):
#        asmGemmDictDf = pd.read_csv(
#            f"{AITER_ROOT_DIR}/aiter/configs/{tuned_file}"
#        ).drop_duplicates()
#        asmGemmDictDf.bias = asmGemmDictDf.bias.apply(
#            lambda s: True if s in ["True", 1, "true"] else False
#        )
#        get_ASMGEMM_config.asmgemm_dict = asmGemmDictDf.set_index(
#            ["M", "N", "K", "bias", "outdtype"]
#        ).to_dict("index")
#    config = get_ASMGEMM_config.asmgemm_dict.get((M, N, K, bias, str(dtype)), None)
#    if config is not None:
#        logger.info(f"shape M:{M}, N:{N}, K:{K} is tuned, in ASMGEMM !")
#    else:
#        logger.info(
#            f"shape is M:{M}, N:{N}, K:{K}, not found tuned config in ASMGEMM, will use default config!"
#        )
#    return config

@functools.lru_cache(maxsize=1024)
def get_bpreshuffle_GEMM_config(
    M: int,
    N: int,
    K: int,
    q_dtype_w: torch.dtype,
    tuned_file="a8w8_bpreshuffle_tuned_gemm.csv",
):
    if not hasattr(get_bpreshuffle_GEMM_config, "bpreshuffle_gemm_dict"):
        asmGemmDictDf = pd.read_csv(
            f"{AITER_ROOT_DIR}/aiter/configs/{tuned_file}"
        ).drop_duplicates()
        get_bpreshuffle_GEMM_config.bpreshuffle_gemm_dict = asmGemmDictDf.set_index(
            ["cu_num", "M", "N", "K", "q_dtype_w"]
        ).to_dict("index")
    cu_num = get_cu_num()
    config = get_bpreshuffle_GEMM_config.bpreshuffle_gemm_dict.get((cu_num,M, N, K, str(q_dtype_w)), None)
    if config is not None:
        logger.info(f"shape M:{M}, N:{N}, K:{K} is tuned, in a8w8 bpreshuffle_GEMM !")
    else:
        logger.info(
            f"shape is M:{M}, N:{N}, K:{K}, not found tuned config in a8w8 bpreshuffle_GEMM, will use default config!"
        )
    return config


def gemm_a8w8(
    XQ: Tensor,
    WQ: Tensor,
    x_scale: Tensor,
    w_scale: Tensor,
    bias: Optional[Tensor] = None,
    dtype=dtypes.bf16,
    splitK: Optional[int] = None,
):
    # assert dtype in [
    #     dtypes.bf16,
    #     dtypes.fp16,
    # ], f"Output {dtype=} is currently not supported in gemm_a8w8"
    return gemm_a8w8_CK(XQ, WQ, x_scale, w_scale, bias, dtype, splitK)


def gemm_a8w8_ASM(
    XQ: Tensor,
    WQ: Tensor,
    x_scale: Tensor,
    w_scale: Tensor,
    bias: Tensor,
    dtype=dtypes.bf16,
    check=False,
):
    """
    Notes for use gemm_a8w8_ASM:
    1. WQ(weight) must be shuffle, you can use \
        'weightshuffle = shuffle_weight(weight,layout=(32,16))'
    2. Use asm gemm must give bias, if not have bias, please give  \
        'bias=torch.zeros(n,dtype=dtypes.fp32,device='cuda')'
    """
    if check:
        assert dtype in [
            dtypes.bf16,
        ], f"Output {dtype=} is currently not supported in gemm_a8w8_ASM"
        assert (
            x_scale.dtype == dtypes.fp32 and w_scale.dtype == dtypes.fp32
        ), f"{x_scale.dtype=} or {w_scale.dtype=} must be dtypes.fp32"
    m = XQ.shape[0]
    n = WQ.shape[0]
    k = XQ.shape[-1]
    kernelName = ""
    if (
        x_scale.dtype == dtypes.fp32
        and w_scale.dtype == dtypes.fp32
<<<<<<< HEAD
        and (asm_config := get_bpreshuffle_GEMM_config(m, n, k, dtypes.i8, "a8w8_bpreshuffle_tuned_gemm.csv")) != None
=======
        and (asm_config := get_ASMGEMM_config(m, n, k, bias is not None, dtype))
        is not None
>>>>>>> af95493b
    ):
        assert (
            bias is not None
        ), "Use asm gemm must give bias, please give a \
            bias=torch.zeros(n,dtype=dtypes.fp32,device='cuda')"
        print("asm_config:", asm_config)
        splitK = asm_config["splitK"]
        kernelName = asm_config["kernelName"]
        Y = torch.empty(m, n, dtype=dtype, device=XQ.device)
        return gemm_a8w8_asm(
            XQ, WQ, x_scale, w_scale, Y, kernelName, bias, splitK=splitK
        )
    Y = torch.empty(m, n, dtype=dtype, device=XQ.device)
    return gemm_a8w8_asm(
            XQ, WQ, x_scale, w_scale, Y, kernelName, bias, splitK=1
        )


def gemm_a8w8_CK(
    XQ: Tensor,
    WQ: Tensor,
    x_scale: Tensor,
    w_scale: Tensor,
    bias: Optional[Tensor] = None,
    dtype=dtypes.bf16,
    splitK: Optional[int] = None,
):
    # assert dtype in [
    #     dtypes.bf16,
    #     dtypes.fp16,
    # ], f"Output {dtype=} is currently not supported in gemm_a8w8 CK"
    m = XQ.shape[0]
    n = WQ.shape[0]
    k = XQ.shape[-1]
    ck_config = get_CKGEMM_config(m, n, k)
    if splitK is None:
        if ck_config is not None:
            splitK = ck_config["splitK"]
        else:
            splitK = 0
    Y = torch.empty(m, n, dtype=dtype, device=XQ.device)
    return gemm_a8w8_ck(XQ, WQ, x_scale, w_scale, Y, bias, splitK)


def gemm_a8w8_bpreshuffle(
    XQ: Tensor,
    WQ: Tensor,
    x_scale: Tensor,
    w_scale: Tensor,
    bias: Optional[Tensor] = None,
    dtype=torch.float16,
    check=False,
):
    assert dtype in [
        torch.bfloat16,
        torch.float16,
    ], f"Output {dtype=} is currently not supported in gemm_a8w8"
    m = XQ.shape[0]
    n = WQ.shape[0]
    k = XQ.shape[-1]

    get_bpreshuffle_GEMM_config(m, n, k, dtypes.fp8, "a8w8_bpreshuffle_tuned_gemm.csv")
    # if (
    #     ck_config is None
    #     and dtype == dtypes.bf16
    #     and bias is not None
    #     and WQ.dtype != dtypes.i8
    # ):
    #     res = gemm_a8w8_ASM(XQ, WQ, x_scale, w_scale, bias, dtype=dtype, check=check)
    #     if res is not None:
    #         return res
    assert WQ.dtype == dtypes.fp8, "gemm_a8w8_bpreshuffle only support fp8 now"
    assert bias is None, "gemm_a8w8_bpreshuffle does not support bias now"
    Y = torch.empty(m, n, dtype=dtype, device=XQ.device)
    return gemm_a8w8_bpreshuffle_ck(XQ, WQ, x_scale, w_scale, Y)


def gemm_a8w8_blockscale(
    XQ: Tensor,
    WQ: Tensor,
    x_scale: Tensor,
    w_scale: Tensor,
    dtype=dtypes.bf16,
    isBpreshuffled=False,
):
    assert dtype in [
        dtypes.bf16,
        dtypes.fp16,
    ], f"Output {dtype=} is currently not supported in gemm_a8w8"
    m = XQ.shape[0]
    n = WQ.shape[0]
    k = XQ.shape[1]
    Y = torch.empty(m, n, dtype=dtype, device=XQ.device)
    from aiter.jit.utils.chip_info import get_gfx

    if isBpreshuffled:
        if get_gfx() in ["gfx950"] and m >= 16 and k >= 512 and dtype == dtypes.bf16:
            return mi350_a8w8_blockscale_ASM(XQ, WQ, x_scale, w_scale, Y)
        else:
            assert 0, f"asm kernel only support B preshuffle and m >= 16"
    else:
        get_CKGEMM_config(m, n, k, "a8w8_blockscale_tuned_gemm.csv")
        return gemm_a8w8_blockscale_ck(XQ, WQ, x_scale, w_scale, Y)


def flatmm_a8w8_blockscale_ASM(
    XQ: Tensor,
    WQ: Tensor,
    x_scale: Tensor,
    w_scale: Tensor,
    dtype=dtypes.fp16,
):
    assert dtype in [
        dtypes.fp16,
    ], f"Output {dtype=} is currently not supported in gemm_a8w8"
    m = XQ.shape[0]
    n = WQ.shape[0]
    # k = XQ.shape[-1]
    Y = torch.empty(m, n, dtype=dtype, device=XQ.device)
    return flatmm_a8w8_blockscale_asm(XQ, WQ, x_scale, w_scale, Y)


def gemm_a8w8_blockscale_bpreshuffle(
    XQ: Tensor, WQ: Tensor, x_scale: Tensor, w_scale: Tensor, dtype=dtypes.bf16
):
    assert dtype in [
        dtypes.bf16,
        dtypes.fp16,
    ], f"Output {dtype=} is currently not supported in gemm_a8w8"
    m = XQ.shape[0]
    n = WQ.shape[0]
    k = XQ.shape[1]
    get_CKGEMM_config(m, n, k, "a8w8_blockscale_bpreshuffle_tuned_gemm.csv")
    Y = torch.empty(m, n, dtype=dtype, device=XQ.device)
    return gemm_a8w8_blockscale_bpreshuffle_ck(XQ, WQ, x_scale, w_scale, Y)


def mi350_a8w8_blockscale_ASM(
    XQ: Tensor,
    WQ: Tensor,
    x_scale: Tensor,
    w_scale: Tensor,
    Y: Tensor,
    dtype=dtypes.bf16,
):
    assert dtype in [
        dtypes.bf16,
    ], f"Output {dtype=} is currently not supported in gemm_a8w8"
    m = XQ.shape[0]
    n = WQ.shape[0]
    return mi350_a8w8_blockscale_asm(XQ, WQ, x_scale, w_scale, Y)


def gen_gemm_a8w8_tune_fake_tensors(
    XQ: torch.Tensor,
    WQ: torch.Tensor,
    x_scale: torch.Tensor,
    w_scale: torch.Tensor,
    Out: torch.Tensor,
    kernelId: int = 0,
    splitK: int = 0,
) -> torch.Tensor:
    return Out


@compile_ops(
    "module_gemm_a8w8_tune",
    fc_name="gemm_a8w8_tune",
    gen_fake=gen_gemm_a8w8_tune_fake_tensors,
)
def gemm_a8w8_tune(
    XQ: torch.Tensor,
    WQ: torch.Tensor,
    x_scale: torch.Tensor,
    w_scale: torch.Tensor,
    Out: torch.Tensor,
    kernelId: int = 0,
    splitK: int = 0,
) -> torch.Tensor: ...


def gen_gemm_a8w8_blockscale_tune_fake_tensors(
    XQ: torch.Tensor,
    WQ: torch.Tensor,
    x_scale: torch.Tensor,
    w_scale: torch.Tensor,
    Out: torch.Tensor,
    kernelId: int = 0,
    splitK: int = 0,
) -> torch.Tensor:
    return Out


@compile_ops(
    "module_gemm_a8w8_blockscale_tune",
    fc_name="gemm_a8w8_blockscale_tune",
    gen_fake=gen_gemm_a8w8_blockscale_tune_fake_tensors,
)
def gemm_a8w8_blockscale_tune(
    XQ: torch.Tensor,
    WQ: torch.Tensor,
    x_scale: torch.Tensor,
    w_scale: torch.Tensor,
    Out: torch.Tensor,
    kernelId: int = 0,
    splitK: int = 0,
) -> torch.Tensor: ...
@compile_ops(
    "module_gemm_a8w8_bpreshuffle_tune",
    fc_name="gemm_a8w8_bpreshuffle_tune",
    gen_fake=gen_gemm_a8w8_blockscale_tune_fake_tensors,
)
def gemm_a8w8_bpreshuffle_tune(
    XQ: torch.Tensor,
    WQ: torch.Tensor,
    x_scale: torch.Tensor,
    w_scale: torch.Tensor,
    Out: torch.Tensor,
    kernelId: int = 0,
    splitK: int = 0,
) -> torch.Tensor: ...
@compile_ops(
    "module_gemm_a8w8_blockscale_bpreshuffle_tune",
    fc_name="gemm_a8w8_blockscale_bpreshuffle_tune",
    gen_fake=gen_gemm_a8w8_blockscale_tune_fake_tensors,
)
def gemm_a8w8_blockscale_bpreshuffle_tune(
    XQ: torch.Tensor,
    WQ: torch.Tensor,
    x_scale: torch.Tensor,
    w_scale: torch.Tensor,
    Out: torch.Tensor,
    kernelId: int = 0,
    splitK: int = 0,
) -> torch.Tensor: ...<|MERGE_RESOLUTION|>--- conflicted
+++ resolved
@@ -344,12 +344,7 @@
     if (
         x_scale.dtype == dtypes.fp32
         and w_scale.dtype == dtypes.fp32
-<<<<<<< HEAD
         and (asm_config := get_bpreshuffle_GEMM_config(m, n, k, dtypes.i8, "a8w8_bpreshuffle_tuned_gemm.csv")) != None
-=======
-        and (asm_config := get_ASMGEMM_config(m, n, k, bias is not None, dtype))
-        is not None
->>>>>>> af95493b
     ):
         assert (
             bias is not None
