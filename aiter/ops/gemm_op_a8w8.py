--- conflicted
+++ resolved
@@ -210,7 +210,7 @@
 @torch_compile_guard()
 def get_CKGEMM_config_(tuned_file: str = None) -> None:
     if tuned_file is None:
-        tuned_file = "a8w8_tuned_gemm.csv"
+        tuned_file = f"{AITER_ROOT_DIR}/aiter/configs/a8w8_tuned_gemm.csv"
     global _CKGEMM_CONFIG_CACHE
 
     if _CKGEMM_CONFIG_CACHE is None:
@@ -254,12 +254,10 @@
     N: int,
     K: int,
     q_dtype_w: torch.dtype,
-    tuned_file="a8w8_bpreshuffle_tuned_gemm.csv",
+    tuned_file=f"{AITER_ROOT_DIR}/aiter/configs/a8w8_bpreshuffle_tuned_gemm.csv",
 ):
     if not hasattr(get_bpreshuffle_GEMM_config, "bpreshuffle_gemm_dict"):
-        asmGemmDictDf = pd.read_csv(
-            f"{AITER_ROOT_DIR}/aiter/configs/{tuned_file}"
-        ).drop_duplicates()
+        asmGemmDictDf = pd.read_csv(tuned_file).drop_duplicates()
         get_bpreshuffle_GEMM_config.bpreshuffle_gemm_dict = asmGemmDictDf.set_index(
             ["cu_num", "M", "N", "K", "q_dtype_w"]
         ).to_dict("index")
@@ -268,7 +266,8 @@
         (cu_num, M, N, K, str(q_dtype_w)), None
     )
     if config is not None:
-        logger.info(f"shape M:{M}, N:{N}, K:{K} is tuned, in a8w8 bpreshuffle_GEMM !")
+        if AITER_LOG_TUNED_CONFIG:
+            logger.info(f"shape M:{M}, N:{N}, K:{K} is tuned, in a8w8 bpreshuffle_GEMM !")
     else:
         logger.info(
             f"shape is M:{M}, N:{N}, K:{K}, not found tuned config in a8w8 bpreshuffle_GEMM, will use default config!"
@@ -386,11 +385,7 @@
     n = WQ.shape[0]
     k = XQ.shape[-1]
 
-<<<<<<< HEAD
-    get_bpreshuffle_GEMM_config(m, n, k, dtypes.fp8, "a8w8_bpreshuffle_tuned_gemm.csv")
-=======
-    get_CKGEMM_config(m, n, k, AITER_CONFIG_GEMM_A8W8_BPRESHUFFLE_FILE)
->>>>>>> 6af54538
+    get_bpreshuffle_GEMM_config(m, n, k, dtypes.fp8, AITER_CONFIG_GEMM_A8W8_BPRESHUFFLE_FILE)
     # if (
     #     ck_config is None
     #     and dtype == dtypes.bf16
