--- conflicted
+++ resolved
@@ -1,10 +1,7 @@
 # SPDX-License-Identifier: MIT
 # Copyright (C) 2024-2025, Advanced Micro Devices, Inc. All rights reserved.
-<<<<<<< HEAD
-=======
 
 from typing import Optional
->>>>>>> 246a7b7b
 
 import torch
 from torch import Tensor
