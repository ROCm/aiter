# SPDX-License-Identifier: MIT
# Copyright (C) 2024-2025, Advanced Micro Devices, Inc. All rights reserved.

from torch import Tensor
from ..jit.core import compile_ops
from typing import List


@compile_ops("module_fused_mrope_rms")
def fused_mrope_3d_rms(
    qkv: Tensor,
    qw: Tensor,
    kw: Tensor,
    cos_sin: Tensor,
    positions: Tensor,
    num_tokens: int,
    num_heads_q: int,
    num_heads_k: int,
    num_heads_v: int,
    head_size: int,
    is_neox_style: bool,
    mrope_section_: List[int],
    is_interleaved: bool,
    eps: float,
) -> None: ...

<<<<<<< HEAD
@compile_ops("module_fused_mrope_rms")
def fused_mrope_3d_rms_set_kv(
=======

@compile_ops("module_fused_mrope_rms")
def fused_rope_rms(
>>>>>>> fdf18d22
    qkv: Tensor,
    qw: Tensor,
    kw: Tensor,
    cos_sin: Tensor,
    positions: Tensor,
    num_tokens: int,
    num_heads_q: int,
    num_heads_k: int,
    num_heads_v: int,
    head_size: int,
    is_neox_style: bool,
<<<<<<< HEAD
    mrope_section_: List[int],
    is_interleaved: bool,
    eps: float,
    q: Tensor,
    k_cache: Tensor,
    v_cache: Tensor,
    kv_loc: Tensor,
    k_scale: float,
    v_scale: float,
=======
    eps: float,
>>>>>>> fdf18d22
) -> None: ...<|MERGE_RESOLUTION|>--- conflicted
+++ resolved
@@ -24,14 +24,9 @@
     eps: float,
 ) -> None: ...
 
-<<<<<<< HEAD
+
 @compile_ops("module_fused_mrope_rms")
 def fused_mrope_3d_rms_set_kv(
-=======
-
-@compile_ops("module_fused_mrope_rms")
-def fused_rope_rms(
->>>>>>> fdf18d22
     qkv: Tensor,
     qw: Tensor,
     kw: Tensor,
@@ -43,7 +38,6 @@
     num_heads_v: int,
     head_size: int,
     is_neox_style: bool,
-<<<<<<< HEAD
     mrope_section_: List[int],
     is_interleaved: bool,
     eps: float,
@@ -53,7 +47,21 @@
     kv_loc: Tensor,
     k_scale: float,
     v_scale: float,
-=======
+) -> None: ...
+
+
+@compile_ops("module_fused_mrope_rms")
+def fused_rope_rms(
+    qkv: Tensor,
+    qw: Tensor,
+    kw: Tensor,
+    cos_sin: Tensor,
+    positions: Tensor,
+    num_tokens: int,
+    num_heads_q: int,
+    num_heads_k: int,
+    num_heads_v: int,
+    head_size: int,
+    is_neox_style: bool,
     eps: float,
->>>>>>> fdf18d22
 ) -> None: ...