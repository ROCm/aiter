--- conflicted
+++ resolved
@@ -243,11 +243,7 @@
           docker exec \
           -w /workspace \
           aiter_test \
-<<<<<<< HEAD
           bash -c "pip show aiter || true"
-=======
-          bash -c "BUILD_TRITON=0 ./.github/scripts/build_aiter_triton.sh"
->>>>>>> 17a25514
 
       - name: Tests
         run: |
